import logging
import os.path
from typing import List, Union

import numpy as np
import pandas as pd
from fedot.api.main import Fedot
from fedot.core.pipelines.pipeline import Pipeline

from core.architecture.settings.task_factory import TaskGenerator
from core.api.utils.reader_collections import DataReader, YamlReader
from core.api.utils.reporter import ReporterTSC
from core.architecture.postprocessing.results_picker import ResultsPicker
from core.architecture.utils.utils import default_path_to_save_results


class FedotIndustrial(Fedot):
    """
    This class is used to run Fedot in industrial mode as FedotIndustrial.
    Example:
        if __name__ == "__main__":
            datasets = ['ItalyPowerDemand'
                        ]

            for dataset_name in datasets:
                config = dict(task='ts_classification',
                              dataset=dataset_name,
                              feature_generator='topological',
                              use_cache=False,
                              error_correction=False,
                              timeout=1,
                              n_jobs=2,
                              window_sizes='auto')

                industrial = FedotIndustrial(input_config=config, output_folder=None)
                train_data, test_data, _ = industrial.reader.read(dataset_name=dataset_name)
                model = industrial.fit(train_features=train_data[0], train_target=train_data[1])

                labels = industrial.predict(test_features=test_data[0])
                probs = industrial.predict_proba(test_features=test_data[0])
                metric = industrial.get_metrics(target=test_data[1],
                                                metric_names=['f1', 'roc_auc'])

                for pred, kind in zip([labels, probs], ['labels', 'probs']):
                    industrial.save_predict(predicted_data=pred, kind=kind)

                industrial.save_metrics(metrics=metric)
    Args:

    """

    def __init__(self,
                 input_config: Union[dict, str] = None,
                 output_folder: str = None):
        super(Fedot, self).__init__()

        self.logger = logging.getLogger('FedotIndustrialAPI')

        self.reporter = ReporterTSC()
        self.solvers = {method.name: method.value for method in TaskGenerator}
        self.YAML = YamlReader()
        self.reader = DataReader()

        self.input_config = input_config
        self.config_dict = None
        self.output_folder = output_folder

        self.__init_experiment_setup()
        self.solver = self.__init_solver()

    def __init_experiment_setup(self):
        self.logger.info('Initialising experiment setup')
        if not self.output_folder:
            self.output_folder = default_path_to_save_results()
        self.reporter.path_to_save = self.output_folder

        self.config_dict = self.YAML.init_experiment_setup(self.input_config)

    def __init_solver(self):
        self.logger.info('Initialising solver')
        solver_params = dict(generator_name=self.config_dict['feature_generator'],
                             generator_runner=self.config_dict['generator_class'],
                             model_hyperparams=self.config_dict['model_params'],
                             ecm_model_flag=self.config_dict['error_correction'],
                             dataset_name=self.config_dict['dataset'],
                             output_dir=self.output_folder)

<<<<<<< HEAD
        return TaskGenerator[self.config_dict['task']].value(solver_params)
=======
        if self.config_dict['feature_generator'] is None and self.config_dict['task'] == 'ts_classification':
            solver = TaskGenerator[self.config_dict['task']].value[1]
        else:
            solver = TaskGenerator[self.config_dict['task']].value[0]
        return solver(solver_params)
>>>>>>> d0dceb1d

    def fit(self,
            train_features: pd.DataFrame,
            train_target: np.ndarray,
            **kwargs) -> Pipeline:
        """
        Method for training Industrial model.

        Args:
            train_features: raw time series data
            train_target: target labels
            kwargs: additional parameters for solver, for example `baseline_type` model type that could be selected
                    instead of Fedot pipeline

        Returns:
            :class:`Pipeline` object.

        """

        fitted_pipeline = self.solver.fit(train_ts_frame=train_features,
                                          train_target=train_target,
                                          **kwargs)
        return fitted_pipeline

    def predict(self,
                test_features: pd.DataFrame,
                ) -> np.ndarray:
        """
        Method to obtain prediction labels from trained Industrial model.

        Args:
            test_features: raw test data

        Returns:
            the array with prediction values

        """
        return self.solver.predict(test_features=test_features)

    def predict_proba(self,
                      test_features: pd.DataFrame) -> np.ndarray:
        """
        Method to obtain prediction probabilities from trained Industrial model.

        Args:
            test_features: raw test data

        Returns:
            the array with prediction probabilities

        """
        return self.solver.predict_proba(test_features=test_features)

    def get_metrics(self,
                    target: Union[np.ndarray, pd.Series] = None,
                    metric_names: Union[str, List[str]] = ('f1', 'roc_auc', 'accuracy', 'logloss', 'precision'),
                    **kwargs) -> dict:
        """
        Method to obtain Gets quality metrics

        Args:
            target: target values
            metric_names: list of metric names desired to be calculated
            **kwargs: additional parameters

        Returns:
            the dictionary with calculated metrics

        """
        return self.solver.get_metrics(target, metric_names)

    def save_predict(self, predicted_data: Union[pd.DataFrame, np.ndarray], **kwargs) -> None:
        """
        Method to save prediction locally in csv format

        Args:
            predicted_data: predicted data. For TSC task it could be either labels or probabilities

        Returns:
            None

        """
        kind = kwargs.get('kind')
        self.solver.save_prediction(predicted_data, kind=kind)

    def save_metrics(self, metrics: dict) -> None:
        """
        Method to save metrics locally in csv format

        Args:
            metrics: dictionary with calculated metrics

        Returns:
            None
        """
        self.solver.save_metrics(metrics)

    def load(self, path):
        """Loads saved Industrial model from disk

        Args:
            path (str): path to the model
        """
        # self.pipeline.load(path)
        raise NotImplementedError()

    def plot_prediction(self, **kwargs):
        """Plot prediction of the model"""
        raise NotImplementedError()

    def explain(self, **kwargs):
<<<<<<< HEAD
        raise NotImplementedError()


if __name__ == "__main__":
    datasets = ['ItalyPowerDemand',
                # 'UMD'
                ]

    for dataset_name in datasets:
        config = dict(task='ts_classification',
                      dataset=dataset_name,
                      # feature_generator='topological',
                      # feature_generator='quantile',
                      feature_generator='wavelet',
                      # feature_generator='spectral',
                      use_cache=True,
                      # use_cache=False,
                      error_correction=False,
                      timeout=1,
                      n_jobs=2,
                      window_sizes='auto')

        industrial = FedotIndustrial(input_config=config, output_folder=None)
        train_data, test_data, _ = industrial.reader.read(dataset_name=dataset_name)
        model = industrial.fit(train_features=train_data[0], train_target=train_data[1])

        labels = industrial.predict(test_features=test_data[0])
        probs = industrial.predict_proba(test_features=test_data[0])
        metric = industrial.get_metrics(target=test_data[1],
                                        metric_names=['f1', 'roc_auc'])

        for pred, kind in zip([labels, probs], ['labels', 'probs']):
            industrial.save_predict(predicted_data=pred, kind=kind)

        industrial.save_metrics(metrics=metric)


    results_path = os.path.abspath('../../results_of_experiments')
    picker = ResultsPicker(path=results_path)
    picker.run(get_metrics_df=True, add_info=True)
=======
        raise NotImplementedError()
>>>>>>> d0dceb1d
<|MERGE_RESOLUTION|>--- conflicted
+++ resolved
@@ -85,15 +85,11 @@
                              dataset_name=self.config_dict['dataset'],
                              output_dir=self.output_folder)
 
-<<<<<<< HEAD
-        return TaskGenerator[self.config_dict['task']].value(solver_params)
-=======
         if self.config_dict['feature_generator'] is None and self.config_dict['task'] == 'ts_classification':
             solver = TaskGenerator[self.config_dict['task']].value[1]
         else:
             solver = TaskGenerator[self.config_dict['task']].value[0]
         return solver(solver_params)
->>>>>>> d0dceb1d
 
     def fit(self,
             train_features: pd.DataFrame,
@@ -205,7 +201,6 @@
         raise NotImplementedError()
 
     def explain(self, **kwargs):
-<<<<<<< HEAD
         raise NotImplementedError()
 
 
@@ -245,7 +240,4 @@
 
     results_path = os.path.abspath('../../results_of_experiments')
     picker = ResultsPicker(path=results_path)
-    picker.run(get_metrics_df=True, add_info=True)
-=======
-        raise NotImplementedError()
->>>>>>> d0dceb1d
+    picker.run(get_metrics_df=True, add_info=True)