from multiprocessing import Pool
from typing import Optional

import numpy as np
import pandas as pd
from fedot.core.data.data import InputData
from fedot.core.operations.operation_parameters import OperationParameters
<<<<<<< HEAD
from tqdm import tqdm

=======
import logging
>>>>>>> dd832a85
from core.models.BaseExtractor import BaseExtractor
from core.operation.transformation.extraction.statistical import StatFeaturesExtractor


class StatsExtractor(BaseExtractor):
    """Class responsible for quantile feature generator experiment.

    Args:
        params: parameters of the operation based on defined and default values.

    Attributes:
        aggregator (StatFeaturesExtractor): StatFeaturesExtractor object.
        vis_flag (bool): Flag for visualization.
        train_feats (pd.DataFrame): Train features.
        test_feats (pd.DataFrame): Test features.
        window_mode (bool): Flag for window mode.
        window_size (int): Size of the window.

    """

    def __init__(self, params: Optional[OperationParameters] = None):
        super().__init__(params)
        self.aggregator = StatFeaturesExtractor()
        self.window_mode = params.get('window_mode')
        self.window_size = params.get('window_size')
        self.vis_flag = False
        self.train_feats = None
        self.test_feats = None
<<<<<<< HEAD
=======
        self.n_components = None
        self.logger = logging.getLogger('FedotIndustrialAPI')
>>>>>>> dd832a85

    def fit(self, input_data: InputData):
        pass

    def extract_stats_features(self, ts):
        if self.window_mode:

            aggregator = self.aggregator.create_baseline_features

            list_of_stat_features_on_interval = self.apply_window_for_stat_feature(ts_data=ts,
                                                                                   feature_generator=aggregator,
                                                                                   window_size=self.window_size)
            aggregation_df = pd.concat(list_of_stat_features_on_interval, axis=1)
        else:
            aggregation_df = self.aggregator.create_baseline_features(ts)

        return aggregation_df

    def generate_features_from_ts(self,
                                  ts_frame: pd.DataFrame,
                                  window_length: int = None) -> pd.DataFrame:

        ts = pd.DataFrame(ts_frame, dtype=float)
        ts = ts.fillna(method='ffill')

        if ts.shape[0] == 1 or ts.shape[1] == 1:
            mode = 'SingleTS'
        else:
            mode = 'MultiTS'
        try:
            if mode == 'MultiTS':
                aggregation_df = self.__get_feature_matrix(ts)
            else:
                aggregation_df = self.extract_stats_features(ts)
        except Exception:
            aggregation_df = self.__component_extraction(ts)
        self.logger.info('Statistical features extraction finished')
        return aggregation_df

    # @time_it
    def get_features(self, ts_data, dataset_name: str = None, target: np.ndarray = None):
        self.logger.info('Statistical features extraction started')
        return self.generate_features_from_ts(ts_data)

    def __component_extraction(self, ts):
        ts_components = [pd.DataFrame(x) for x in ts.values.tolist()]
        tmp_list = []
        for index, component in enumerate(ts_components):
            aggregation_df = self.extract_stats_features(component)
            col_name = [f'{x} for component {index}' for x in aggregation_df.columns]
            aggregation_df.columns = col_name
            tmp_list.append(aggregation_df)

        aggregation_df = pd.concat(tmp_list, axis=0).reset_index(drop=True)
        return aggregation_df

    def __get_feature_matrix(self, ts):

        ts_components = [pd.DataFrame(x).T for x in ts.values]

        self.validate_window_size(ts=ts_components[0].values[0])

        with Pool(processes=self.n_processes) as pool:
            tmp_list = list(tqdm(pool.imap(self.extract_stats_features,
                                           ts_components),
                                 total=len(ts_components),
                                 desc='TS processed',
                                 colour='green',
                                 unit=' ts'))
        aggregation_df = pd.concat(tmp_list, axis=0).reset_index(drop=True)

        return aggregation_df<|MERGE_RESOLUTION|>--- conflicted
+++ resolved
@@ -1,16 +1,13 @@
 from multiprocessing import Pool
 from typing import Optional
 
+import pandas as pd
+
 import numpy as np
-import pandas as pd
-from fedot.core.data.data import InputData
+from fedot.core.data.data import InputData, OutputData
 from fedot.core.operations.operation_parameters import OperationParameters
-<<<<<<< HEAD
 from tqdm import tqdm
-
-=======
 import logging
->>>>>>> dd832a85
 from core.models.BaseExtractor import BaseExtractor
 from core.operation.transformation.extraction.statistical import StatFeaturesExtractor
 
@@ -39,11 +36,8 @@
         self.vis_flag = False
         self.train_feats = None
         self.test_feats = None
-<<<<<<< HEAD
-=======
         self.n_components = None
         self.logger = logging.getLogger('FedotIndustrialAPI')
->>>>>>> dd832a85
 
     def fit(self, input_data: InputData):
         pass
@@ -60,6 +54,7 @@
         else:
             aggregation_df = self.aggregator.create_baseline_features(ts)
 
+        self.logger.info('Statistical features extraction finished')
         return aggregation_df
 
     def generate_features_from_ts(self,
@@ -80,7 +75,7 @@
                 aggregation_df = self.extract_stats_features(ts)
         except Exception:
             aggregation_df = self.__component_extraction(ts)
-        self.logger.info('Statistical features extraction finished')
+
         return aggregation_df
 
     # @time_it
@@ -115,4 +110,5 @@
                                  unit=' ts'))
         aggregation_df = pd.concat(tmp_list, axis=0).reset_index(drop=True)
 
+        self.logger.info('Statistical features extraction finished')
         return aggregation_df