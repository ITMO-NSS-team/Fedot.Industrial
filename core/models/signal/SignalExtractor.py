--- conflicted
+++ resolved
@@ -1,31 +1,21 @@
 from itertools import repeat
 from multiprocessing import Pool
 from typing import Optional
-<<<<<<< HEAD
-
-from fedot.core.operations.operation_parameters import OperationParameters
-=======
->>>>>>> 0a034668
 from tqdm import tqdm
 
 from core.metrics.metrics_implementation import *
 from core.models.BaseExtractor import BaseExtractor
-<<<<<<< HEAD
-from core.operation.transformation.extraction.statistical import StatFeaturesExtractor
-from core.operation.transformation.extraction.wavelet import WaveletExtractor
-
-=======
 from core.operation.transformation.basis.wavelet import WaveletBasisImplementation
 from core.operation.transformation.extraction.statistical import StatFeaturesExtractor
 from fedot.core.operations.operation_parameters import OperationParameters
->>>>>>> 0a034668
 
 
 class SignalExtractor(BaseExtractor):
     """Class responsible for wavelet feature generator experiment.
 
     Args:
-        params: parameters of Wavelet-extractor – wavelet types as list of strings
+        wavelet_types: list of wavelet types to be used in experiment. Defined in Config_Classification.yaml.
+        use_cache: flag to use cache or not. Defined in Config_Classification.yaml
 
     Attributes:
         ts_samples_count (int): number of samples in time series
@@ -42,70 +32,6 @@
     def __init__(self, params: Optional[OperationParameters] = None):
         super().__init__(params)
         self.aggregator = StatFeaturesExtractor()
-<<<<<<< HEAD
-        self.wavelet_extractor = WaveletExtractor
-
-        self.wavelet_types = params.get('wavelet_types')
-        # self.wavelet = params.get('wavelet')
-        # Auto-selected while training
-        self.wavelet = None
-        self.vis_flag = False
-        self.train_feats = None
-        self.test_feats = None
-        self.dict_of_methods = {'Peaks': self._method_of_peaks,
-                                'AC': self._method_of_ac}
-
-    def _method_of_peaks(self, specter):
-        threshold_range = [1, 3, 5, 7, 9]
-        high_freq, low_freq = specter.decompose_signal()
-
-        hf_lambda_peaks = lambda x: len(specter.detect_peaks(high_freq, mph=x + 1))
-        hf_lambda_names = lambda x: 'HF_peaks_higher_than_{}'.format(x + 1)
-        hf_lambda_knn = lambda x: len(specter.detect_peaks(high_freq, mpd=x))
-        hf_lambda_knn_names = lambda x: 'HF_nearest_peaks_at_distance_{}'.format(x)
-
-        lf_lambda_peaks = lambda x: len(specter.detect_peaks(high_freq, mph=x + 1, valley=True))
-        lf_lambda_names = lambda x: 'LF_peaks_higher_than_{}'.format(x + 1)
-        lf_lambda_knn = lambda x: len(specter.detect_peaks(high_freq, mpd=x))
-        lf_lambda_knn_names = lambda x: 'LF_nearest_peaks_at_distance_{}'.format(x)
-
-        lambda_list = [
-            hf_lambda_knn,
-            lf_lambda_peaks,
-            lf_lambda_knn]
-
-        lambda_list_names = [
-            hf_lambda_knn_names,
-            lf_lambda_names,
-            lf_lambda_knn_names]
-
-        features = list(map(hf_lambda_peaks, threshold_range))
-        features_names = list(map(hf_lambda_names, threshold_range))
-        for lambda_method, lambda_name in zip(lambda_list, lambda_list_names):
-            features.extend(list(map(lambda_method, threshold_range)))
-            features_names.extend(list(map(lambda_name, threshold_range)))
-
-        feature_df = pd.DataFrame(data=features)
-        feature_df = feature_df.T
-        feature_df.columns = features_names
-        return feature_df
-
-    def _method_of_ac(self, specter, level: int = 3):
-        high_freq, low_freq = specter.decompose_signal()
-        hf_ac_features = specter.generate_features_from_AC(HF=high_freq,
-                                                           LF=low_freq,
-                                                           level=level)
-
-        feature_df = pd.concat(hf_ac_features, axis=1)
-        return feature_df
-
-    def _ts_chunk_function(self, ts,
-                           method_name: str = 'AC'):
-
-        ts = self.check_for_nan(ts)
-        specter = self.wavelet_extractor(single_ts=ts, wavelet_name=self.wavelet)
-        feature_df = self.dict_of_methods[method_name](specter)
-=======
         self.n_components = params.get('n_components', 2)
         self.wavelet = params.get('wavelet')
         self.wavelet_basis = WaveletBasisImplementation(params)
@@ -123,7 +49,6 @@
     def generate_features_from_AC(self,
                                   HF,
                                   LF):
->>>>>>> 0a034668
 
         feature_list = []
         feature_df = self.feature_generator.create_features(LF)
@@ -155,13 +80,9 @@
         """
         ts_samples_count = ts_frame.shape[0]
         n_processes = self.n_processes
-        # components_and_vectors = []
-        # for ts in ts_frame:
-        #     c_and_v = self._ts_chunk_function(ts=ts, method_name=method_name)
-        #     components_and_vectors.append(c_and_v)
         with Pool(n_processes) as p:
             components_and_vectors = list(tqdm(p.starmap(self._ts_chunk_function,
-                                                         zip(ts_frame.values, repeat(method_name))),
+                                                         zip(ts_frame, repeat(method_name))),
                                                total=ts_samples_count,
                                                desc='Feature Generation. TS processed',
                                                unit=' ts',
@@ -172,61 +93,14 @@
         self.logger.info('Feature generation finished. TS processed: {}'.format(ts_frame.shape[0]))
         return components_and_vectors
 
-<<<<<<< HEAD
-    #@time_it
-    def get_features(self, ts_data: pd.DataFrame, dataset_name: str = None) -> pd.DataFrame:
-        if not self.wavelet:
-            train_feats = self._choose_best_wavelet(ts_data)
-            self.train_feats = train_feats
-            return self.train_feats
-=======
     def get_features(self, ts_data: pd.DataFrame, dataset_name: str = None) -> pd.DataFrame:
 
         ts_data = np.array(ts_data)
         if len(ts_data.shape) == 1:
             self.test_feats = self._ts_chunk_function(ts_data)
->>>>>>> 0a034668
         else:
             test_feats = self.generate_vector_from_ts(np.array(ts_data))
             test_feats = pd.concat(test_feats)
             test_feats.index = list(range(len(test_feats)))
             self.test_feats = test_feats
-<<<<<<< HEAD
-        return self.test_feats
-
-    def _choose_best_wavelet(self, x_train: pd.DataFrame) -> pd.DataFrame:
-        """Chooses the best wavelet for feature extraction.
-
-        Args:
-            x_train: train features.
-
-        Returns:
-            pd.DataFrame: features with the best wavelet.
-        """
-        metric_list = []
-        feature_list = []
-
-        for wavelet in self.wavelet_types:
-            self.logger.info(f'Generate features wavelet - {wavelet}')
-            self.wavelet = wavelet
-
-            train_feats = self.generate_vector_from_ts(x_train)
-            train_feats = pd.concat(train_feats)
-            filtered_df = self.delete_col_by_var(train_feats)
-            feature_list.append(train_feats)
-            metric_list.append((filtered_df.shape[0], filtered_df.shape[1]))
-
-        max_score = [sum(x) for x in metric_list]
-        index_of_window = int(max_score.index(max(max_score)))
-
-        train_feats = feature_list[index_of_window]
-        train_feats.index = list(range(len(train_feats)))
-
-        self.wavelet = self.wavelet_types[index_of_window]
-        self.logger.info(f'<{self.wavelet}> wavelet was chosen')
-
-        train_feats = self.delete_col_by_var(train_feats)
-        return train_feats
-=======
-        return self.test_feats
->>>>>>> 0a034668
+        return self.test_feats