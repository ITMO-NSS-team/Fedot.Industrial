--- conflicted
+++ resolved
@@ -2,14 +2,11 @@
 import sys
 from typing import Optional
 
-<<<<<<< HEAD
-=======
 from fedot.core.data.data import InputData, OutputData
 from fedot.core.log import default_log
 from fedot.core.operations.evaluation.operation_implementations.implementation_interfaces import \
     DataOperationImplementation
 from fedot.core.operations.operation_parameters import OperationParameters
->>>>>>> bd9dac79
 from gtda.time_series import takens_embedding_optimal_parameters
 from scipy import stats
 from sklearn.preprocessing import MinMaxScaler
@@ -47,13 +44,9 @@
         self.filtered_features = None
         self.feature_extractor = None
 
-<<<<<<< HEAD
-    #@dataframe_adapter
-=======
     def fit(self, input_data: InputData) -> OutputData:
         pass
 
->>>>>>> bd9dac79
     def generate_topological_features(self, ts_data: pd.DataFrame) -> pd.DataFrame:
 
         if self.feature_extractor is None:
