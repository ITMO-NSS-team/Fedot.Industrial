<<<<<<< HEAD
import hashlib
import logging
import os
import timeit
=======
>>>>>>> 629f16d5
from multiprocessing import cpu_count
from typing import Optional

from fedot.core.data.data import InputData
<<<<<<< HEAD
from fedot.core.operations.evaluation.operation_implementations.implementation_interfaces import \
    DataOperationImplementation
from fedot.core.operations.operation_parameters import OperationParameters
from sklearn.feature_selection import VarianceThreshold
from sklearn.preprocessing import MinMaxScaler

from core.architecture.utils.utils import PROJECT_PATH
from core.metrics.metrics_implementation import *
from core.operation.utils.cache import DataCacher
=======
from fedot.core.operations.operation_parameters import OperationParameters
from fedot.core.repository.dataset_types import DataTypesEnum
from tqdm import tqdm

from core.metrics.metrics_implementation import *
from core.operation.IndustrialCachableOperation import IndustrialCachableOperationImplementation
>>>>>>> 629f16d5


class BaseExtractor(IndustrialCachableOperationImplementation):
    """
    Abstract class responsible for feature generators.
    """
<<<<<<< HEAD

    METRICS_NAME = ['f1', 'roc_auc', 'accuracy', 'logloss', 'precision']

    def __init__(self, params: Optional[OperationParameters] = None):
        super().__init__(params)
        self.logger = logging.getLogger(self.__class__.__name__)
        self.current_window = None
        self.n_processes = cpu_count() // 2
        self.use_cache = params.get('use_cache')
=======

    def __init__(self, params: Optional[OperationParameters] = None):
        super().__init__(params)
        self.current_window = None
        self.n_processes = cpu_count() // 2
        self.data_type = DataTypesEnum.table
>>>>>>> 629f16d5

    def fit(self, input_data: InputData):
        pass

<<<<<<< HEAD
    def f(self, x):
        return self.generate_features_from_ts(x)

    def transform(self, input_data: InputData) -> np.array:

        cache_folder = os.path.join(PROJECT_PATH, 'cache')
        os.makedirs(cache_folder, exist_ok=True)
        cacher = DataCacher(data_type_prefix=f'Features of  generator',
                            cache_folder=cache_folder)

        hashed_info = cacher.hash_info(data=input_data.features.tobytes(),
                                       **self.params.to_dict())

        print(self.params.to_dict(), np.ravel(input_data.features)[:3])
        try:
            print(hashed_info)
            predict = cacher.load_data_from_cache(hashed_info=hashed_info)
            print('Loaded from hash')
        except FileNotFoundError:
            print('Failed to load')
            v = np.vectorize(self.f, signature='(n, m)->(p, q)')
            predict = v(np.squeeze(input_data.features, 3))
            predict = np.where(np.isnan(predict), 0, predict)
            predict = predict.reshape(predict.shape[0], -1)
            cacher.cache_data(hashed_info=hashed_info,
                              data=predict)
        predict = self._convert_to_output(input_data, predict)
        return predict

    def get_features(self, *args, **kwargs) -> pd.DataFrame:
        """Method responsible for extracting features from time series dataframe.

        Args:
            *args: ...
            **kwargs: ...

        Returns:
            Dataframe with extracted features.
=======
    def _transform(self, input_data: InputData) -> np.array:
>>>>>>> 629f16d5
        """
            Method for feature generation for all series
        """
        v = []
        for series in tqdm(np.squeeze(input_data.features, 3)):
            v.append(self.generate_features_from_ts(series))
        predict = self._clean_predict(np.array(v))
        return predict

    @staticmethod
    def _clean_predict(predict: np.array):
        """
            Clean predict from nan, inf and reshape data for Fedot appropriate form
        """
        predict = np.where(np.isnan(predict), 0, predict)
        predict = np.where(np.isinf(predict), 0, predict)
        predict = predict.reshape(predict.shape[0], -1)
        return predict

    def generate_features_from_ts(self, ts_frame: pd.DataFrame,
                                  window_length: int = None) -> pd.DataFrame:
        """Method responsible for generation of features from time series.
        """
        pass

    @staticmethod
<<<<<<< HEAD
    def check_for_nan(ts: pd.DataFrame) -> pd.DataFrame:
        """Method responsible for checking if there are any NaN values in the time series dataframe
        and replacing them with 0.

        Args:
            ts: dataframe with time series.

        Returns:
            Dataframe with time series without NaN values.

        """
        if any(np.isnan(ts)):
            ts = np.nan_to_num(ts, nan=0)
        return ts

    def get_roc_auc_score(self, prediction_labels, test_labels):
        metric_roc = ROCAUC(target=test_labels, predicted_labels=prediction_labels)
        try:
            score_roc_auc = metric_roc.metric()
        except ValueError:
            self.logger.info(f'ValueError in roc_auc_score')
            score_roc_auc = 0
        return score_roc_auc

    @staticmethod
    def delete_col_by_var(dataframe: pd.DataFrame):
        for col in dataframe.columns:
            scaled_feature = MinMaxScaler(feature_range=(0, 1)).fit_transform(dataframe[col].values.reshape(-1, 1))[:,
                             0]
            deviation = np.std(scaled_feature)
            if deviation < 0.05 and not col.startswith('diff'):
                del dataframe[col]
        return dataframe

    @staticmethod
    def apply_window_for_stat_feature(ts_data: Union[np.ndarray, pd.DataFrame],
=======
    def apply_window_for_stat_feature(ts_data: pd.DataFrame,
>>>>>>> 629f16d5
                                      feature_generator: callable,
                                      window_size: int = None):
        # ts_data = ts_data.T
        ts_data = pd.DataFrame(ts_data)
        if window_size is None:
            # window size is 10% of the length of the time series
            window_size = round(ts_data.shape[1] / 10)

        tmp_list = []
        for i in range(0, ts_data.shape[1], window_size):
            slice_ts = ts_data.iloc[:, i:i + window_size]
            if slice_ts.shape[1] == 1:
                break
            else:
                df = feature_generator(slice_ts)
                df.columns = [x + f'_on_interval: {i} - {i + window_size}' for x in df.columns]
                tmp_list.append(df)
        return tmp_list

    def reduce_feature_space(self, features: pd.DataFrame,
                             var_threshold: float = 0.01,
                             corr_threshold: float = 0.98) -> pd.DataFrame:
        """Method responsible for reducing feature space.

        Args:
            features: dataframe with extracted features.
            corr_threshold: cut-off value for correlation threshold.
            var_threshold: cut-off value for variance threshold.

        Returns:
            Dataframe with reduced feature space.

        """
        init_feature_space_size = features.shape[1]

        features = self._drop_stable_features(features, var_threshold)
        features_new = self._drop_correlated_features(corr_threshold, features)

        final_feature_space_size = features_new.shape[1]

        if init_feature_space_size != final_feature_space_size:
            self.logger.info(f'Feature space reduced from {init_feature_space_size} to {final_feature_space_size}')

        return features_new

    def _drop_correlated_features(self, corr_threshold, features):
        features_corr = features.corr(method='pearson')
        mask = np.ones(features_corr.columns.size) - np.eye(features_corr.columns.size)
        df_corr = mask * features_corr
        drops = []
        for col in df_corr.columns.values:
            # continue if the feature is already in the drop list
            if np.in1d([col], drops):
                continue

            index_of_corr_feature = df_corr[abs(df_corr[col]) > corr_threshold].index
            drops = np.union1d(drops, index_of_corr_feature)

        if len(drops) == 0:
            self.logger.info('No correlated features found')
            return features

        features_new = features.copy()
        features_new.drop(drops, axis=1, inplace=True)
        return features_new

    def _drop_stable_features(self, features, var_threshold):
        try:
            variance_reducer = VarianceThreshold(threshold=var_threshold)
            variance_reducer.fit_transform(features)
            unstable_features_mask = variance_reducer.get_support()
            features = features.loc[:, unstable_features_mask]
        except ValueError:
            self.logger.info('Variance reducer has not found any features with low variance')
        return features<|MERGE_RESOLUTION|>--- conflicted
+++ resolved
@@ -1,102 +1,30 @@
-<<<<<<< HEAD
-import hashlib
-import logging
-import os
-import timeit
-=======
->>>>>>> 629f16d5
 from multiprocessing import cpu_count
 from typing import Optional
 
 from fedot.core.data.data import InputData
-<<<<<<< HEAD
-from fedot.core.operations.evaluation.operation_implementations.implementation_interfaces import \
-    DataOperationImplementation
-from fedot.core.operations.operation_parameters import OperationParameters
-from sklearn.feature_selection import VarianceThreshold
-from sklearn.preprocessing import MinMaxScaler
-
-from core.architecture.utils.utils import PROJECT_PATH
-from core.metrics.metrics_implementation import *
-from core.operation.utils.cache import DataCacher
-=======
 from fedot.core.operations.operation_parameters import OperationParameters
 from fedot.core.repository.dataset_types import DataTypesEnum
 from tqdm import tqdm
 
 from core.metrics.metrics_implementation import *
 from core.operation.IndustrialCachableOperation import IndustrialCachableOperationImplementation
->>>>>>> 629f16d5
 
 
 class BaseExtractor(IndustrialCachableOperationImplementation):
     """
     Abstract class responsible for feature generators.
     """
-<<<<<<< HEAD
-
-    METRICS_NAME = ['f1', 'roc_auc', 'accuracy', 'logloss', 'precision']
-
-    def __init__(self, params: Optional[OperationParameters] = None):
-        super().__init__(params)
-        self.logger = logging.getLogger(self.__class__.__name__)
-        self.current_window = None
-        self.n_processes = cpu_count() // 2
-        self.use_cache = params.get('use_cache')
-=======
 
     def __init__(self, params: Optional[OperationParameters] = None):
         super().__init__(params)
         self.current_window = None
         self.n_processes = cpu_count() // 2
         self.data_type = DataTypesEnum.table
->>>>>>> 629f16d5
 
     def fit(self, input_data: InputData):
         pass
 
-<<<<<<< HEAD
-    def f(self, x):
-        return self.generate_features_from_ts(x)
-
-    def transform(self, input_data: InputData) -> np.array:
-
-        cache_folder = os.path.join(PROJECT_PATH, 'cache')
-        os.makedirs(cache_folder, exist_ok=True)
-        cacher = DataCacher(data_type_prefix=f'Features of  generator',
-                            cache_folder=cache_folder)
-
-        hashed_info = cacher.hash_info(data=input_data.features.tobytes(),
-                                       **self.params.to_dict())
-
-        print(self.params.to_dict(), np.ravel(input_data.features)[:3])
-        try:
-            print(hashed_info)
-            predict = cacher.load_data_from_cache(hashed_info=hashed_info)
-            print('Loaded from hash')
-        except FileNotFoundError:
-            print('Failed to load')
-            v = np.vectorize(self.f, signature='(n, m)->(p, q)')
-            predict = v(np.squeeze(input_data.features, 3))
-            predict = np.where(np.isnan(predict), 0, predict)
-            predict = predict.reshape(predict.shape[0], -1)
-            cacher.cache_data(hashed_info=hashed_info,
-                              data=predict)
-        predict = self._convert_to_output(input_data, predict)
-        return predict
-
-    def get_features(self, *args, **kwargs) -> pd.DataFrame:
-        """Method responsible for extracting features from time series dataframe.
-
-        Args:
-            *args: ...
-            **kwargs: ...
-
-        Returns:
-            Dataframe with extracted features.
-=======
     def _transform(self, input_data: InputData) -> np.array:
->>>>>>> 629f16d5
         """
             Method for feature generation for all series
         """
@@ -123,54 +51,14 @@
         pass
 
     @staticmethod
-<<<<<<< HEAD
-    def check_for_nan(ts: pd.DataFrame) -> pd.DataFrame:
-        """Method responsible for checking if there are any NaN values in the time series dataframe
-        and replacing them with 0.
-
-        Args:
-            ts: dataframe with time series.
-
-        Returns:
-            Dataframe with time series without NaN values.
-
-        """
-        if any(np.isnan(ts)):
-            ts = np.nan_to_num(ts, nan=0)
-        return ts
-
-    def get_roc_auc_score(self, prediction_labels, test_labels):
-        metric_roc = ROCAUC(target=test_labels, predicted_labels=prediction_labels)
-        try:
-            score_roc_auc = metric_roc.metric()
-        except ValueError:
-            self.logger.info(f'ValueError in roc_auc_score')
-            score_roc_auc = 0
-        return score_roc_auc
-
-    @staticmethod
-    def delete_col_by_var(dataframe: pd.DataFrame):
-        for col in dataframe.columns:
-            scaled_feature = MinMaxScaler(feature_range=(0, 1)).fit_transform(dataframe[col].values.reshape(-1, 1))[:,
-                             0]
-            deviation = np.std(scaled_feature)
-            if deviation < 0.05 and not col.startswith('diff'):
-                del dataframe[col]
-        return dataframe
-
-    @staticmethod
-    def apply_window_for_stat_feature(ts_data: Union[np.ndarray, pd.DataFrame],
-=======
     def apply_window_for_stat_feature(ts_data: pd.DataFrame,
->>>>>>> 629f16d5
                                       feature_generator: callable,
                                       window_size: int = None):
-        # ts_data = ts_data.T
-        ts_data = pd.DataFrame(ts_data)
+        ts_data = ts_data.T
         if window_size is None:
-            # window size is 10% of the length of the time series
             window_size = round(ts_data.shape[1] / 10)
-
+        else:
+            window_size = round(ts_data.shape[1] / window_size)
         tmp_list = []
         for i in range(0, ts_data.shape[1], window_size):
             slice_ts = ts_data.iloc[:, i:i + window_size]
@@ -180,61 +68,4 @@
                 df = feature_generator(slice_ts)
                 df.columns = [x + f'_on_interval: {i} - {i + window_size}' for x in df.columns]
                 tmp_list.append(df)
-        return tmp_list
-
-    def reduce_feature_space(self, features: pd.DataFrame,
-                             var_threshold: float = 0.01,
-                             corr_threshold: float = 0.98) -> pd.DataFrame:
-        """Method responsible for reducing feature space.
-
-        Args:
-            features: dataframe with extracted features.
-            corr_threshold: cut-off value for correlation threshold.
-            var_threshold: cut-off value for variance threshold.
-
-        Returns:
-            Dataframe with reduced feature space.
-
-        """
-        init_feature_space_size = features.shape[1]
-
-        features = self._drop_stable_features(features, var_threshold)
-        features_new = self._drop_correlated_features(corr_threshold, features)
-
-        final_feature_space_size = features_new.shape[1]
-
-        if init_feature_space_size != final_feature_space_size:
-            self.logger.info(f'Feature space reduced from {init_feature_space_size} to {final_feature_space_size}')
-
-        return features_new
-
-    def _drop_correlated_features(self, corr_threshold, features):
-        features_corr = features.corr(method='pearson')
-        mask = np.ones(features_corr.columns.size) - np.eye(features_corr.columns.size)
-        df_corr = mask * features_corr
-        drops = []
-        for col in df_corr.columns.values:
-            # continue if the feature is already in the drop list
-            if np.in1d([col], drops):
-                continue
-
-            index_of_corr_feature = df_corr[abs(df_corr[col]) > corr_threshold].index
-            drops = np.union1d(drops, index_of_corr_feature)
-
-        if len(drops) == 0:
-            self.logger.info('No correlated features found')
-            return features
-
-        features_new = features.copy()
-        features_new.drop(drops, axis=1, inplace=True)
-        return features_new
-
-    def _drop_stable_features(self, features, var_threshold):
-        try:
-            variance_reducer = VarianceThreshold(threshold=var_threshold)
-            variance_reducer.fit_transform(features)
-            unstable_features_mask = variance_reducer.get_support()
-            features = features.loc[:, unstable_features_mask]
-        except ValueError:
-            self.logger.info('Variance reducer has not found any features with low variance')
-        return features+        return tmp_list