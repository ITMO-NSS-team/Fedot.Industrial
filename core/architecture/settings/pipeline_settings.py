from enum import Enum

from core.architecture.experiment.TimeSeriesClassifier import TimeSeriesClassifier
from core.operation.transformation.basis.chebyshev import ChebyshevBasis
from core.operation.transformation.basis.data_driven import DataDrivenBasisImplementation
from core.operation.transformation.basis.fourier import FourierBasis
from core.operation.transformation.basis.legendre import LegenderBasis
from core.operation.transformation.basis.power import PowerBasis
from core.models.detection.subspaces.func_pca import FunctionalPCA
from core.models.signal.RecurrenceExtractor import RecurrenceExtractor
from core.models.signal.SignalExtractor import SignalExtractor
from core.models.statistical.QuantileRunner import StatsExtractor
from core.models.topological.TopologicalRunner import TopologicalExtractor


class BasisTransformations(Enum):
    legender = LegenderBasis
    chebyshev = ChebyshevBasis
    datadriven = DataDrivenBasisImplementation
    power = PowerBasis
    Fourier = FourierBasis


class FeatureGenerator(Enum):
    statistical = StatsExtractor
    wavelet = SignalExtractor
    topological = TopologicalExtractor
    recurrence = RecurrenceExtractor


class MlModel(Enum):
    tsc = TimeSeriesClassifier
<<<<<<< HEAD
    functional_pca = FunctionalPCA
=======
    functional_pca = FunctionalPCA
    kalman_filter = UnscentedKalmanFilter
    sst = SingularSpectrumTransformation


class KernelFeatureGenerator(Enum):
    statistical = [{'feature_generator_type': 'statistical',
                    'feature_hyperparams': {
                        'window_mode': True,
                        'window_size': 5
                    }
                    },
                   {'feature_generator_type': 'statistical',
                    'feature_hyperparams': {
                        'window_mode': True,
                        'window_size': 10
                    }
                    },
                   {'feature_generator_type': 'statistical',
                    'feature_hyperparams': {
                        'window_mode': True,
                        'window_size': 20
                    }
                    },
                   {'feature_generator_type': 'statistical',
                    'feature_hyperparams': {
                        'window_mode': True,
                        'window_size': 30
                    }
                    },
                   {'feature_generator_type': 'statistical',
                    'feature_hyperparams': {
                        'window_mode': True,
                        'window_size': 40
                    }
                    }
                   ]
    wavelet = [
        {'feature_generator_type': 'wavelet',
         'feature_hyperparams': {
             'wavelet': "mexh",
             'n_components': 2
         }},
        {'feature_generator_type': 'wavelet',
         'feature_hyperparams': {
             'wavelet': "haar",
             'n_components': 2
         }
         },
        {'feature_generator_type': 'wavelet',
         'feature_hyperparams': {
             'wavelet': "dmey",
             'n_components': 2
         }
         },
        {'feature_generator_type': 'wavelet',
         'feature_hyperparams': {
             'wavelet': "gaus3",
             'n_components': 2
         }
         },
        {'feature_generator_type': 'wavelet',
         'feature_hyperparams': {
             'wavelet': "morl",
             'n_components': 2
         }
         }
    ]
    recurrence = []
    topological = []
>>>>>>> 0a034668
<|MERGE_RESOLUTION|>--- conflicted
+++ resolved
@@ -1,6 +1,8 @@
 from enum import Enum
 
 from core.architecture.experiment.TimeSeriesClassifier import TimeSeriesClassifier
+from core.models.detection.probalistic.kalman import UnscentedKalmanFilter
+from core.models.detection.subspaces.sst import SingularSpectrumTransformation
 from core.operation.transformation.basis.chebyshev import ChebyshevBasis
 from core.operation.transformation.basis.data_driven import DataDrivenBasisImplementation
 from core.operation.transformation.basis.fourier import FourierBasis
@@ -30,9 +32,6 @@
 
 class MlModel(Enum):
     tsc = TimeSeriesClassifier
-<<<<<<< HEAD
-    functional_pca = FunctionalPCA
-=======
     functional_pca = FunctionalPCA
     kalman_filter = UnscentedKalmanFilter
     sst = SingularSpectrumTransformation
@@ -102,5 +101,4 @@
          }
     ]
     recurrence = []
-    topological = []
->>>>>>> 0a034668
+    topological = []