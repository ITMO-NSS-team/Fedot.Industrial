--- conflicted
+++ resolved
@@ -60,21 +60,18 @@
                           predicted_labels: Union[np.ndarray, list] = None,
                           predicted_probs: np.ndarray = None,
                           target_metrics: list = None) -> Dict:
-<<<<<<< HEAD
-        if type(target[0]) is not float:
-            labels_diff = max(target) - max(predicted_labels)
-=======
->>>>>>> 98fab0cd
 
-            if min(predicted_labels) != min(target):
-                if min(target) == -1:
-                    np.place(predicted_labels, predicted_labels == 1, [-1])
-                    np.place(predicted_labels, predicted_labels == 0, [1])
+        labels_diff = max(target) - max(predicted_labels)
 
-            if labels_diff > 0:
-                predicted_labels = predicted_labels + abs(labels_diff)
-            else:
-                target = target + abs(labels_diff)
+        if min(predicted_labels) != min(target):
+            if min(target) == -1:
+                np.place(predicted_labels, predicted_labels == 1, [-1])
+                np.place(predicted_labels, predicted_labels == 0, [1])
+
+        if labels_diff > 0:
+            predicted_labels = predicted_labels + abs(labels_diff)
+        else:
+            target = target + abs(labels_diff)
 
         if target_metrics:
             self.metric_list = target_metrics
