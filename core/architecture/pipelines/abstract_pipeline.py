import pandas as pd
from pymonad.list import ListMonad

from core.api.utils.hp_generator_collection import GeneratorParams
from core.architecture.postprocessing.Analyzer import PerformanceAnalyzer
from core.architecture.settings.pipeline_settings import BasisTransformations, FeatureGenerator, MlModel


class AbstractPipelines:
    def __init__(self, train_data, test_data):
        self.train_features = train_data[0]
        self.train_target = train_data[1]
        self.test_features = test_data[0]
        self.test_target = test_data[1]
        self.basis = None

        self.basis_dict = {i.name: i.value for i in BasisTransformations}
        self.model_dict = {i.name: i.value for i in MlModel}
        self.feature_generator_dict = {i.name: i.value for i in FeatureGenerator}

        self.generators_with_matrix_input = ['Topological',
                                             'Wavelet',
                                             'Reccurence',
                                             'Statistical']

    def _evaluate(self, classificator, train_features, test_features):
        fitted_model = classificator.fit(train_features=train_features,
                                         train_target=self.train_target)
        predicted_probs_labels = (classificator.predict(test_features=test_features),
                                  classificator.predict_proba(test_features=test_features))
        metrics = PerformanceAnalyzer().calculate_metrics(target=self.test_target,
                                                          predicted_labels=predicted_probs_labels[0],
                                                          predicted_probs=predicted_probs_labels[1])
        return fitted_model, metrics

    def get_feature_generator(self, **kwargs):
        pass

    def _get_feature_matrix(self, list_of_features, mode: str = 'Multi'):
        if mode == '1D':
            feature_matrix = pd.concat(list_of_features, axis=0)
            # if feature_matrix.shape[0] != len(list_of_features):
            #     feature_matrix = pd.concat(list_of_features, axis=1)
        elif mode == 'MultiEnsemble':
            feature_matrix = []
            for i in range(len(list_of_features[0])):
                _ = []
                for feature_set in list_of_features:
                    _.append(feature_set[i])
                feature_matrix.append(pd.concat(_, axis=0))
        else:
            feature_matrix = pd.concat([pd.concat(feature_set, axis=1) for feature_set in list_of_features], axis=0)
        return feature_matrix

    def _init_pipeline_nodes(self, model_type: str = 'tsc', **kwargs):
        if 'feature_generator_type' not in kwargs.keys():
            generator = self.feature_generator_dict['statistical']
        else:
            generator = self.feature_generator_dict[kwargs['feature_generator_type']]
        try:
            feature_extractor = generator(params=kwargs['feature_hyperparams'])

<<<<<<< HEAD
        except AttributeError:
            params = GeneratorParams[kwargs['feature_generator_type']].value
            feature_extractor = generator(params)
        classificator = self.model_dict[model_type](model_hyperparams=kwargs['model_hyperparams'],
                                                    generator_name=kwargs['feature_generator_type'],
                                                    generator_runner=feature_extractor)
    # TODO:
=======
        feature_extractor = generator(params=kwargs['feature_hyperparams'])

        if 'model_hyperparams' not in kwargs.keys():
            kwargs['model_hyperparams'] = {}

        classificator = self.model_dict[model_type](model_hyperparams=kwargs['model_hyperparams'])

>>>>>>> 0a034668
        lambda_func_dict = {'create_list_of_ts': lambda x: ListMonad(*x.values.tolist()),
                            'reduce_basis': lambda x: x[:, 0] if x.shape[1] == 1 else x[:, kwargs['component']],
                            'extract_features': lambda x: feature_extractor.get_features(x),
                            'fit_model': lambda x: classificator.fit(train_features=x, train_target=self.train_target),
                            'predict': lambda x: ListMonad({'predicted_labels': classificator.predict(test_features=x),
                                                            'predicted_probs': classificator.predict_proba(test_features=x)})
                            }

        return feature_extractor, classificator, lambda_func_dict
    # API workaround
    # train = pd.read_csv(
    #     r'D:\РАБОТЫ РЕПОЗИТОРИИ\Репозитории\Industiral\IndustrialTS\data\FedotMedical\FedotMedical_TRAIN.tsv',
    #     sep=',')
    # df_1_target = train[train['target'] == 1]
    # df_0_target = train[train['target'] == 0].sample(frac=0.3)
    # train = pd.concat([df_0_target, df_1_target], axis=0)
    # target = train['target'].values
    # train_ts = train[['Feature1', 'Feature2', 'Feature3', 'Feature4', 'Feature5', 'Feature6',
    #                   'Feature7', 'Feature8', 'Feature9', 'Feature10', 'Feature11', 'Feature12',
    #                   'Feature13', 'Feature14', 'Feature15', 'Feature16', 'Feature17', 'Feature18',
    #                   'Feature19', 'Feature20', 'Feature21', 'Feature22', 'Feature23', 'Feature24']]
    # train_binary = train[['Feature25', 'Feature26', 'Feature27', 'Feature28', 'Feature29', 'Feature30', 'Feature31',
    #                       'Feature32', 'Feature33', 'Feature34', 'Feature35', 'Feature36', 'Feature37',
    #                       'Feature38', 'Feature39', 'Feature40', 'Feature41', 'Feature42', 'Feature43',
    #                       'Feature44', 'Feature45', 'Feature46', 'Feature47', 'Feature48', 'Feature49',
    #                       'Feature50', 'Feature51', 'Feature52', 'Feature53', 'Feature54', 'Feature55',
    #                       'Feature56', 'Feature57', 'Feature58', 'Feature59', 'Feature60', 'Feature61']]
    # percent_missing = train_ts.isnull().sum() * 100 / len(train)
    # missing_value_df = pd.DataFrame({'column_name': train_ts.columns,
    #                                  'percent_missing': percent_missing})
    # train_ts = train_ts[['Feature1', 'Feature2', 'Feature4', 'Feature5', 'Feature6', 'Feature22']]
    # percent_missing = train_binary.isnull().sum() * 100 / len(train)
    # missing_value_df = pd.DataFrame({'column_name': train_binary.columns,
    #                                  'percent_missing': percent_missing})
    # binary_train, binary_test, binary_train_target, binary_test_target = train_test_split(train_binary.values,
    #                                                                                       target,
    #                                                                                       stratify=target,
    #                                                                                       test_size=0.25)
    # binary_clf = TimeSeriesClassifier(model_hyperparams=model_hyperparams)
    # binary_clf = binary_clf.fit(train_features=binary_train, train_target=binary_train_target)
    # preds = binary_clf.predict(features=binary_test)
    # preds_proba = binary_clf.predict_proba(features=binary_test)
    # metrics = PerformanceAnalyzer().calculate_metrics(
    #     target=binary_test_target,
    #     predicted_labels=preds,
    #     predicted_probs=preds_proba)
    # X_train, X_test, y_train, y_test = train_test_split(train_ts.values, target,
    #                                                     stratify=target,
    #                                                     test_size=0.25)
    # train, test = (X_train, y_train), (X_test, y_test)
    # pipeline_cls = ClassificationPipelines(train_data=train, test_data=test)
    # model_1, result_for_1_comp = pipeline_cls('SpecifiedFeatureGeneratorTSC')(feature_generator_type='Statistical',
    #                                                                           model_hyperparams=model_hyperparams,
    #                                                                           feature_hyperparams=feature_hyperparams)
    # test_features = model_1.test_features
    # probs_ts = model_1.predict_proba(test_features)
    # label_ts = model_1.predict(test_features)
    # ensemble_metric = []
    # ensemble_probs = np.concatenate([probs_ts, preds_proba], axis=1)
    # for method in [np.mean, np.max, np.min, np.sum]:
    #     probs = method(ensemble_probs, axis=1)
    #     label = np.round(probs)
    #     metric_by_ensemble = PerformanceAnalyzer().calculate_metrics(
    #         target=binary_test_target,
    #         predicted_labels=preds,
    #         predicted_probs=probs)
    #     ensemble_metric.append(metric_by_ensemble)<|MERGE_RESOLUTION|>--- conflicted
+++ resolved
@@ -1,5 +1,6 @@
 import pandas as pd
 from pymonad.list import ListMonad
+from sklearn.preprocessing import MinMaxScaler
 
 from core.api.utils.hp_generator_collection import GeneratorParams
 from core.architecture.postprocessing.Analyzer import PerformanceAnalyzer
@@ -18,10 +19,10 @@
         self.model_dict = {i.name: i.value for i in MlModel}
         self.feature_generator_dict = {i.name: i.value for i in FeatureGenerator}
 
-        self.generators_with_matrix_input = ['Topological',
-                                             'Wavelet',
-                                             'Reccurence',
-                                             'Statistical']
+        self.generators_with_matrix_input = ['topological',
+                                             'wavelet',
+                                             'reccurence',
+                                             'statistical']
 
     def _evaluate(self, classificator, train_features, test_features):
         fitted_model = classificator.fit(train_features=train_features,
@@ -36,11 +37,11 @@
     def get_feature_generator(self, **kwargs):
         pass
 
-    def _get_feature_matrix(self, list_of_features, mode: str = 'Multi'):
+    def _get_feature_matrix(self, list_of_features, mode: str = 'Multi', **kwargs):
         if mode == '1D':
             feature_matrix = pd.concat(list_of_features, axis=0)
-            # if feature_matrix.shape[0] != len(list_of_features):
-            #     feature_matrix = pd.concat(list_of_features, axis=1)
+            if feature_matrix.shape[0] != len(list_of_features):
+                feature_matrix = pd.concat(list_of_features, axis=1)
         elif mode == 'MultiEnsemble':
             feature_matrix = []
             for i in range(len(list_of_features[0])):
@@ -48,6 +49,13 @@
                 for feature_set in list_of_features:
                     _.append(feature_set[i])
                 feature_matrix.append(pd.concat(_, axis=0))
+        elif mode == 'list_of_ts':
+            feature_matrix = []
+            for ts in list_of_features:
+                list_of_windows = []
+                for step in range(0, ts.shape[1], kwargs['window_length']):
+                    list_of_windows.append(ts[:, step:step + kwargs['window_length']])
+                feature_matrix.append(list_of_windows)
         else:
             feature_matrix = pd.concat([pd.concat(feature_set, axis=1) for feature_set in list_of_features], axis=0)
         return feature_matrix
@@ -60,7 +68,6 @@
         try:
             feature_extractor = generator(params=kwargs['feature_hyperparams'])
 
-<<<<<<< HEAD
         except AttributeError:
             params = GeneratorParams[kwargs['feature_generator_type']].value
             feature_extractor = generator(params)
@@ -68,79 +75,16 @@
                                                     generator_name=kwargs['feature_generator_type'],
                                                     generator_runner=feature_extractor)
     # TODO:
-=======
-        feature_extractor = generator(params=kwargs['feature_hyperparams'])
-
-        if 'model_hyperparams' not in kwargs.keys():
-            kwargs['model_hyperparams'] = {}
-
-        classificator = self.model_dict[model_type](model_hyperparams=kwargs['model_hyperparams'])
-
->>>>>>> 0a034668
         lambda_func_dict = {'create_list_of_ts': lambda x: ListMonad(*x.values.tolist()),
+                            'scale': lambda time_series: pd.DataFrame(MinMaxScaler().fit_transform(
+                                time_series.to_numpy())),
+                            'transpose_matrix': lambda time_series: time_series.T,
                             'reduce_basis': lambda x: x[:, 0] if x.shape[1] == 1 else x[:, kwargs['component']],
                             'extract_features': lambda x: feature_extractor.get_features(x),
                             'fit_model': lambda x: classificator.fit(train_features=x, train_target=self.train_target),
                             'predict': lambda x: ListMonad({'predicted_labels': classificator.predict(test_features=x),
-                                                            'predicted_probs': classificator.predict_proba(test_features=x)})
+                                                            'predicted_probs': classificator.predict_proba(
+                                                                test_features=x)})
                             }
 
-        return feature_extractor, classificator, lambda_func_dict
-    # API workaround
-    # train = pd.read_csv(
-    #     r'D:\РАБОТЫ РЕПОЗИТОРИИ\Репозитории\Industiral\IndustrialTS\data\FedotMedical\FedotMedical_TRAIN.tsv',
-    #     sep=',')
-    # df_1_target = train[train['target'] == 1]
-    # df_0_target = train[train['target'] == 0].sample(frac=0.3)
-    # train = pd.concat([df_0_target, df_1_target], axis=0)
-    # target = train['target'].values
-    # train_ts = train[['Feature1', 'Feature2', 'Feature3', 'Feature4', 'Feature5', 'Feature6',
-    #                   'Feature7', 'Feature8', 'Feature9', 'Feature10', 'Feature11', 'Feature12',
-    #                   'Feature13', 'Feature14', 'Feature15', 'Feature16', 'Feature17', 'Feature18',
-    #                   'Feature19', 'Feature20', 'Feature21', 'Feature22', 'Feature23', 'Feature24']]
-    # train_binary = train[['Feature25', 'Feature26', 'Feature27', 'Feature28', 'Feature29', 'Feature30', 'Feature31',
-    #                       'Feature32', 'Feature33', 'Feature34', 'Feature35', 'Feature36', 'Feature37',
-    #                       'Feature38', 'Feature39', 'Feature40', 'Feature41', 'Feature42', 'Feature43',
-    #                       'Feature44', 'Feature45', 'Feature46', 'Feature47', 'Feature48', 'Feature49',
-    #                       'Feature50', 'Feature51', 'Feature52', 'Feature53', 'Feature54', 'Feature55',
-    #                       'Feature56', 'Feature57', 'Feature58', 'Feature59', 'Feature60', 'Feature61']]
-    # percent_missing = train_ts.isnull().sum() * 100 / len(train)
-    # missing_value_df = pd.DataFrame({'column_name': train_ts.columns,
-    #                                  'percent_missing': percent_missing})
-    # train_ts = train_ts[['Feature1', 'Feature2', 'Feature4', 'Feature5', 'Feature6', 'Feature22']]
-    # percent_missing = train_binary.isnull().sum() * 100 / len(train)
-    # missing_value_df = pd.DataFrame({'column_name': train_binary.columns,
-    #                                  'percent_missing': percent_missing})
-    # binary_train, binary_test, binary_train_target, binary_test_target = train_test_split(train_binary.values,
-    #                                                                                       target,
-    #                                                                                       stratify=target,
-    #                                                                                       test_size=0.25)
-    # binary_clf = TimeSeriesClassifier(model_hyperparams=model_hyperparams)
-    # binary_clf = binary_clf.fit(train_features=binary_train, train_target=binary_train_target)
-    # preds = binary_clf.predict(features=binary_test)
-    # preds_proba = binary_clf.predict_proba(features=binary_test)
-    # metrics = PerformanceAnalyzer().calculate_metrics(
-    #     target=binary_test_target,
-    #     predicted_labels=preds,
-    #     predicted_probs=preds_proba)
-    # X_train, X_test, y_train, y_test = train_test_split(train_ts.values, target,
-    #                                                     stratify=target,
-    #                                                     test_size=0.25)
-    # train, test = (X_train, y_train), (X_test, y_test)
-    # pipeline_cls = ClassificationPipelines(train_data=train, test_data=test)
-    # model_1, result_for_1_comp = pipeline_cls('SpecifiedFeatureGeneratorTSC')(feature_generator_type='Statistical',
-    #                                                                           model_hyperparams=model_hyperparams,
-    #                                                                           feature_hyperparams=feature_hyperparams)
-    # test_features = model_1.test_features
-    # probs_ts = model_1.predict_proba(test_features)
-    # label_ts = model_1.predict(test_features)
-    # ensemble_metric = []
-    # ensemble_probs = np.concatenate([probs_ts, preds_proba], axis=1)
-    # for method in [np.mean, np.max, np.min, np.sum]:
-    #     probs = method(ensemble_probs, axis=1)
-    #     label = np.round(probs)
-    #     metric_by_ensemble = PerformanceAnalyzer().calculate_metrics(
-    #         target=binary_test_target,
-    #         predicted_labels=preds,
-    #         predicted_probs=probs)
-    #     ensemble_metric.append(metric_by_ensemble)+        return feature_extractor, classificator, lambda_func_dict