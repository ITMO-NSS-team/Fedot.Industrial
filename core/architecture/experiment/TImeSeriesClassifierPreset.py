--- conflicted
+++ resolved
@@ -18,11 +18,8 @@
 
 from core.api.utils.saver_collections import ResultSaver
 from core.architecture.postprocessing.Analyzer import PerformanceAnalyzer
-<<<<<<< HEAD
-=======
 from core.architecture.utils.utils import default_path_to_save_results
 from core.repository.initializer_industrial_models import initialize_industrial_models, remove_industrial_models
->>>>>>> 1156ad97
 
 np.random.seed(0)
 
@@ -56,7 +53,7 @@
         self.test_features = None
         self.input_test_data = None
 
-
+        self._init_industrial_repository()
         self.logger.info('TimeSeriesClassifierPreset initialised')
 
     def _init_industrial_repository(self):
@@ -102,7 +99,6 @@
     def fit(self, train_ts_frame,
             train_target: np.ndarray = None,
             **kwargs) -> object:
-        self._init_industrial_repository()
         self.train_data = self._init_input_data(train_ts_frame, train_target)
         self.prerpocessing_pipeline = self._build_pipeline()
         self.prerpocessing_pipeline = self._tune_pipeline(self.prerpocessing_pipeline,
@@ -110,7 +106,7 @@
         self.prerpocessing_pipeline.fit(self.train_data)
 
         rf_node = self.prerpocessing_pipeline.nodes[0]
-        self.prerpocessing_pipeline.update_node(rf_node, PipelineNode('cat_features'))
+        self.prerpocessing_pipeline.update_node(rf_node, PipelineNode('dummy'))
         rf_node.nodes_from = []
         rf_node.unfit()
         self.prerpocessing_pipeline.fit(self.train_data)
