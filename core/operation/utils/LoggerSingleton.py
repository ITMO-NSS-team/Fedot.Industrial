--- conflicted
+++ resolved
@@ -56,7 +56,9 @@
         self._logger.addHandler(stream_handler)
 
     def get_logger(self):
-<<<<<<< HEAD
+        """
+        Base method for getting logger in any place of project.
+        """
         return self._logger
 
 
@@ -80,10 +82,4 @@
 #     def format(self, record):
 #         log_fmt = self.FORMATS.get(record.levelno)
 #         formatter = logging.Formatter(log_fmt)
-#         return formatter.format(record)
-=======
-        """
-        Base method for getting logger in any place of project.
-        """
-        return self._logger
->>>>>>> 7da3c62e
+#         return formatter.format(record)