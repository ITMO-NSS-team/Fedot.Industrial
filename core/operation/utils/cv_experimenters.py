import os
import time
from typing import Dict, Type, Set, Union, List

import torch
from PIL import Image
from sklearn.metrics import accuracy_score, roc_auc_score
from sklearn.metrics import precision_recall_fscore_support, f1_score
from torch.nn.functional import softmax
from torch.optim.lr_scheduler import StepLR
from torch.utils.data import DataLoader, Dataset
from torch.utils.tensorboard import SummaryWriter
from torchmetrics.detection.mean_ap import MeanAveragePrecision
from torchvision.models.detection import fasterrcnn_resnet50_fpn
from torchvision.models.detection.faster_rcnn import FastRCNNPredictor
from tqdm import tqdm

from core.models.cnn.classification_models import MODELS
from core.operation.utils.cv_model_optimizers import OPTIMIZATIONS


def _parameter_value_check(parameter: str, value: str, valid_values: Set[str]) -> None:
    """Checks if the parameter is in the set of allowed.

    Args:
        parameter: Name of the checked parameter.
        value: Value of the checked parameter.
        valid_values: Set of the valid parameter values.
    """
    if value not in valid_values:
        raise ValueError(
            f"{parameter} must be one of {valid_values}, but got {parameter}='{value}'"
        )


class _GeneralizedExperimenter:
    """Generalized class for working with models.

    Args:
        model: Trainable model.
        optimizable_module_name: Name of the module whose structure will be optimized.
        train_ds: Train dataset.
        val_ds: Validation dataset.
        num_classes: Number of classes in the dataset.
        dataloader_params: Parameter dictionary passed to dataloaders.
        name: Description of the experiment.
        models_path: Path to folder for saving models.
        summary_path: Path to folder for writing experiment summary info.
        summary_per_class: If ``True``, calculates the metrics for each class.
        target_metric: Target metric by which models are compared.
        gpu: If ``True``, uses GPU (default: ``True``).
    """

    def __init__(
        self,
        model: torch.nn.Module,
        optimizable_module_name: str,
        train_ds: Dataset,
        val_ds: Dataset,
        num_classes: int,
        dataloader_params: Dict,
        name: str,
        models_path: str,
        summary_path: str,
        summary_per_class: bool,
        target_metric: str,
        gpu: bool = True,
    ) -> None:
        self.model = model
        self.optimizable_module_name = optimizable_module_name
        self.default_scores = {
            'size': self.size_of_model(),
            'n_params': self.number_of_params(),
        }
        print(f"Default size: {self.default_scores['size']:.2f} MB")
        self.num_classes = num_classes
        self.train_dl = DataLoader(dataset=train_ds, shuffle=True, **dataloader_params)
        self.val_dl = DataLoader(dataset=val_ds, shuffle=False, **dataloader_params)
        self.name = name
        self.models_path = models_path
        self.summary_path = summary_path
        self.summary_per_class = summary_per_class
        self.device = torch.device('cuda' if gpu else 'cpu')
        self.best_score = 0
        self.target_metric = target_metric
        self.structure_optimization = None

    def save_model(self, postfix: str = '') -> None:
        """Save all model.

        Args:
            postfix: A string appended to ``self.name`` in save file name
                (default: ``''``).
        """
        file_path = os.path.join(self.models_path, f"{self.name}{postfix}.model.pt")
        dir_path = '/'.join(file_path.split('/')[:-1])
        os.makedirs(dir_path, exist_ok=True)
        torch.save(self.model, file_path)
        print("Model saved.")

    def save_model_state_dict(self, postfix: str = '') -> None:
        """Save model state_dict.

        Args:
            postfix: A string appended to ``self.name`` in save file name.
                (default: ``''``).
        """
        file_path = os.path.join(self.models_path, f"{self.name}{postfix}.sd.pt")
        dir_path = '/'.join(file_path.split('/')[:-1])
        os.makedirs(dir_path, exist_ok=True)
        torch.save(self.model.state_dict(), file_path)
        print("Model state dict saved.")

    def load_model_state_dict(self, postfix: str = '') -> None:
        """Load model state_dict to ``self.model``

        Args:
            postfix: A string appended to ``self.name`` in load file name.
                (default: ``''``).
        """
        file_path = os.path.join(self.models_path, f"{self.name}{postfix}.sd.pt")
        if os.path.exists(file_path):
            self.model.load_state_dict(torch.load(file_path))
            self.model.to(self.device)
            print("Model state dict loaded.")
        else:
            print(f"File '{file_path}' does not exist.")

    def load_model(self, postfix: str = '') -> None:
        """Load model to ``self.model``.

        Args:
            postfix: A string appended to ``self.name`` in load file name.
                (default: ``''``).
        """
        file_path = os.path.join(self.models_path, f"{self.name}{postfix}.model.pt")
        if os.path.exists(file_path):
            self.model = torch.load(file_path)
            self.model.to(self.device)
            print("Model loaded.")
        else:
            print(f"File '{file_path}' does not exist.")

    def size_of_model(self) -> float:
        """Returns size of model in Mb."""
        param_size = 0
        for param in self.model.parameters():
            param_size += param.nelement() * param.element_size()
        buffer_size = 0
        for buffer in self.model.buffers():
            buffer_size += buffer.nelement() * buffer.element_size()
        return (param_size + buffer_size) / 1e6

    def number_of_params(self) -> int:
        """Returns number of model parameters."""
        return sum(p.numel() for p in self.model.parameters())

    def _read_image(self, image_path: str):
        image = Image.open(image_path).convert('RGB')
        return self.val_dl.dataset.transform(image)

    def train_loop(self) -> Dict[str, float]:
        """Have to implement the training method of the model and return train_scores."""
        return {}

    def val_loop(self) -> Dict[str, float]:
        """Have to implement the validation method of the model and return val_scores."""
        return {}

    def _predict_on_image(self, image: torch.Tensor, proba: bool):
        """Have to implement the prediction method on single image."""
        pass

    def _predict(self, image_folder: str, proba: bool) -> Dict:
        """Generalized prediction method of the model."""
        predicts = {}
        for image_name in tqdm(os.listdir(image_folder)):
            image_path = os.path.join(image_folder, image_name)
            image = self._read_image(image_path)
            predicts[image_name] = self._predict_on_image(image=image, proba=proba)
        return predicts

    def predict(self, image_folder: str) -> Dict:
        """Computes predictions for images in image_folder.

        Args:
            image_folder: Image folder path."""
        return self._predict(image_folder=image_folder, proba=False)

    def predict_proba(self, image_folder: str) -> Dict:
        """Computes probability predictions for images in image_folder.

        Args:
            image_folder: Image folder path.
        """
        return self._predict(image_folder=image_folder, proba=True)

    def get_optimizable_module(self) -> torch.nn.Module:
        """Returns the module for optimization applying."""
        return self.model

    def write_scores(
        self,
        writer: SummaryWriter,
        phase: str,
        scores: Dict[str, float],
        x: int,
    ):
        """Write scores from dictionary by SummaryWriter.

        Args:
            writer: SummaryWriter object for writing scores.
            phase: Experiment phase for grouping records, e.g. 'train'.
            scores: Dictionary {metric_name: value}.
            x: The independent variable.
        """
        for key, score in scores.items():
            writer.add_scalar(f"{phase}/{key}", score, x)

    def fit(self, num_epochs: int) -> None:
        """Run optimization experiment.

        Args:
            num_epochs: Number of epochs.
        """
        writer = SummaryWriter(os.path.join(self.summary_path, self.name))
        print(f"{self.name}, using device: {self.device}")
        for epoch in range(1, num_epochs + 1):
            print(f"Epoch {epoch}")
            train_scores = self.train_loop()
            self.write_scores(writer, 'train', train_scores, epoch)
            self.structure_optimization.optimize_during_training()
            val_scores = self.val_loop()
            self.write_scores(writer, 'val', val_scores, epoch)
            if val_scores[self.target_metric] > self.best_score:
                self.best_score = val_scores[self.target_metric]
                self.save_model_state_dict()
        self.structure_optimization.final_optimize()
        writer.close()

    def finetune(self, num_epochs: int, postfix: str = '') -> None:
        """Run fine-tuning

        Args:
            num_epochs: Number of epochs.
            postfix: A string appended to the name to identify the experiment.
                (default: ``''``).
        """
        best_score = 0
        writer = SummaryWriter(os.path.join(self.summary_path, self.name) + postfix)
        print(f"{self.name + postfix}, using device: {self.device}")
        for epoch in range(1, num_epochs + 1):
            print(f"Fine-tuning epoch {epoch}")
            train_scores = self.train_loop()
            self.write_scores(writer, 'fine-tuning_train', train_scores, epoch)
            val_scores = self.val_loop()
            self.write_scores(writer, 'fine-tuning_val', val_scores, epoch)
            if val_scores[self.target_metric] > best_score:
                best_score = val_scores[self.target_metric]
                self.save_model_state_dict(postfix=postfix)
        self.load_model_state_dict(postfix=postfix)
        writer.close()


class ClassificationExperimenter(_GeneralizedExperimenter):
    """Class for working with classification models.

    Args:
        dataset_name: Name of dataset.
        train_dataset: Train dataset.
        val_dataset: Validation dataset.
        num_classes: Number of classes in the dataset.
        dataloader_params: Parameter dictionary passed to dataloaders.
        model: Name of model.
        model_params: Parameter dictionary passed to model initialization.
        models_saving_path: Path to folder for saving models.
        optimizer: Model optimizer, e.g. ``torch.optim.Adam``.
        optimizer_params: Parameter dictionary passed to optimizer initialization.
        target_loss: Loss function applied to model output,
            e.g. ``torch.nn.CrossEntropyLoss``.
        loss_params: Parameter dictionary passed to loss initialization.
        structure_optimization: Structure optimizer, e.g. ``SVDOptimization``.
        structure_optimization_params: Parameter dictionary passed to structure
            optimization initialization.
        target_metric: Target metric by which models are compared. May be ``'f1'``,
            ``'accuracy'``, ``'precision'``, ``'recall'`` or ``'roc_auc'``
            (default: ``'f1'``).
        summary_path: Path to folder for writing experiment summary info
            (default: ``'runs'``).
        summary_per_class: If ``True``, calculates the metrics for each class
            (default ``False``).
        gpu: If ``True``, uses GPU (default: ``True``).

        Raises:
            ValueError: If ``model``, ``structure_optimization``, ``target_metric``
                or ``dataset_name`` not in valid values.
    """

    def __init__(
        self,
<<<<<<< HEAD
        dataset: str,
=======
        dataset_name: str,
        train_dataset: Dataset,
        val_dataset: Dataset,
        num_classes: int,
        dataloader_params: Dict,
>>>>>>> cfdd71c1
        model: str,
        model_params: Dict,
        models_saving_path: str,
        optimizer_params: Dict,
        loss_params: Dict,
        dataloader_params: Dict = None,
        structure_optimization: str = None,
        structure_optimization_params: Dict = None,
        optimizer: Type[torch.optim.Optimizer] = torch.optim.Adam,
        target_loss: Type[torch.nn.Module] = torch.nn.CrossEntropyLoss,
        target_metric: str = 'f1',
        summary_path: str = 'runs',
        summary_per_class: bool = False,
        gpu: bool = False,
    ) -> None:

        _parameter_value_check(
            parameter='model', value=model, valid_values=set(MODELS.keys())
        )
        _parameter_value_check(
            parameter='structure_optimization',
            value=structure_optimization,
            valid_values=set(OPTIMIZATIONS.keys()),
        )
        _parameter_value_check(
            parameter='target_metric',
            value=target_metric,
            valid_values={'f1', 'accuracy', 'precision', 'recall', 'roc_auc'},
        )

<<<<<<< HEAD
        if dataloader_params is not None:
            train_dl, val_dl, num_classes = get_classification_dataloaders(
                dataset, **dataloader_params)
        else:
            train_dl, val_dl, num_classes = get_classification_dataloaders(
                dataset, **dataloader_params)
=======
>>>>>>> cfdd71c1
        super().__init__(
            model=MODELS[model](num_classes=num_classes, **model_params),
            optimizable_module_name=model,
            train_ds=train_dataset,
            val_ds=val_dataset,
            num_classes=num_classes,
            dataloader_params=dataloader_params,
            name=f"{dataset_name}/{model}",
            models_path=models_saving_path,
            summary_path=summary_path,
            summary_per_class=summary_per_class,
            target_metric=target_metric,
            gpu=gpu,
        )

        self.structure_optimization = OPTIMIZATIONS[structure_optimization](
            experimenter=self, **structure_optimization_params
        )
        self.target_loss = target_loss(**loss_params)
        self.model.to(self.device)
        self.optimizer = optimizer(self.model.parameters(), **optimizer_params)

    def train_loop(self) -> (Dict[str, float]):
        """Training method of the model.

        Returns:
            Dictionary {metric_name: value}.
        """
        self.model.train()
        train_scores = {'accuracy': 0, 'loss': 0}
        for key in self.structure_optimization.losses:
            train_scores[key] = 0
        for x, y in tqdm(self.train_dl):
            x = x.to(self.device)
            y = y.to(self.device)
            pred = self.model(x)
            loss = self.target_loss(pred, y)
            train_scores['loss'] += loss.item()
            train_scores['accuracy'] += (
                (pred.argmax(1) == y).type(torch.float).mean().item()
            )
            for key, loss_fn in self.structure_optimization.losses.items():
                opt_loss = loss_fn(self.get_optimizable_module())
                loss += opt_loss
                train_scores[key] += opt_loss.item()
            self.optimizer.zero_grad()
            loss.backward()
            self.optimizer.step()

        for key in train_scores:
            train_scores[key] /= len(self.train_dl)
        return train_scores

    def val_loop(self) -> Dict[Union[str, int], float]:
        """Validation method of the model. Returns val_scores

        Returns:
            Dictionary {metric_name: value}.
        """
        self.model.eval()
        val_loss = 0
        y_true = []
        y_pred = []
        y_score = []
        start = time.time()
        with torch.no_grad():
            for x, y in tqdm(self.val_dl):
                y_true.extend(y)
                x = x.to(self.device)
                y = y.to(self.device)
                pred = self.model(x)
                y_pred.extend(pred.cpu().argmax(1))
                y_score.extend(softmax(pred, dim=1).tolist())
                val_loss += self.target_loss(pred, y).item()
        total_time = time.time() - start
        precision, recall, f1, _ = precision_recall_fscore_support(
            y_true, y_pred, average='macro'
        )
        val_scores = {
            'loss': val_loss / len(self.val_dl),
            'inference_time': total_time / len(self.val_dl),
            'accuracy': accuracy_score(y_true, y_pred),
            'precision': precision,
            'recall': recall,
            'f1': f1,
            'roc_auc': roc_auc_score(y_true, y_score, multi_class='ovo'),
        }
        if self.summary_per_class:
            f1s = f1_score(y_true, y_pred, average=None)
            val_scores.update({f'f1_class{i}': s for i, s in enumerate(f1s)})
        return val_scores

    def _predict_on_image(self, image: torch.Tensor, proba: bool) -> Union[List, int]:
        """Returns prediction for image."""
        self.model.eval()
        with torch.no_grad():
            image = image.unsqueeze_(0).to(self.device)
            pred = self.model(image)
            if proba:
                pred = softmax(pred, dim=1).cpu().detach().tolist()
            else:
                pred = pred.argmax(1).cpu().detach().item()
        return pred


class FasterRCNNExperimenter(_GeneralizedExperimenter):
    """Class for working with Faster R-CNN model.

        Args:
        dataset_name: Name of dataset.
        train_dataset: Train dataset.
        val_dataset: Validation dataset.
        num_classes: Number of classes in the dataset.
        dataloader_params: Parameter dictionary passed to dataloaders.
        model_params: Parameter dictionary passed to ``fasterrcnn_resnet50_fpn``.
        models_saving_path: Path to folder for saving models.
        optimizer: Model optimizer, e.g. ``torch.optim.SGD``.
        optimizer_params: Parameter dictionary passed to optimizer initialization.
        scheduler_params: Parameter dictionary passed to ``StepLR`` initialization.
        structure_optimization: Structure optimizer, e.g. ``SVDOptimization``.
        structure_optimization_params: Parameter dictionary passed to structure
            optimization initialization.
        target_metric: Target metric by which models are compared. May be ``'map'``,
            ``'map_50'`` or ``'map_75'`` (default: ``'map_50'``).
        summary_path: Path to folder for writing experiment summary info
            (default: ``'runs'``).
        summary_per_class: If ``True``, calculates the metrics for each class
            (default ``False``).
        gpu: If ``True``, uses GPU (default: ``True``).

        Raises:
            ValueError: If ``model``, ``structure_optimization``, ``target_metric``
                or ``dataset_name`` not in valid values.
    """

    def __init__(
        self,
        dataset_name: str,
        train_dataset: Dataset,
        val_dataset: Dataset,
        num_classes: int,
        dataloader_params: Dict,
        model_params: Dict,
        models_saving_path: str,
        optimizer: Type[torch.optim.Optimizer],
        optimizer_params: Dict,
        scheduler_params: Dict,
        structure_optimization: str,
        structure_optimization_params: Dict,
        target_metric: str = 'map_50',
        summary_path: str = 'runs',
        summary_per_class: bool = False,
        gpu: bool = True,
    ) -> None:

        _parameter_value_check(
            parameter='structure_optimization',
            value=structure_optimization,
            valid_values=set(OPTIMIZATIONS.keys()),
        )
        _parameter_value_check(
            parameter='target_metric',
            value=target_metric,
            valid_values={'map', 'map_50', 'map_75'},
        )

        model = fasterrcnn_resnet50_fpn(**model_params)
        in_features = model.roi_heads.box_predictor.cls_score.in_features
        model.roi_heads.box_predictor = FastRCNNPredictor(in_features, num_classes)

        super().__init__(
            model=model,
            optimizable_module_name="ResNet50",
            train_ds=train_dataset,
            val_ds=val_dataset,
            num_classes=num_classes,
            dataloader_params=dataloader_params,
            name=f"{dataset_name}/FasterR-CNN/ResNet50",
            models_path=models_saving_path,
            summary_path=summary_path,
            summary_per_class=summary_per_class,
            target_metric=target_metric,
            gpu=gpu,
        )
        self.structure_optimization = OPTIMIZATIONS[structure_optimization](
            experimenter=self, **structure_optimization_params
        )

        self.model.to(self.device)
        params = [p for p in self.model.parameters() if p.requires_grad]
        self.optimizer = optimizer(params, **optimizer_params)
        self.scheduler = StepLR(self.optimizer, **scheduler_params)

    def get_optimizable_module(self) -> torch.nn.Module:
        """Return the module for optimization applying."""
        return self.model.backbone

    def train_loop(self):
        """Training method of the model.

        Returns:
            Dictionary {metric_name: value}.
        """
        self.model.train()
        batches = tqdm(self.train_dl)
        train_scores = {'loss': 0}
        for key in self.structure_optimization.losses:
            train_scores[key] = 0
        i = 0
        for images, targets in batches:
            i += 1
            images = [image.to(self.device) for image in images]
            targets = [{k: v.to(self.device) for k, v in t.items()} for t in targets]
            loss_dict = self.model(images, targets)
            losses = sum(loss_dict.values())
            train_scores['loss'] += losses.item()

            for key, loss_fn in self.structure_optimization.losses.items():
                opt_loss = loss_fn(self.get_optimizable_module())
                losses += opt_loss
                train_scores[key] += opt_loss.item()
            self.optimizer.zero_grad()
            losses.backward()
            self.optimizer.step()
            batches.set_postfix({'loss': train_scores['loss'] / i})

        for key in train_scores:
            train_scores[key] /= len(self.train_dl)
        return train_scores

    def val_loop(self):
        """Validation method of the model.

        Returns:
            Dictionary {metric_name: value}.
        """
        metric = MeanAveragePrecision()
        tk = tqdm(self.val_dl)
        for images, targets in tk:
            images = list(image.to(self.device) for image in images)
            preds = self.forward(images)
            metric.update(preds, targets)
        return metric.compute()

    def _predict_on_image(self, image: torch.Tensor, proba: bool) -> Dict:
        """Returns prediction for image."""
        pred = self.forward([image])[0]
        if not proba:
            not_thresh = pred['scores'] > 0.5
            pred['boxes'] = pred['boxes'][not_thresh]
            pred['labels'] = pred['labels'][not_thresh]
            pred.pop('scores')
        for key in pred:
            pred[key] = pred[key].tolist()
        return pred

    def forward(self, images):
        """Predict model outputs from images.

        Args:
            images: List of image tensors.
        """
        self.model.eval()
        with torch.no_grad():
            images = list(image.to(self.device) for image in images)
            outputs = self.model(images)
            outputs = [{k: v.to('cpu').detach() for k, v in t.items()} for t in outputs]
        return outputs<|MERGE_RESOLUTION|>--- conflicted
+++ resolved
@@ -298,15 +298,10 @@
 
     def __init__(
         self,
-<<<<<<< HEAD
-        dataset: str,
-=======
         dataset_name: str,
         train_dataset: Dataset,
         val_dataset: Dataset,
         num_classes: int,
-        dataloader_params: Dict,
->>>>>>> cfdd71c1
         model: str,
         model_params: Dict,
         models_saving_path: str,
@@ -337,15 +332,6 @@
             valid_values={'f1', 'accuracy', 'precision', 'recall', 'roc_auc'},
         )
 
-<<<<<<< HEAD
-        if dataloader_params is not None:
-            train_dl, val_dl, num_classes = get_classification_dataloaders(
-                dataset, **dataloader_params)
-        else:
-            train_dl, val_dl, num_classes = get_classification_dataloaders(
-                dataset, **dataloader_params)
-=======
->>>>>>> cfdd71c1
         super().__init__(
             model=MODELS[model](num_classes=num_classes, **model_params),
             optimizable_module_name=model,
