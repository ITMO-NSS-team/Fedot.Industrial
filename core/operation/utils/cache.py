import hashlib
import logging
import os
import timeit

import numpy as np
import pandas as pd
<<<<<<< HEAD
=======

from core.architecture.utils.utils import PROJECT_PATH
>>>>>>> 629f16d5


class DataCacher:
    """Class responsible for caching data of ``pd.DataFrame`` type in pickle format.
    Args:
        data_type_prefix: a string prefix related to the data to be cached. For example, if data is related to
        modelling results, then the prefix can be 'ModellingResults'. Default prefix is 'Data'.
        cache_folder: path to the folder where data is going to be cached.
    Examples:
        >>> your_data = pd.DataFrame({'a': [1, 2, 3], 'b': [4, 5, 6]})
        >>> data_cacher = DataCacher(data_type_prefix='data', cache_folder='your_path')
        >>> hashed_info = data_cacher.hash_info(dict(name='data', data=your_data))
        >>> data_cacher.cache_data(hashed_info, your_data)
        >>> data_cacher.load_data_from_cache(hashed_info)
    """

    def __init__(self, data_type_prefix: str = 'Data', cache_folder: str = None):
<<<<<<< HEAD
        self.logger = logging.getLogger(name='DataCacher')
=======
>>>>>>> 629f16d5
        self.data_type = data_type_prefix
        self.cache_folder = cache_folder
        os.makedirs(cache_folder, exist_ok=True)

    def hash_info(self, data, **kwargs) -> str:
        """Method responsible for hashing distinct information about the data that is going to be cached.
        It utilizes md5 hashing algorithm.
        Args:
            kwargs: a set of keyword arguments to be used as distinct info about data.
        Returns:
            Hashed string.
        """
        key = ''.join([repr(arg) for arg in kwargs.values()]).encode('utf8')
        key += data
        hsh = hashlib.md5(key).hexdigest()[:10]
        return hsh

    def load_data_from_cache(self, hashed_info: str):
        """Method responsible for loading cached data.
        Args:
            hashed_info: hashed string of needed info about the data.
        """
        start = timeit.default_timer()
        file_path = os.path.join(self.cache_folder, hashed_info + '.npy')
        data = np.load(file_path)
        elapsed_time = round(timeit.default_timer() - start, 5)
        print(f'{self.data_type} of {type(data)} type is loaded from cache in {elapsed_time} sec')
        return data

    def cache_data(self, hashed_info: str, data: pd.DataFrame):
        """Method responsible for saving cached data. It utilizes pickle format for saving data.
        Args:
            hashed_info: hashed string.
            data: pd.DataFrame.
        """
        cache_file = os.path.join(self.cache_folder, hashed_info)

        try:
            np.save(cache_file, data)

        except Exception as ex:
            print(f'Data was not cached due to error { ex }')<|MERGE_RESOLUTION|>--- conflicted
+++ resolved
@@ -1,15 +1,11 @@
 import hashlib
-import logging
 import os
 import timeit
 
 import numpy as np
 import pandas as pd
-<<<<<<< HEAD
-=======
 
 from core.architecture.utils.utils import PROJECT_PATH
->>>>>>> 629f16d5
 
 
 class DataCacher:
@@ -27,10 +23,6 @@
     """
 
     def __init__(self, data_type_prefix: str = 'Data', cache_folder: str = None):
-<<<<<<< HEAD
-        self.logger = logging.getLogger(name='DataCacher')
-=======
->>>>>>> 629f16d5
         self.data_type = data_type_prefix
         self.cache_folder = cache_folder
         os.makedirs(cache_folder, exist_ok=True)
