<<<<<<< HEAD
import os
=======
>>>>>>> 629f16d5
from typing import Optional
import numpy as np
<<<<<<< HEAD
from fedot.core.data.data import InputData, OutputData
=======
from fedot.core.data.data import InputData
>>>>>>> 629f16d5
from fedot.core.operations.evaluation.operation_implementations.implementation_interfaces import \
    DataOperationImplementation
from fedot.core.operations.operation_parameters import OperationParameters
from fedot.core.repository.dataset_types import DataTypesEnum
from pymonad.either import Either
from pymonad.list import ListMonad
from tqdm.auto import tqdm

from core.operation.IndustrialCachableOperation import IndustrialCachableOperationImplementation


class BasisDecompositionImplementation(IndustrialCachableOperationImplementation):
    """
    A class for decomposing data on the abstract basis and evaluating the derivative of the resulting decomposition.
    """

    def __init__(self, params: Optional[OperationParameters] = None):
        super().__init__(params)
        self.n_components = params.get('n_components', 2)
        self.basis = None
<<<<<<< HEAD
        self.min_rank = 1
=======
        self.data_type = DataTypesEnum.image
>>>>>>> 629f16d5

    def _get_basis(self, data):
        if type(data) == list:
            basis = self._get_multidim_basis(data)
        else:
            basis = self._get_1d_basis(data)
        return basis

    def fit(self, data):
        """Decomposes the given data on the chosen basis.

        Returns:
            np.array: The decomposition of the given data.
        """
        pass

    def _decompose_signal(self):
        pass

    def evaluate_derivative(self, order: int = 1):
        """Evaluates the derivative of the decomposition of the given data.

        Returns:
            np.array: The derivative of the decomposition of the given data.
        """
        pass

    def _transform_one_sample(self, sample: np.array):
        """
            Method for transforming one sample
        """
        pass

    def _transform(self, input_data: InputData) -> np.array:
        """
            Method for transforming all samples
        """
        features = np.array(ListMonad(*input_data.features.tolist()).value)
        v = []
        for series in tqdm(features):
            v.append(self._transform_one_sample(series[~np.isnan(series)]))
        predict = np.array(v)
        return predict

<<<<<<< HEAD
    def _transform(self, series: np.array):
        pass

    def _get_1d_basis(self, input_data):
        decompose = lambda signal: ListMonad(self._decompose_signal(signal))
        basis = Either.insert(input_data).then(decompose).value[0]
        return basis

    def _get_multidim_basis(self, input_data):
        decompose = lambda multidim_signal: ListMonad(list(map(self._decompose_signal, multidim_signal)))
        basis = Either.insert(input_data).then(decompose).value[0]
        return basis
=======
    def _get_multidim_basis(self, data):
        pass

    def _get_1d_basis(self, data):
        pass
>>>>>>> 629f16d5
<|MERGE_RESOLUTION|>--- conflicted
+++ resolved
@@ -1,14 +1,8 @@
-<<<<<<< HEAD
 import os
-=======
->>>>>>> 629f16d5
 from typing import Optional
 import numpy as np
-<<<<<<< HEAD
+from fedot.core.data.data import InputData
 from fedot.core.data.data import InputData, OutputData
-=======
-from fedot.core.data.data import InputData
->>>>>>> 629f16d5
 from fedot.core.operations.evaluation.operation_implementations.implementation_interfaces import \
     DataOperationImplementation
 from fedot.core.operations.operation_parameters import OperationParameters
@@ -29,11 +23,8 @@
         super().__init__(params)
         self.n_components = params.get('n_components', 2)
         self.basis = None
-<<<<<<< HEAD
+        self.data_type = DataTypesEnum.image
         self.min_rank = 1
-=======
-        self.data_type = DataTypesEnum.image
->>>>>>> 629f16d5
 
     def _get_basis(self, data):
         if type(data) == list:
@@ -67,6 +58,10 @@
         """
         pass
 
+    def _get_1d_basis(self, input_data):
+        decompose = lambda signal: ListMonad(self._decompose_signal(signal))
+        basis = Either.insert(input_data).then(decompose).value[0]
+        return basis
     def _transform(self, input_data: InputData) -> np.array:
         """
             Method for transforming all samples
@@ -78,23 +73,10 @@
         predict = np.array(v)
         return predict
 
-<<<<<<< HEAD
-    def _transform(self, series: np.array):
+    def _get_multidim_basis(self, data):
         pass
-
-    def _get_1d_basis(self, input_data):
-        decompose = lambda signal: ListMonad(self._decompose_signal(signal))
-        basis = Either.insert(input_data).then(decompose).value[0]
-        return basis
 
     def _get_multidim_basis(self, input_data):
         decompose = lambda multidim_signal: ListMonad(list(map(self._decompose_signal, multidim_signal)))
         basis = Either.insert(input_data).then(decompose).value[0]
         return basis
-=======
-    def _get_multidim_basis(self, data):
-        pass
-
-    def _get_1d_basis(self, data):
-        pass
->>>>>>> 629f16d5
