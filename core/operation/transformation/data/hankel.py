--- conflicted
+++ resolved
@@ -2,7 +2,6 @@
 
 import numpy as np
 import pandas as pd
-import torch
 from scipy.linalg import hankel
 
 
@@ -24,13 +23,9 @@
             self.__ts_length = self.__time_series.size
 
         if self.__window_length is None:
-<<<<<<< HEAD
-            self.__window_length = round(self.__ts_length * 0.35)
-=======
                 self.__window_length = round(self.__ts_length * 0.35)
         else:
             self.__window_length = round(self.__ts_length * self.__window_length // 100)
->>>>>>> bd9dac79
         self.__subseq_length = self.__ts_length - self.__window_length + 1
 
         self.__check_windows_length()
@@ -47,6 +42,7 @@
             self.__time_series = np.array(self.__time_series)
         else:
             self.__time_series = self.__time_series
+
 
     def __get_trajectory_matrix(self):
         if len(self.__time_series.shape) > 1:
