import numpy as np
import pandas as pd
from fedot.api.main import Fedot
from numpy import ndarray

from core.models.ExperimentRunner import ExperimentRunner
from core.operation.utils.analyzer import PerformanceAnalyzer
from core.operation.utils.FeatureBuilder import FeatureBuilderSelector


class TimeSeriesClassifier:
    """
    Class responsible for interaction with Fedot classifier.

    :param feature_generator_dict: dict with feature generators
    :param model_hyperparams: dict with hyperparams for Fedot model
    :param ecm_model_flag: bool if error correction model is used
    """

    def __init__(self,
                 generator_name: str,
                 generator_runner: ExperimentRunner,
                 model_hyperparams: dict,
                 ecm_model_flag: False):
        self.predictor = None
        self.y_train = None
        self.predictor_list = None
        self.train_features = None
        self.generator_name = generator_name
        self.generator_runner = generator_runner
        self.feature_generator_dict = {self.generator_name: self.generator_runner}
        self.model_hyperparams = model_hyperparams
        self.ecm_model_flag = ecm_model_flag
        self._init_builder()

    def _init_builder(self) -> None:
        """
        Initialize builder with all operations combining generator name and transformation method.

        :return: None
        """
        for name, runner in self.feature_generator_dict.items():
            self.feature_generator_dict[name] = FeatureBuilderSelector(name, runner).select_transformation()

    def _fit_fedot_model(self, features: pd.DataFrame, target: np.ndarray) -> Fedot:
        """
        Fit Fedot model with feature and target
        :param features: pandas.DataFrame with features
        :param target: numpy.ndarray with target
        :return: Fedot model
        """
        fedot_model = Fedot(**self.model_hyperparams)
        fedot_model.fit(features, target)
        return fedot_model

    def fit(self, train_tuple: tuple, dataset_name: str) -> tuple:
        self.y_train = train_tuple[1]
        self.train_features = self.generator_runner.extract_features(train_tuple[0], dataset_name)
        self.predictor = self._fit_fedot_model(self.train_features, train_tuple[1])

        return self.predictor, self.train_features

    def predict(self, test_tuple, dataset_name) -> dict:
        features = self.generator_runner.extract_features(test_tuple[0], dataset_name)
        prediction_label = self.predictor.predict(features)
        prediction_proba = self.predictor.predict_proba(features)
        metrics_dict = PerformanceAnalyzer().calculate_metrics(target=test_tuple[1],
                                                               predicted_labels=prediction_label,
                                                               predicted_probs=prediction_proba)

        return dict(prediction=prediction_label, predictions_proba=prediction_proba,
<<<<<<< HEAD
                    metrics=metrics_dict, test_features=feature_list)
=======
                    metrics=metrics_dict, test_features=features)
>>>>>>> efaaee96

    def predict_on_train(self) -> ndarray:
        return self.predictor.predict_proba(self.train_features)<|MERGE_RESOLUTION|>--- conflicted
+++ resolved
@@ -69,11 +69,7 @@
                                                                predicted_probs=prediction_proba)
 
         return dict(prediction=prediction_label, predictions_proba=prediction_proba,
-<<<<<<< HEAD
-                    metrics=metrics_dict, test_features=feature_list)
-=======
                     metrics=metrics_dict, test_features=features)
->>>>>>> efaaee96
 
     def predict_on_train(self) -> ndarray:
         return self.predictor.predict_proba(self.train_features)