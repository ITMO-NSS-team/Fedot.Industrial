import os
from typing import Tuple

import numpy as np
import pandas as pd
from fedot.api.main import Fedot
from fedot.core.data.data import array_to_input_data
from fedot.core.pipelines.node import PrimaryNode, SecondaryNode
from fedot.core.pipelines.pipeline import Pipeline

from core.api.utils.checkers_collections import DataCheck
from core.models.ExperimentRunner import ExperimentRunner
from core.operation.utils.classification_datasets import CustomClassificationDataset
from core.operation.utils.cv_experimenters import ClassificationExperimenter
from core.operation.utils.FeatureBuilder import FeatureBuilderSelector
from core.operation.utils.LoggerSingleton import Logger
from core.operation.utils.utils import path_to_save_results


class TimeSeriesClassifier:
    """Class responsible for interaction with Fedot classifier.

    Args:
        generator_name: name of the generator for feature extraction
        generator_runner: generator runner instance for feature extraction
        model_hyperparams: hyperparameters for Fedot model
        ecm_model_flag: flag for error correction model

    Attributes:
        logger (Logger): logger instance
        predictor (Fedot): Fedot model instance
        y_train (np.ndarray): target for training
        train_features (pd.DataFrame): features for training

    """

    def __init__(self,
                 generator_name: str,
                 generator_runner: ExperimentRunner,
                 model_hyperparams: dict,
                 ecm_model_flag: False):
        self.logger = Logger().get_logger()
        self.predictor = None
        self.y_train = None
        self.train_features = None
        self.test_features = None
        self.input_test_data = None

        self.datacheck = DataCheck(logger=self.logger)
        self.generator_name = generator_name
        self.generator_runner = generator_runner
        self.feature_generator_dict = {self.generator_name: self.generator_runner}
        self.model_hyperparams = model_hyperparams
        self.ecm_model_flag = ecm_model_flag

        self._init_builder()

    def _init_builder(self) -> None:
        """Initialize builder with all operations combining generator name and transformation method.

        """
        for name, runner in self.feature_generator_dict.items():
            self.feature_generator_dict[name] = FeatureBuilderSelector(name, runner).select_transformation()

    def _fit_model(self, features: pd.DataFrame, target: np.ndarray) -> Fedot:
        """Fit Fedot model with feature and target.

        Args:
            features: features for training
            target: target for training

        Returns:
            Fitted Fedot model

        """
        fedot_model = Fedot(**self.model_hyperparams)
        fedot_model.fit(features, target)
        return fedot_model

    def _fit_baseline_model(self, features: pd.DataFrame, target: np.ndarray, baseline_type: str = 'rf') -> Pipeline:
        """Returns pipeline with the following structure:
            ``[initial data] -> [scaling] -> [baseline type]``

        By default, baseline type is random forest, but it can be changed to any other model from Fedot library:
        logit, knn, svc, qda, xgboost.

        Args:
            features: features for training
            target: target for training
            baseline_type: type of baseline model

        Returns:
            Fitted Fedot pipeline with baseline model

        """
        self.logger.info(f'Baseline model pipeline: scaling -> {baseline_type}. Fitting...')
        node_scaling = PrimaryNode('scaling')
        node_final = SecondaryNode(baseline_type,
                                   nodes_from=[node_scaling])
        baseline_pipeline = Pipeline(node_final)
        input_data = array_to_input_data(features_array=features,
                                         target_array=target)
        baseline_pipeline.fit(input_data)
        self.logger.info(f'Baseline model has been fitted')
        return baseline_pipeline

<<<<<<< HEAD
    def fit(self, train_features: pd.DataFrame, train_target: np.ndarray, dataset_name: str = None,
            baseline_type: str = None) -> tuple:
        self.logger.info('Start fitting model')
=======
    def __fit_abstraction(self,
                          train_features: np.ndarray,
                          train_target: np.ndarray,
                          dataset_name: str = None,
                          baseline_type: str = None):
        self.logger.info('START TRAINING')
>>>>>>> a42d1e2b
        self.y_train = train_target
        self.train_features = self.generator_runner.extract_features(train_features=train_features,
                                                                     dataset_name=dataset_name)
        self.train_features = self.datacheck.check_data(input_data=self.train_features,
                                                        return_df=True)

        if baseline_type is not None:
            self.predictor = self._fit_baseline_model(self.train_features, train_target, baseline_type)
        else:
            self.predictor = self._fit_model(self.train_features, train_target)

<<<<<<< HEAD
        self.logger.info(f'Model fitted')
        return self.predictor, self.train_features

    def predict(self, test_features: pd.DataFrame, dataset_name: str = None) -> dict:
=======
    def __predict_abstraction(self,
                              test_features: np.ndarray,
                              mode: str = 'labels',
                              dataset_name: str = None):
>>>>>>> a42d1e2b
        self.test_features = self.generator_runner.extract_features(test_features, dataset_name)
        self.test_features = self.datacheck.check_data(self.test_features)

        if type(self.predictor) == Pipeline:
            self.input_test_data = array_to_input_data(features_array=self.test_features, target_array=None)
            prediction_label = self.predictor.predict(self.input_test_data, output_mode=mode).predict
            return prediction_label
        else:
            if mode == 'labels':
                prediction_label = self.predictor.predict(self.test_features)
            else:
                prediction_label = self.predictor.predict_proba(self.test_features)
            return prediction_label

    def fit(self, train_features: np.ndarray,
            train_target: np.ndarray,
            dataset_name: str = None,
            baseline_type: str = None) -> tuple:
        self.__fit_abstraction(train_features, train_target, dataset_name, baseline_type)
        return self.predictor, self.train_features

    def predict(self, test_features: np.ndarray, dataset_name: str = None) -> dict:
        prediction_label = self.__predict_abstraction(test_features, dataset_name)
        return dict(label=prediction_label, test_features=self.test_features)

<<<<<<< HEAD
    def predict_proba(self, test_features: pd.DataFrame, dataset_name: str = None) -> dict:
        if self.test_features is None:
            self.test_features = self.generator_runner.extract_features(test_features, dataset_name)
            self.test_features = self.datacheck.check_data(self.test_features)

        if self.input_test_data is not None:
            prediction_proba = self.predictor.predict(self.input_test_data, output_mode='probs').predict
        else:
            prediction_proba = self.predictor.predict_proba(self.test_features)
=======
    def predict_proba(self, test_features: np.ndarray, dataset_name: str = None) -> dict:
        prediction_proba = self.__predict_abstraction(test_features=test_features,
                                                      mode='probs',
                                                      dataset_name=dataset_name)
>>>>>>> a42d1e2b
        return dict(class_probability=prediction_proba, test_features=self.test_features)


class TimeSeriesImageClassifier(TimeSeriesClassifier):

    def __init__(self,
                 generator_name: str,
                 generator_runner: ExperimentRunner,
                 model_hyperparams: dict,
                 ecm_model_flag: False):
        super().__init__(generator_name, generator_runner, model_hyperparams, ecm_model_flag)

    def _init_model_param(self, target: np.ndarray) -> Tuple[int, np.ndarray]:

        num_epochs = self.model_hyperparams['epoch']
        del self.model_hyperparams['epoch']

        if 'optimization_method' in self.model_hyperparams.keys():
            modes = {'none': {},
                     'SVD': self.model_hyperparams['optimization_method']['svd_parameters'],
                     'SFP': self.model_hyperparams['optimization_method']['sfp_parameters']}
            self.model_hyperparams['structure_optimization'] = self.model_hyperparams['optimization_method']['mode']
            self.model_hyperparams['structure_optimization_params'] = modes[
                self.model_hyperparams['optimization_method']['mode']]
            del self.model_hyperparams['optimization_method']

<<<<<<< HEAD
        self.model_hyperparams['models_saving_path'] = os.path.join(path_to_save_results(),
                                                                    'TSCImage',
                                                                    self.generator_name,
                                                                    'models')
        self.model_hyperparams['summary_path'] = os.path.join(path_to_save_results(),
                                                              'TSCImage',
                                                              self.generator_name,
=======
        self.model_hyperparams['models_saving_path'] = os.path.join(path_to_save_results(), 'TSCImage',
                                                                    self.generator_name,
                                                                    'models')
        self.model_hyperparams['summary_path'] = os.path.join(path_to_save_results(), 'TSCImage', self.generator_name,
>>>>>>> a42d1e2b
                                                              'runs')

        self.model_hyperparams['num_classes'] = np.unique(target).shape[0]

        if target.min() != 0:
            target = target - 1

        return num_epochs, target

    def _fit_model(self, features: np.ndarray, target: np.ndarray) -> ClassificationExperimenter:
        """Fit Fedot model with feature and target.

        Args:
            features: features for training
            target: target for training

        Returns:
            Fitted Fedot model

        """
        num_epochs, target = self._init_model_param(target)

        train_dataset = CustomClassificationDataset(images=features, targets=target)
        NN_model = ClassificationExperimenter(train_dataset=train_dataset,
                                              val_dataset=train_dataset,
                                              **self.model_hyperparams)
        NN_model.fit(num_epochs=num_epochs)
<<<<<<< HEAD
        return NN_model
=======
        return NN_model

    def predict(self, test_features: np.ndarray, dataset_name: str = None) -> dict:
        prediction_label = self.__predict_abstraction(test_features, dataset_name)
        prediction_label = list(prediction_label.values())
        return dict(label=prediction_label, test_features=self.test_features)

    def predict_proba(self, test_features: np.ndarray, dataset_name: str = None) -> dict:
        prediction_proba = self.__predict_abstraction(test_features=test_features,
                                                      mode='probs',
                                                      dataset_name=dataset_name)
        prediction_proba = np.concatenate(list(prediction_proba.values()), axis=0)
        return dict(class_probability=prediction_proba, test_features=self.test_features)
>>>>>>> a42d1e2b
<|MERGE_RESOLUTION|>--- conflicted
+++ resolved
@@ -104,40 +104,26 @@
         self.logger.info(f'Baseline model has been fitted')
         return baseline_pipeline
 
-<<<<<<< HEAD
-    def fit(self, train_features: pd.DataFrame, train_target: np.ndarray, dataset_name: str = None,
-            baseline_type: str = None) -> tuple:
-        self.logger.info('Start fitting model')
-=======
     def __fit_abstraction(self,
                           train_features: np.ndarray,
                           train_target: np.ndarray,
                           dataset_name: str = None,
                           baseline_type: str = None):
         self.logger.info('START TRAINING')
->>>>>>> a42d1e2b
         self.y_train = train_target
         self.train_features = self.generator_runner.extract_features(train_features=train_features,
                                                                      dataset_name=dataset_name)
-        self.train_features = self.datacheck.check_data(input_data=self.train_features,
-                                                        return_df=True)
+        self.train_features = self.datacheck.check_data(self.train_features)
 
         if baseline_type is not None:
             self.predictor = self._fit_baseline_model(self.train_features, train_target, baseline_type)
         else:
             self.predictor = self._fit_model(self.train_features, train_target)
 
-<<<<<<< HEAD
-        self.logger.info(f'Model fitted')
-        return self.predictor, self.train_features
-
-    def predict(self, test_features: pd.DataFrame, dataset_name: str = None) -> dict:
-=======
     def __predict_abstraction(self,
                               test_features: np.ndarray,
                               mode: str = 'labels',
                               dataset_name: str = None):
->>>>>>> a42d1e2b
         self.test_features = self.generator_runner.extract_features(test_features, dataset_name)
         self.test_features = self.datacheck.check_data(self.test_features)
 
@@ -163,22 +149,10 @@
         prediction_label = self.__predict_abstraction(test_features, dataset_name)
         return dict(label=prediction_label, test_features=self.test_features)
 
-<<<<<<< HEAD
-    def predict_proba(self, test_features: pd.DataFrame, dataset_name: str = None) -> dict:
-        if self.test_features is None:
-            self.test_features = self.generator_runner.extract_features(test_features, dataset_name)
-            self.test_features = self.datacheck.check_data(self.test_features)
-
-        if self.input_test_data is not None:
-            prediction_proba = self.predictor.predict(self.input_test_data, output_mode='probs').predict
-        else:
-            prediction_proba = self.predictor.predict_proba(self.test_features)
-=======
     def predict_proba(self, test_features: np.ndarray, dataset_name: str = None) -> dict:
         prediction_proba = self.__predict_abstraction(test_features=test_features,
                                                       mode='probs',
                                                       dataset_name=dataset_name)
->>>>>>> a42d1e2b
         return dict(class_probability=prediction_proba, test_features=self.test_features)
 
 
@@ -205,22 +179,11 @@
                 self.model_hyperparams['optimization_method']['mode']]
             del self.model_hyperparams['optimization_method']
 
-<<<<<<< HEAD
-        self.model_hyperparams['models_saving_path'] = os.path.join(path_to_save_results(),
-                                                                    'TSCImage',
-                                                                    self.generator_name,
-                                                                    'models')
-        self.model_hyperparams['summary_path'] = os.path.join(path_to_save_results(),
-                                                              'TSCImage',
-                                                              self.generator_name,
-=======
         self.model_hyperparams['models_saving_path'] = os.path.join(path_to_save_results(), 'TSCImage',
                                                                     self.generator_name,
                                                                     'models')
         self.model_hyperparams['summary_path'] = os.path.join(path_to_save_results(), 'TSCImage', self.generator_name,
->>>>>>> a42d1e2b
                                                               'runs')
-
         self.model_hyperparams['num_classes'] = np.unique(target).shape[0]
 
         if target.min() != 0:
@@ -246,9 +209,6 @@
                                               val_dataset=train_dataset,
                                               **self.model_hyperparams)
         NN_model.fit(num_epochs=num_epochs)
-<<<<<<< HEAD
-        return NN_model
-=======
         return NN_model
 
     def predict(self, test_features: np.ndarray, dataset_name: str = None) -> dict:
@@ -261,5 +221,4 @@
                                                       mode='probs',
                                                       dataset_name=dataset_name)
         prediction_proba = np.concatenate(list(prediction_proba.values()), axis=0)
-        return dict(class_probability=prediction_proba, test_features=self.test_features)
->>>>>>> a42d1e2b
+        return dict(class_probability=prediction_proba, test_features=self.test_features)