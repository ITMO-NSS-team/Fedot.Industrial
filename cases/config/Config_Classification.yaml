feature_generator: [
  'window_quantile',
  'quantile',
  'spectral_window',
  'spectral',
  'wavelet',
  'recurrence',
  'topological'

#  'ensemble: topological wavelet window_quantile quantile spectral spectral_window'
]
error_correction: False
n_ecm_cycles: 3
use_cache: True

datasets_list: [
  'Lightning7',
#  'Coffee',
#  'Lightning7',
#  'UMD',
#  'Earthquakes',
#  'EthanolLevel',
#  'Beef',
#  'Wafer'
]

'launches': 1

feature_generator_params: {
  'window_quantile':
    {
      'window_mode': True,
    },

  'recurrence':
    {
      'window_mode': True,
    },

  'quantile':
    {
      'window_mode': False,
    },

  'wavelet':
    {
      'wavelet_types': [ 'db5', 'sym5', 'coif5', 'bior2.4' ]
    },

  'spectral_window':
    {
      'window_sizes': {
        'ItalyPowerDemand': [ 3, 6, 9 ],
        'Herring': [ 48, 128, 170 ],
        'Haptics': [ 110, 220, 330 ],
        'DodgerLoopDay': [ 28, 56, 84 ],
        'Earthquakes': [ 48, 128, 170 ],
        'FordA': [ 50, 100, 150 ],
        'FordB': [ 50, 100, 150 ],
        'Plane': [ 14, 28, 42 ],
        'Trace': [ 27, 54, 81 ],
        'Lightning7': [ 32, 64, 96 ],
        'EthanolLevel': [ 170, 340, 510 ],
        'ElectricDevices': [ 10, 20, 30 ],
        'Beef': [ 100, 150, 200 ],
        'PowerCons': [ 30, 45, 60 ],
        'ShapesAll': [ 100, 150, 200 ],
        'Wafer': [ 100, 150, 200 ]
      },
      'window_mode': True,

    },

  'spectral':
    {
      'window_sizes': {
        'ItalyPowerDemand': [ 3, 6, 9 ],
        'Herring': [ 48, 128, 170 ],
        'Haptics': [ 110, 220, 330 ],
        'DodgerLoopDay': [ 28, 56, 84 ],
        'Earthquakes': [ 48, 128, 170 ],
        'FordA': [ 50, 100, 150 ],
        'FordB': [ 50, 100, 150 ],
        'Plane': [ 14, 28, 42 ],
        'Trace': [ 27, 54, 81 ],
        'Lightning7': [ 32, 64, 96 ],
        'EthanolLevel': [ 170, 340, 510 ],
        'ElectricDevices': [ 10, 20, 30 ],
        'Beef': [ 100, 150, 200 ],
        'PowerCons': [ 30, 45, 60 ],
        'ShapesAll': [ 100, 150, 200 ],
        'Wafer': [ 10, 30, 40 ]
      },
    },

  'ensemble': {
    'list_of_generators': { }
  }
}

fedot_params:
  {
    'problem': 'classification',
    'seed': 42,
<<<<<<< HEAD
    'timeout': 2,
=======
    'timeout': 15,
>>>>>>> 387662be
    'max_depth': 10,
    'max_arity': 4,
    'cv_folds': 2,
    'logging_level': 20,
    'n_jobs': 2
  }
task: 'classification'
logger: 'logger'<|MERGE_RESOLUTION|>--- conflicted
+++ resolved
@@ -102,16 +102,12 @@
   {
     'problem': 'classification',
     'seed': 42,
-<<<<<<< HEAD
-    'timeout': 2,
-=======
-    'timeout': 15,
->>>>>>> 387662be
+    'timeout': 1,
     'max_depth': 10,
     'max_arity': 4,
     'cv_folds': 2,
     'logging_level': 20,
-    'n_jobs': 2
+    'n_jobs': 4
   }
 task: 'classification'
 logger: 'logger'