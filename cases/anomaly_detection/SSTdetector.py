import numpy as np
from numba import jit
from scipy.spatial import distance_matrix
from sklearn.preprocessing import MinMaxScaler
from core.models.spectral.SSA import Spectrum
import pandas as pd
from core.models.statistical.Stat_features import AggregationFeatures
from scipy.spatial import distance
import matplotlib.pyplot as plt


class SingularSpectrumTransformation:
    """SingularSpectrumTransformation class."""

    def __init__(self,
                 time_series,
                 quantile_rate: float = None,
                 trajectory_window_length: int = None,
                 ts_window_length: int = None,
                 lag: int = None,
                 is_scaled=False,
                 view: bool = True,
                 n_components: int = None):
        """Change point detection with Singular Spectrum Transformation.
        Parameters
        ----------
        ts_window_length : int
            window length of Hankel matrix.
            длина окна для Ханкелевой матрицы.
        trajectory_window_length : int
            window lenght of vectors in Hankel matrixes
        lag : int
            interval between history Hankel matrix and test Hankel matrix.
            интервал между предыдущей и следующей по списку Ханкелевой матрицей.
        is_scaled : bool
            if false, min-max scaling will be applied(recommended).
            если отрицательно, то минимум-максимум вычисление будет выполнено(рекомендовано).
        quantile_rate : float
            anomaly coefficient for change point detection(0,95 recommended).
            коэффициент аномалии для регистрации точек изменения(0,95 рекомендовано).
        n_components : int
            PCA components number describes changes in time-data (usually we have 1,2 or 3).
            количество компонент PCA объясняющая изменения в временном ряду (обычно имеем дело с 1,2 или 3).
        view : bool
            test parameter to plot data for experiments (default == True)
            тестовый параметр для построения экспериментальных графиков (по умолчанию == True)
        """
        self.spectrum_extractor = Spectrum(time_series=time_series, window_length=trajectory_window_length)
        self.ts = time_series
        self.ts_window_length = ts_window_length
        self.trajectory_window_length = trajectory_window_length  # equal self.L
        self.L = trajectory_window_length  # equal self.trajectory_window_length or self.L
        self.K = ts_window_length - self.L + 1
        self.quantile_rate = quantile_rate
        self.n_components = n_components
        self.view = view
        self.aggregator = AggregationFeatures()

        if self.ts_window_length is None:
            self.ts_window_length = self.L

        self.lag = lag

        if self.lag is None:
            self.lag = self.ts_window_length / 2

        self.is_scaled = is_scaled

        if self.quantile_rate is None:
            self.quantile_rate = 0.95

        self.n_components = None

    def score_offline_2d(self, dynamic_mode: bool = True):
        if not self.is_scaled:
            x_scaled = MinMaxScaler(feature_range=(1, 2)) \
                           .fit_transform(self.ts.reshape(-1, 1))[:, 0]
        else:
            x_scaled = self.ts
<<<<<<< HEAD
        return self._score_offline_2d(x_scaled, dynamic_mode=dynamic_mode)
=======
        return self._score_offline_2d(dynamic_mode=dynamic_mode)
>>>>>>> 90f8dae4

    def score_offline_2d_average(self, dynamic_mode: bool = True):
        if not self.is_scaled:
            x_scaled = MinMaxScaler(feature_range=(1, 2)) \
                           .fit_transform(self.ts.reshape(-1, 1))[:, 0]
        else:
            x_scaled = self.ts
<<<<<<< HEAD
        return self._score_offline_2d_average(x_scaled, dynamic_mode=dynamic_mode)

    def _get_window_from_ts_complex(self, ts_complex, start: int, end: int) -> list:
        window: list = []
        if start < 0 or start >= len(ts_complex[0]):
            raise ValueError("Start value is less than zero or more then lenght of time series!")
        if end < 0 or end >= len(ts_complex[0]):
            raise ValueError("End value is less than zero or more then lenght of time series!")
=======
        return self._score_offline_2d_average(dynamic_mode=dynamic_mode)

    def _get_window_from_ts_complex(self, ts_complex, start: int, end: int) -> list:
        window: list = []
        if start < 0 or start >= len(ts_complex[0]): raise ValueError \
            ("Start value is less than zero or more then lenght of time series!")
        if end < 0 or end >= len(ts_complex[0]): raise ValueError \
            ("End value is less than zero or more then lenght of time series!")
>>>>>>> 90f8dae4
        if end < start:
            raise ValueError("Start > End!")
        for _ in ts_complex:
            window.append([])
        for i in range(start, end):
            for j in range(len(ts_complex)):
                window[j].append(ts_complex[j][i])
        return window

    def _score_offline_2d_average(self, x_scaled, dynamic_mode: bool = True):
        """Core implementation of offline score calculation. FOR 2D or more D"""
        if not dynamic_mode:
            score_list = np.zeros_like(x_scaled[0])
            step = 1 * self.ts_window_length
            start_idx = step
            step = self.lag
            end_idx = len(x_scaled[0]) - step
            horm_hist = None
            temp_average_features = [[]] * len(x_scaled)
            for current_index in range(start_idx, end_idx, step):
                current_window = self._get_window_from_ts_complex(x_scaled, current_index, current_index + step)
                current_features = self._get_features_vector_from_window(current_window)
                current_features = np.asarray(current_features)
                for i in range(len(x_scaled)):
                    temp_average_features[i].append(current_features[i])
            temp_average_features = np.array(temp_average_features)
            average_features = []
            for i in range(len(temp_average_features)):
                average_features.append(np.average(temp_average_features[i], axis=0))

            average_features = np.array(average_features)
            average_features = average_features.reshape(
                average_features.shape[0],
                (average_features.shape[1] * average_features.shape[2])
            )

            for current_index in range(start_idx, end_idx, step):
                current_window = self._get_window_from_ts_complex(x_scaled, current_index, current_index + step)
                current_features = self._get_features_vector_from_window(current_window)
                current_features = np.asarray(current_features)
                current_features = np.reshape(current_features, (len(x_scaled), 7))
                if horm_hist is None:
                    horm_hist = np.linalg.norm(distance_matrix(average_features.T, current_features.T), 2)
                score_list.append(np.linalg.norm(distance_matrix(average_features.T, current_features.T), 2))
        else:
            score_list = []
            start_idx = self.ts_window_length + self.lag
            end_idx = len(x_scaled[0]) - self.ts_window_length - 1
            horm_hist = None
            x_history_arr = []
            temp_average_features = [[]] * len(x_scaled)
            for current_index in range(start_idx, end_idx, self.lag):
                current_window = self._get_window_from_ts_complex(x_scaled, current_index, current_index + self.lag)
                current_features = self._get_features_vector_from_window(current_window)
                current_features = np.asarray(current_features)
                for i in range(len(x_scaled)):
                    temp_average_features[i].append(current_features[i])
            temp_average_features = np.array(temp_average_features)
            average_features = []
            for i in range(len(temp_average_features)):
                average_features.append(np.average(temp_average_features[i], axis=0))

            average_features = np.array(average_features)
            average_features = average_features.reshape(
                average_features.shape[0],
                (average_features.shape[1] * average_features.shape[2])
            )
            for ts_number in range(len(average_features)):
                x_history = self.spectrum_extractor.ts_vector_to_trajectory_matrix(
                    timeseries=average_features[ts_number],
                    K=self.ts_window_length - self.L + 1,
                    L=len(average_features[ts_number]))
                x_history_arr.extend(x_history)

            for t in range(start_idx, end_idx, self.lag):  # get Hankel matrix
                if horm_hist is None:
                    horm_hist = np.linalg.norm(x_history, 1)

                current_window = self._get_window_from_ts_complex(x_scaled, t, t + self.ts_window_length)
                current_features = self._get_features_vector_from_window(current_window)
                current_features = np.asarray(current_features)
<<<<<<< HEAD
                current_features = current_features.reshape(current_features.shape[0],
                                                            (current_features.shape[1] * current_features.shape[2]))
=======
                current_features = current_features.reshape(
                        current_features.shape[0],
                        (current_features.shape[1] * current_features.shape[2])
                    )
>>>>>>> 90f8dae4
                x_test_arr = []
                for ts_number in range(len(current_features)):
                    x_test = self.spectrum_extractor.ts_vector_to_trajectory_matrix(
                        timeseries=current_features[ts_number],
                        K=self.ts_window_length - self.L + 1,
                        L=len(current_features[ts_number]))
                    x_test_arr.extend(x_test)

                if self.n_components is None:
<<<<<<< HEAD
                    _n_components(x_test, x_history, self.trajectory_window_length)

                score_list.append(
                        self._sst_svd(x_test_arr, x_history_arr, self.n_components))
        score_diff = np.diff(score_list)
        q_95 = np.quantile(score_diff, self.quantile_rate)
        filtred_score = list(map(lambda _x: 1 if _x > q_95 else 0, score_diff))
=======
                    _n_components(X_test, X_history, self.trajectory_window_length)

                score.append(
                        self._sst_svd(x_test_arr, x_history_arr, self.n_components)
                    )
                # norm_list_real.append(horm_hist)
        # score = [horm_hist] + norm_list_real
        score_diff = np.diff(score)
        q_95 = np.quantile(score_diff, 0.95)
        filtred_score = list(map(lambda x: 1 if x > q_95 else 0, score_diff))
        # dst_mtr = distance_matrix(score, score)
>>>>>>> 90f8dae4
        self.n_components = None
        return filtred_score

    def _score_offline_2d(self, x_scaled, dynamic_mode: bool = True):
        """Core implementation of offline score calculation. FOR 2D or more D"""
        norm_list_real = []
        horm_hist = None
        if dynamic_mode:
            step = 1 * self.ts_window_length
            start_idx = step
            end_idx = len(x_scaled[0]) - step

            current_index = start_idx
            first_window = self._get_window_from_ts_complex(x_scaled, current_index, current_index + step)
            first_features = self._get_features_vector_from_window(first_window)
            first_features = np.asarray(first_features)
            first_features = np.reshape(first_features, (len(x_scaled), 7))

            for current_index in range(start_idx, end_idx, step):
                current_window = self._get_window_from_ts_complex(x_scaled, current_index, current_index + step)
                current_features = self._get_features_vector_from_window(current_window)
                current_features = np.asarray(current_features)
                current_features = np.reshape(current_features, (len(x_scaled), 7))
                if horm_hist is None:
                    horm_hist = np.linalg.norm(distance_matrix(first_features.T, current_features.T), 2)
                norm_list_real.append(np.linalg.norm(distance_matrix(first_features.T, current_features.T), 2))
        else:
            raise ValueError("Function dose not work when dynamic == False (FOR 2D or more D)")

        score_list = [horm_hist] + norm_list_real
        score_diff = np.diff(score_list)
        q_95 = np.quantile(score_diff, self.quantile_rate)
        filtred_score = list(map(lambda _x: 1 if _x > q_95 else 0, score_diff))
        self.n_components = None
        return filtred_score

    def score_offline(self, _x=None, dynamic_mode: bool = True):
        """Calculate anomaly score (offline).
        Parameters
        ----------
        @param dynamic_mode : bool
            (default = True).
        @param _x: 1d numpy array
            input time series data.
        Returns
        -------
        score : 1d array
            change point score.
        """
        _x = self.ts
        if not self.is_scaled:
            x_scaled = MinMaxScaler(feature_range=(1, 2)) \
                           .fit_transform(_x.reshape(-1, 1))[:, 0]
        else:
<<<<<<< HEAD
            x_scaled = _x
        return self._score_offline(x_scaled, dynamic_mode=dynamic_mode)

    def _score_offline(self, _x, dynamic_mode=True):
        """Core implementation of offline score calculation."""
        _K, _L, lag = self.K, self.L, self.lag
        start_idx, end_idx = _L + lag + 1, _x.size + 1
        score_list = np.zeros_like(_x)

        if dynamic_mode:
            for t in range(start_idx, end_idx):
                start_idx_hist, end_idx_hist = t - _L - lag, t - lag
                start_idx_test, end_idx_test = t - _L, t

                x_history = self.spectrum_extractor.ts_vector_to_trajectory_matrix(
                    timeseries=self.ts[start_idx_hist:end_idx_hist], K=_K, L=_L)
                x_test = self.spectrum_extractor.ts_vector_to_trajectory_matrix(
                    timeseries=self.ts[start_idx_test:end_idx_test], K=_K, L=_L)
                if self.n_components is None:
                    self._n_components(x_history, _L)
                score_list[t - 1] = self._sst_svd(x_test, x_history, self.n_components)

        else:
            x_history = self.spectrum_extractor.ts_vector_to_trajectory_matrix(
                timeseries=self.ts[:start_idx], K=_K, L=_L)
            for t in range(start_idx, end_idx):
                start_idx_test, end_idx_test = t - _L, t

                x_test = self.spectrum_extractor.ts_vector_to_trajectory_matrix(
                    timeseries=self.ts[start_idx_test:end_idx_test], K=_K, L=_L)
                if self.n_components is None:
                    self._n_components(x_history, _L)
                score_list[t - 1] = self._sst_svd(x_test, x_history, self.n_components)

        score_diff = np.diff(score_list)
        q_95 = np.quantile(score_diff, self.quantile_rate)
        filtred_score = score_diff
        if self.view:
            filtred_score = list(map(lambda _x: 1 if _x > q_95 else 0, score_diff))
        return filtred_score

    def _n_components(self, x_history, _l):
        _s = self.spectrum_extractor.decompose_trajectory_matrix(x_history)[1]
        var, exp_var_by_component = self.spectrum_extractor.sv_to_explained_variance_ratio(_s, _l)
        exp_var_by_component = list(filter(lambda _s: _s > 0.05, exp_var_by_component))
        self.n_components = len(exp_var_by_component)

    def _sst_svd(self, x_test, x_history, n_components):
=======
            x_scaled = self.ts

        # score = self._score_offline(x_scaled, dynamic_mode=dynamic_mode)

        return self._score_offline(x_scaled, dynamic_mode=dynamic_mode)

    def _score_offline(self, x, dynamic_mode=True):
        """Core implementation of offline score calculation."""
        K, L, lag = self.K, self.L, self.lag
        start_idx, end_idx = L + lag + 1, x.size + 1
        score = np.zeros_like(x)

        if dynamic_mode:
            for t in range(start_idx, end_idx):
                start_idx_hist, end_idx_hist = t - L - lag, t - lag
                start_idx_test, end_idx_test = t - L, t

                X_history = self.spectrum_extractor.ts_vector_to_trajectory_matrix(
                    timeseries=self.ts[start_idx_hist:end_idx_hist], K=K, L=L)
                X_test = self.spectrum_extractor.ts_vector_to_trajectory_matrix(
                    timeseries=self.ts[start_idx_test:end_idx_test], K=K, L=L)
                if self.n_components is None:
                    self._n_components(X_history, L)
                score[t - 1] = self._sst_svd(X_test, X_history, self.n_components)

        else:
            X_history = self.spectrum_extractor.ts_vector_to_trajectory_matrix(
                timeseries=self.ts[:start_idx], K=K, L=L)
            for t in range(start_idx, end_idx):
                start_idx_test, end_idx_test = t - L, t

                X_test = self.spectrum_extractor.ts_vector_to_trajectory_matrix(
                    timeseries=self.ts[start_idx_test:end_idx_test], K=K, L=L)
                if self.n_components is None:
                    self._n_components(X_history, L)
                score[t - 1] = self._sst_svd(X_test, X_history, self.n_components)

        score_diff = np.diff(score)
        q_95 = np.quantile(score_diff, self.quantile_rate)
        filtred_score = score_diff
        if self.view:
            filtred_score = list(map(lambda x: 1 if x > q_95 else 0, score_diff))
        return filtred_score

    def _n_components(self, X_history, L):
        U, s, V, rank = self.spectrum_extractor.decompose_trajectory_matrix(X_history)
        var, exp_var_by_component = self.spectrum_extractor.sv_to_explained_variance_ratio(s, L)
        exp_var_by_component = list(filter(lambda s: s > 0.05, exp_var_by_component))
        self.n_components = len(exp_var_by_component)

    def _sst_svd(self, X_test, X_history, n_components):
>>>>>>> 90f8dae4
        """Run sst algorithm with svd."""
        u_test, s_test, _ = np.linalg.svd(x_test, full_matrices=False)
        u_history, s_hist, _ = np.linalg.svd(x_history, full_matrices=False)
        s_cov = u_test[:, :n_components].T @ u_history[:, :n_components]
        u_cov, s, _ = np.linalg.svd(s_cov, full_matrices=False)
        return 1 - s[0]

    def _get_features_vector_from_window(self, window: list) -> list:
        features: list = []
        for ts in window:
            temp_features = self._generate_features_from_one_ts(ts)
            features.append(temp_features)
        return features

    def _generate_features_from_one_ts(self, time_series) -> list:
        time_series = np.asarray(time_series)
        time_series = np.reshape(time_series, (1, time_series.shape[0]))
        time_series = pd.DataFrame(time_series, dtype=float)
        feat = self.aggregator.create_baseline_features(time_series)
        """
        mean_ 0
        median_ 1
        lambda_less_zero 2 ??
        std_ 3 -/+
        var_ 4 -/+
        max 5
        min 6
        q5_ 7
        q25_ 8
        q75_ 9
        q95_ 10
        sum_ 11
        """
        values = feat._values
        out_values = [values[0][0], values[0][1], values[0][2], values[0][7], values[0][8], values[0][9], values[0][10]]
        out_values = np.array(out_values)
        reshaped_values = [out_values]
        return reshaped_values


if __name__ == '__main__':
<<<<<<< HEAD
=======
    # x0 = np.sin(2 * np.pi * 1 * np.linspace(0, 10, 1000))
    # x1 = np.sin(2 * np.pi * 2 * np.linspace(0, 10, 1000))
    # x2 = np.sin(2 * np.pi * 8 * np.linspace(0, 10, 1000))
    # x = np.hstack([x0, x1, x2])
    # x += + np.random.rand(x.size)

>>>>>>> 90f8dae4
    x0 = 1 * np.ones(1000) + np.random.rand(1000) * 1
    x1 = 3 * np.ones(1000) + np.random.rand(1000) * 2
    x2 = 5 * np.ones(1000) + np.random.rand(1000) * 1.5
    x = np.hstack([x0, x1, x2])
    x += np.random.rand(x.size)

<<<<<<< HEAD
    def plot_data_and_score(raw_data, score_list):
=======
    def plot_data_and_score(raw_data, score):
>>>>>>> 90f8dae4
        f, ax = plt.subplots(2, 1, figsize=(20, 10))
        ax[0].plot(raw_data)
        ax[0].set_title("raw data")
        ax[1].plot(score_list, "r")
        ax[1].set_title("score")
        f.show()

    scorer = SingularSpectrumTransformation(time_series=x,
                                            ts_window_length=100,
                                            lag=10,
                                            trajectory_window_length=30)
    score = scorer.score_offline(dynamic_mode=False)
    plot_data_and_score(x, score)
    _ = 1<|MERGE_RESOLUTION|>--- conflicted
+++ resolved
@@ -77,11 +77,8 @@
                            .fit_transform(self.ts.reshape(-1, 1))[:, 0]
         else:
             x_scaled = self.ts
-<<<<<<< HEAD
+
         return self._score_offline_2d(x_scaled, dynamic_mode=dynamic_mode)
-=======
-        return self._score_offline_2d(dynamic_mode=dynamic_mode)
->>>>>>> 90f8dae4
 
     def score_offline_2d_average(self, dynamic_mode: bool = True):
         if not self.is_scaled:
@@ -89,8 +86,6 @@
                            .fit_transform(self.ts.reshape(-1, 1))[:, 0]
         else:
             x_scaled = self.ts
-<<<<<<< HEAD
-        return self._score_offline_2d_average(x_scaled, dynamic_mode=dynamic_mode)
 
     def _get_window_from_ts_complex(self, ts_complex, start: int, end: int) -> list:
         window: list = []
@@ -98,16 +93,7 @@
             raise ValueError("Start value is less than zero or more then lenght of time series!")
         if end < 0 or end >= len(ts_complex[0]):
             raise ValueError("End value is less than zero or more then lenght of time series!")
-=======
-        return self._score_offline_2d_average(dynamic_mode=dynamic_mode)
-
-    def _get_window_from_ts_complex(self, ts_complex, start: int, end: int) -> list:
-        window: list = []
-        if start < 0 or start >= len(ts_complex[0]): raise ValueError \
-            ("Start value is less than zero or more then lenght of time series!")
-        if end < 0 or end >= len(ts_complex[0]): raise ValueError \
-            ("End value is less than zero or more then lenght of time series!")
->>>>>>> 90f8dae4
+
         if end < start:
             raise ValueError("Start > End!")
         for _ in ts_complex:
@@ -189,15 +175,9 @@
                 current_window = self._get_window_from_ts_complex(x_scaled, t, t + self.ts_window_length)
                 current_features = self._get_features_vector_from_window(current_window)
                 current_features = np.asarray(current_features)
-<<<<<<< HEAD
                 current_features = current_features.reshape(current_features.shape[0],
                                                             (current_features.shape[1] * current_features.shape[2]))
-=======
-                current_features = current_features.reshape(
-                        current_features.shape[0],
-                        (current_features.shape[1] * current_features.shape[2])
-                    )
->>>>>>> 90f8dae4
+
                 x_test_arr = []
                 for ts_number in range(len(current_features)):
                     x_test = self.spectrum_extractor.ts_vector_to_trajectory_matrix(
@@ -207,7 +187,6 @@
                     x_test_arr.extend(x_test)
 
                 if self.n_components is None:
-<<<<<<< HEAD
                     _n_components(x_test, x_history, self.trajectory_window_length)
 
                 score_list.append(
@@ -215,19 +194,7 @@
         score_diff = np.diff(score_list)
         q_95 = np.quantile(score_diff, self.quantile_rate)
         filtred_score = list(map(lambda _x: 1 if _x > q_95 else 0, score_diff))
-=======
-                    _n_components(X_test, X_history, self.trajectory_window_length)
-
-                score.append(
-                        self._sst_svd(x_test_arr, x_history_arr, self.n_components)
-                    )
-                # norm_list_real.append(horm_hist)
-        # score = [horm_hist] + norm_list_real
-        score_diff = np.diff(score)
-        q_95 = np.quantile(score_diff, 0.95)
-        filtred_score = list(map(lambda x: 1 if x > q_95 else 0, score_diff))
-        # dst_mtr = distance_matrix(score, score)
->>>>>>> 90f8dae4
+
         self.n_components = None
         return filtred_score
 
@@ -282,7 +249,6 @@
             x_scaled = MinMaxScaler(feature_range=(1, 2)) \
                            .fit_transform(_x.reshape(-1, 1))[:, 0]
         else:
-<<<<<<< HEAD
             x_scaled = _x
         return self._score_offline(x_scaled, dynamic_mode=dynamic_mode)
 
@@ -331,59 +297,6 @@
         self.n_components = len(exp_var_by_component)
 
     def _sst_svd(self, x_test, x_history, n_components):
-=======
-            x_scaled = self.ts
-
-        # score = self._score_offline(x_scaled, dynamic_mode=dynamic_mode)
-
-        return self._score_offline(x_scaled, dynamic_mode=dynamic_mode)
-
-    def _score_offline(self, x, dynamic_mode=True):
-        """Core implementation of offline score calculation."""
-        K, L, lag = self.K, self.L, self.lag
-        start_idx, end_idx = L + lag + 1, x.size + 1
-        score = np.zeros_like(x)
-
-        if dynamic_mode:
-            for t in range(start_idx, end_idx):
-                start_idx_hist, end_idx_hist = t - L - lag, t - lag
-                start_idx_test, end_idx_test = t - L, t
-
-                X_history = self.spectrum_extractor.ts_vector_to_trajectory_matrix(
-                    timeseries=self.ts[start_idx_hist:end_idx_hist], K=K, L=L)
-                X_test = self.spectrum_extractor.ts_vector_to_trajectory_matrix(
-                    timeseries=self.ts[start_idx_test:end_idx_test], K=K, L=L)
-                if self.n_components is None:
-                    self._n_components(X_history, L)
-                score[t - 1] = self._sst_svd(X_test, X_history, self.n_components)
-
-        else:
-            X_history = self.spectrum_extractor.ts_vector_to_trajectory_matrix(
-                timeseries=self.ts[:start_idx], K=K, L=L)
-            for t in range(start_idx, end_idx):
-                start_idx_test, end_idx_test = t - L, t
-
-                X_test = self.spectrum_extractor.ts_vector_to_trajectory_matrix(
-                    timeseries=self.ts[start_idx_test:end_idx_test], K=K, L=L)
-                if self.n_components is None:
-                    self._n_components(X_history, L)
-                score[t - 1] = self._sst_svd(X_test, X_history, self.n_components)
-
-        score_diff = np.diff(score)
-        q_95 = np.quantile(score_diff, self.quantile_rate)
-        filtred_score = score_diff
-        if self.view:
-            filtred_score = list(map(lambda x: 1 if x > q_95 else 0, score_diff))
-        return filtred_score
-
-    def _n_components(self, X_history, L):
-        U, s, V, rank = self.spectrum_extractor.decompose_trajectory_matrix(X_history)
-        var, exp_var_by_component = self.spectrum_extractor.sv_to_explained_variance_ratio(s, L)
-        exp_var_by_component = list(filter(lambda s: s > 0.05, exp_var_by_component))
-        self.n_components = len(exp_var_by_component)
-
-    def _sst_svd(self, X_test, X_history, n_components):
->>>>>>> 90f8dae4
         """Run sst algorithm with svd."""
         u_test, s_test, _ = np.linalg.svd(x_test, full_matrices=False)
         u_history, s_hist, _ = np.linalg.svd(x_history, full_matrices=False)
@@ -425,26 +338,13 @@
 
 
 if __name__ == '__main__':
-<<<<<<< HEAD
-=======
-    # x0 = np.sin(2 * np.pi * 1 * np.linspace(0, 10, 1000))
-    # x1 = np.sin(2 * np.pi * 2 * np.linspace(0, 10, 1000))
-    # x2 = np.sin(2 * np.pi * 8 * np.linspace(0, 10, 1000))
-    # x = np.hstack([x0, x1, x2])
-    # x += + np.random.rand(x.size)
-
->>>>>>> 90f8dae4
     x0 = 1 * np.ones(1000) + np.random.rand(1000) * 1
     x1 = 3 * np.ones(1000) + np.random.rand(1000) * 2
     x2 = 5 * np.ones(1000) + np.random.rand(1000) * 1.5
     x = np.hstack([x0, x1, x2])
     x += np.random.rand(x.size)
 
-<<<<<<< HEAD
     def plot_data_and_score(raw_data, score_list):
-=======
-    def plot_data_and_score(raw_data, score):
->>>>>>> 90f8dae4
         f, ax = plt.subplots(2, 1, figsize=(20, 10))
         ax[0].plot(raw_data)
         ax[0].set_title("raw data")
