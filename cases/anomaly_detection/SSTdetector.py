--- conflicted
+++ resolved
@@ -96,7 +96,8 @@
         return window
 
     def _score_offline_2d_average(self, x_scaled, dynamic_mode: bool = True):
-        """Core implementation of offline score calculation. FOR 2D or more D"""
+        """Core implementation of offline score calculation. FOR 2D or more D.
+        """
         if not dynamic_mode:
             score_list = list(self.ts_window_length)
             step = self.lag
@@ -108,11 +109,7 @@
                 current_features = self.current_features_2d(current_index, step, x_scaled)
                 for i in range(len(x_scaled)):
                     temp_average_features[i].append(current_features[i])
-<<<<<<< HEAD
             average_features = self.features_average(temp_average_features)  # 1
-=======
-            average_features = self.features_average_(temp_average_features)  # 1
->>>>>>> 288c820d
 
             for current_index in range(start_idx, end_idx, step):
                 current_features = self.current_features_2d(current_index, step, x_scaled)
