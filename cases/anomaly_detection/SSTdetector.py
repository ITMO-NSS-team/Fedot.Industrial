import numpy as np
import pandas as pd
from scipy.spatial import distance_matrix
from sklearn.preprocessing import MinMaxScaler

from core.models.spectral.spectrum_decomposer import SpectrumDecomposer
from core.models.statistical.stat_features_extractor import StatFeaturesExtractor

import matplotlib.pyplot as plt


class SingularSpectrumTransformation:
    """SingularSpectrumTransformation class.

    Change point detection with Singular Spectrum Transformation.
    Parameters
    ----------
    ts_window_length : int
        window length of Hankel matrix.
    trajectory_window_length : int
        window lenght of vectors in Hankel matrixes
    lag : int
        interval between history Hankel matrix and test Hankel matrix.
    is_scaled : bool
        if false, min-max scaling will be applied(recommended).
    quantile_rate : float
        anomaly coefficient for change point detection(0,95 recommended).
    n_components : int
        PCA components number describes changes in time-data (usually we have 1,2 or 3).
    view : bool
        test parameter to plot data for experiments (default == True)
    """
    def __init__(self,
                 time_series,
                 quantile_rate: float = None,
                 trajectory_window_length: int = None,
                 ts_window_length: int = None,
                 lag: int = None,
                 is_scaled=False,
                 view: bool = True,
                 n_components: int = None):

        self.spectrum_extractor = SpectrumDecomposer(time_series=time_series, window_length=trajectory_window_length)
        self.ts = time_series
        self.ts_window_length = ts_window_length
        self.trajectory_window_length = trajectory_window_length  # equal self.L
        self.L = trajectory_window_length  # equal self.trajectory_window_length or self.L
        self.K = ts_window_length - self.L + 1
        self.quantile_rate = quantile_rate
        self.n_components = n_components
        self.view = view
        self.aggregator = StatFeaturesExtractor()

        if self.ts_window_length is None:
            self.ts_window_length = self.L

        self.lag = lag

        if self.lag is None:
            self.lag = np.round(self.ts_window_length/2)

        self.is_scaled = is_scaled

        if self.quantile_rate is None:
            self.quantile_rate = 0.95

        self.n_components = None

    def score_offline_2d(self, dynamic_mode: bool = True):
        if not self.is_scaled:
            x_scaled = MinMaxScaler(feature_range=(1, 2)) \
                           .fit_transform(self.ts.reshape(-1, 1))[:, 0]
        else:
            x_scaled = self.ts

        return self._score_offline_2d(x_scaled, dynamic_mode=dynamic_mode)

    def score_offline_2d_average(self, dynamic_mode: bool = True):
        if not self.is_scaled:
            x_scaled = MinMaxScaler(feature_range=(1, 2)) \
                           .fit_transform(self.ts.reshape(-1, 1))[:, 0]
        else:
            x_scaled = self.ts
        score = self._score_offline_2d_average(x_scaled, dynamic_mode=dynamic_mode)
        return score

    def _get_window_from_ts_complex(self, ts_complex, start: int, end: int) -> list:
        window: list = []
        if start < 0 or start >= len(ts_complex[0]):
            raise ValueError("Start value is less than zero or more then lenght of time series!")
        if end < 0 or end >= len(ts_complex[0]):
            raise ValueError("End value is less than zero or more then lenght of time series!")

        if end < start:
            raise ValueError("Start > End!")
        for _ in ts_complex:
            window.append([])
        for i in range(start, end):
            for j in range(len(ts_complex)):
                window[j].append(ts_complex[j][i])
        return window

    def _score_offline_2d_average(self, x_scaled, dynamic_mode: bool = True):
        """Core implementation of offline score calculation. FOR 2D or more D"""
        if not dynamic_mode:
            score_list = np.zeros_like(x_scaled[0])
            step = 1 * self.ts_window_length
            start_idx = step
            step = self.lag
            end_idx = len(x_scaled[0]) - step
            horm_hist = None
            temp_average_features = [[]] * len(x_scaled)
            for current_index in range(start_idx, end_idx, step):
                current_window = self._get_window_from_ts_complex(x_scaled, current_index, current_index + step)
                current_features = self._get_features_vector_from_window(current_window)
                current_features = np.asarray(current_features)
                for i in range(len(x_scaled)):
                    temp_average_features[i].append(current_features[i])
<<<<<<< HEAD
            average_features = self.features_average_(temp_average_features)
=======
            temp_average_features = np.array(temp_average_features)
            average_features = []
            for i in range(len(temp_average_features)):
                average_features.append(np.average(temp_average_features[i], axis=0))

            average_features = np.array(average_features)
            average_features = average_features.reshape(
                average_features.shape[0],
                (average_features.shape[1] * average_features.shape[2])
            )
>>>>>>> d933acb2

            for current_index in range(start_idx, end_idx, step):
                current_window = self._get_window_from_ts_complex(x_scaled, current_index, current_index + step)
                current_features = self._get_features_vector_from_window(current_window)
                current_features = np.asarray(current_features)
                current_features = np.reshape(current_features, (len(x_scaled), 7))
                if horm_hist is None:
                    horm_hist = np.linalg.norm(distance_matrix(average_features.T, current_features.T), 2)
                score_list.append(np.linalg.norm(distance_matrix(average_features.T, current_features.T), 2))
        else:
            score_list = []
            start_idx = self.ts_window_length + self.lag
            end_idx = len(x_scaled[0]) - self.ts_window_length - 1
            horm_hist = None
            x_history_arr = []
            temp_average_features = [[]] * len(x_scaled)
            for current_index in range(start_idx, end_idx, self.lag):
                current_window = self._get_window_from_ts_complex(x_scaled, current_index, current_index + self.lag)
                current_features = self._get_features_vector_from_window(current_window)
                current_features = np.asarray(current_features)
                for i in range(len(x_scaled)):
                    temp_average_features[i].append(current_features[i])
<<<<<<< HEAD
            average_features = self.features_average_(temp_average_features)
=======
            temp_average_features = np.array(temp_average_features)
            average_features = []
            for i in range(len(temp_average_features)):
                average_features.append(np.average(temp_average_features[i], axis=0))

            average_features = np.array(average_features)
            average_features = average_features.reshape(
                average_features.shape[0],
                (average_features.shape[1] * average_features.shape[2])
            )
>>>>>>> d933acb2
            for ts_number in range(len(average_features)):
                x_history = self.spectrum_extractor.ts_vector_to_trajectory_matrix(
                    timeseries=average_features[ts_number],
                    K=self.ts_window_length - self.L + 1,
                    L=len(average_features[ts_number]))
                x_history_arr.extend(x_history)

            for t in range(start_idx, end_idx, self.lag):  # get Hankel matrix
                if horm_hist is None:
                    horm_hist = np.linalg.norm(x_history, 1)

                current_window = self._get_window_from_ts_complex(x_scaled, t, t + self.ts_window_length)
                current_features = self._get_features_vector_from_window(current_window)
                current_features = np.asarray(current_features)
                current_features = current_features.reshape(current_features.shape[0],
                                                            (current_features.shape[1] * current_features.shape[2]))

                x_test_arr = []
                for ts_number in range(len(current_features)):
                    x_test = self.spectrum_extractor.ts_vector_to_trajectory_matrix(
                        timeseries=current_features[ts_number],
                        K=self.ts_window_length - self.L + 1,
                        L=len(current_features[ts_number]))
                    x_test_arr.extend(x_test)

                if self.n_components is None:
                    _n_components(x_test, x_history, self.trajectory_window_length)

                score_list.append(
                        self._sst_svd(x_test_arr, x_history_arr, self.n_components))
        score_diff = np.diff(score_list)
        q_95 = np.quantile(score_diff, self.quantile_rate)
        filtred_score = list(map(lambda _x: 1 if _x > q_95 else 0, score_diff))

        self.n_components = None
        return filtred_score

<<<<<<< HEAD
    def features_average_(self, temp_average_features):
        temp_average_features = np.array(temp_average_features)
        average_features = []
        for i in range(len(temp_average_features)):
            average_features.append(np.average(temp_average_features[i], axis=0))
        average_features = np.array(average_features)
        average_features = average_features.reshape(
            average_features.shape[0],
            (average_features.shape[1] * average_features.shape[2])
        )
        return average_features

=======
>>>>>>> d933acb2
    def _score_offline_2d(self, x_scaled, dynamic_mode: bool = True):
        """Core implementation of offline score calculation. FOR 2D or more D"""
        norm_list_real = []
        horm_hist = None
        if dynamic_mode:
            step = 1 * self.ts_window_length
            start_idx = step
            end_idx = len(x_scaled[0]) - step

            current_index = start_idx
            first_window = self._get_window_from_ts_complex(x_scaled, current_index, current_index + step)
            first_features = self._get_features_vector_from_window(first_window)
            first_features = np.asarray(first_features)
            first_features = np.reshape(first_features, (len(x_scaled), 7))

            for current_index in range(start_idx, end_idx, step):
                current_window = self._get_window_from_ts_complex(x_scaled, current_index, current_index + step)
                current_features = self._get_features_vector_from_window(current_window)
                current_features = np.asarray(current_features)
                current_features = np.reshape(current_features, (len(x_scaled), 7))
                if horm_hist is None:
                    horm_hist = np.linalg.norm(distance_matrix(first_features.T, current_features.T), 2)
                norm_list_real.append(np.linalg.norm(distance_matrix(first_features.T, current_features.T), 2))
        else:
            raise ValueError("Function dose not work when dynamic == False (FOR 2D or more D)")

        score_list = [horm_hist] + norm_list_real
        score_diff = np.diff(score_list)
        q_95 = np.quantile(score_diff, self.quantile_rate)
        filtred_score = list(map(lambda _x: 1 if _x > q_95 else 0, score_diff))
        self.n_components = None
        return filtred_score

    def score_offline(self, _x=None, dynamic_mode: bool = True):
        """Calculate anomaly score (offline).
        Parameters
        ----------
        @param dynamic_mode : bool
            (default = True).
        @param _x: 1d numpy array
            input time series data.
        Returns
        -------
        score : 1d array
            change point score.
        """
        _x = self.ts
        if not self.is_scaled:
            x_scaled = MinMaxScaler(feature_range=(1, 2)) \
                           .fit_transform(_x.reshape(-1, 1))[:, 0]
        else:
            x_scaled = _x
        return self._score_offline(x_scaled, dynamic_mode=dynamic_mode)

    def _score_offline(self, _x, dynamic_mode=True):
        """Core implementation of offline score calculation."""
        _K, _L, lag = self.K, self.L, self.lag
        start_idx, end_idx = _L + lag + 1, _x.size + 1
        score_list = np.zeros_like(_x)

        if dynamic_mode:
            for t in range(start_idx, end_idx):
                start_idx_hist, end_idx_hist = t - _L - lag, t - lag
                start_idx_test, end_idx_test = t - _L, t

                x_history = self.spectrum_extractor.ts_vector_to_trajectory_matrix(
                    timeseries=self.ts[start_idx_hist:end_idx_hist], K=_K, L=_L)
                x_test = self.spectrum_extractor.ts_vector_to_trajectory_matrix(
                    timeseries=self.ts[start_idx_test:end_idx_test], K=_K, L=_L)
                if self.n_components is None:
                    self._n_components(x_history, _L)
                score_list[t - 1] = self._sst_svd(x_test, x_history, self.n_components)

        else:
            x_history = self.spectrum_extractor.ts_vector_to_trajectory_matrix(
                timeseries=self.ts[:start_idx], K=_K, L=_L)
            for t in range(start_idx, end_idx):
                start_idx_test, end_idx_test = t - _L, t

                x_test = self.spectrum_extractor.ts_vector_to_trajectory_matrix(
                    timeseries=self.ts[start_idx_test:end_idx_test], K=_K, L=_L)
                if self.n_components is None:
                    self._n_components(x_history, _L)
                score_list[t - 1] = self._sst_svd(x_test, x_history, self.n_components)

        score_diff = np.diff(score_list)
        q_95 = np.quantile(score_diff, self.quantile_rate)
        filtred_score = score_diff
        if self.view:
            filtred_score = list(map(lambda _x: 1 if _x > q_95 else 0, score_diff))
        return filtred_score

    def _n_components(self, x_history, _l):
        _s = self.spectrum_extractor.decompose_trajectory_matrix(x_history)[1]
        var, exp_var_by_component = self.spectrum_extractor.sv_to_explained_variance_ratio(_s, _l)
        exp_var_by_component = list(filter(lambda _s: _s > 0.05, exp_var_by_component))
        self.n_components = len(exp_var_by_component)

    def _sst_svd(self, x_test, x_history, n_components):
        """Run sst algorithm with svd."""
        u_test, s_test, _ = np.linalg.svd(x_test, full_matrices=False)
        u_history, s_hist, _ = np.linalg.svd(x_history, full_matrices=False)
        s_cov = u_test[:, :n_components].T @ u_history[:, :n_components]
        u_cov, s, _ = np.linalg.svd(s_cov, full_matrices=False)
        return 1 - s[0]

    def _get_features_vector_from_window(self, window: list) -> list:
        features: list = []
        for ts in window:
            temp_features = self._generate_features_from_one_ts(ts)
            features.append(temp_features)
        return features

    def _generate_features_from_one_ts(self, time_series) -> list:
        time_series = np.asarray(time_series)
        time_series = np.reshape(time_series, (1, time_series.shape[0]))
        time_series = pd.DataFrame(time_series, dtype=float)
        feat = self.aggregator.create_baseline_features(time_series)
        """
        mean_ 0
        median_ 1
        lambda_less_zero 2 ??
        std_ 3 -/+
        var_ 4 -/+
        max 5
        min 6
        q5_ 7
        q25_ 8
        q75_ 9
        q95_ 10
        sum_ 11
        """
        values = feat._values
        out_values = [values[0][0], values[0][1], values[0][2], values[0][7], values[0][8], values[0][9], values[0][10]]
        out_values = np.array(out_values)
        reshaped_values = [out_values]
        return reshaped_values


if __name__ == '__main__':
    x0 = 1 * np.ones(1000) + np.random.rand(1000) * 1
    x1 = 3 * np.ones(1000) + np.random.rand(1000) * 2
    x2 = 5 * np.ones(1000) + np.random.rand(1000) * 1.5
    x = np.hstack([x0, x1, x2])
    x += np.random.rand(x.size)

    def plot_data_and_score(raw_data, score_list):
        f, ax = plt.subplots(2, 1, figsize=(20, 10))
        ax[0].plot(raw_data)
        ax[0].set_title("raw data")
        ax[1].plot(score_list, "r")
        ax[1].set_title("score")
        f.show()

    scorer = SingularSpectrumTransformation(time_series=x,
                                            ts_window_length=100,
                                            lag=10,
                                            trajectory_window_length=30)
    score = scorer.score_offline(dynamic_mode=False)
    plot_data_and_score(x, score)
    _ = 1<|MERGE_RESOLUTION|>--- conflicted
+++ resolved
@@ -13,23 +13,18 @@
     """SingularSpectrumTransformation class.
 
     Change point detection with Singular Spectrum Transformation.
-    Parameters
-    ----------
-    ts_window_length : int
-        window length of Hankel matrix.
-    trajectory_window_length : int
-        window lenght of vectors in Hankel matrixes
-    lag : int
-        interval between history Hankel matrix and test Hankel matrix.
-    is_scaled : bool
-        if false, min-max scaling will be applied(recommended).
-    quantile_rate : float
-        anomaly coefficient for change point detection(0,95 recommended).
-    n_components : int
-        PCA components number describes changes in time-data (usually we have 1,2 or 3).
-    view : bool
-        test parameter to plot data for experiments (default == True)
+
+    Args:
+        time_series (list or np.array()): time series sequences to study.
+        ts_window_length (int): window length of vectors in Hankel matrices
+        trajectory_window_length (int): window length of subsequences in ts_window_length
+        lag (int): interval between the nearest ts_window_length sequences
+        n_components (int): PCA components number describes changes in time-data (usually 1,2 or 3).
+        quantile_rate (float): threshold coefficient for change point detection (0,95 recommended).
+        view (bool): test parameter for experiments. By default, view = True.
+        is_scaled (bool): if false, min-max scaling will be applied.
     """
+
     def __init__(self,
                  time_series,
                  quantile_rate: float = None,
@@ -57,7 +52,7 @@
         self.lag = lag
 
         if self.lag is None:
-            self.lag = np.round(self.ts_window_length/2)
+            self.lag = np.round(self.ts_window_length / 2)
 
         self.is_scaled = is_scaled
 
@@ -87,9 +82,9 @@
     def _get_window_from_ts_complex(self, ts_complex, start: int, end: int) -> list:
         window: list = []
         if start < 0 or start >= len(ts_complex[0]):
-            raise ValueError("Start value is less than zero or more then lenght of time series!")
+            raise ValueError("Start value is less than zero or more then length of time series!")
         if end < 0 or end >= len(ts_complex[0]):
-            raise ValueError("End value is less than zero or more then lenght of time series!")
+            raise ValueError("End value is less than zero or more then length of time series!")
 
         if end < start:
             raise ValueError("Start > End!")
@@ -103,38 +98,20 @@
     def _score_offline_2d_average(self, x_scaled, dynamic_mode: bool = True):
         """Core implementation of offline score calculation. FOR 2D or more D"""
         if not dynamic_mode:
-            score_list = np.zeros_like(x_scaled[0])
-            step = 1 * self.ts_window_length
+            score_list = list(self.ts_window_length)
+            step = self.lag
             start_idx = step
-            step = self.lag
             end_idx = len(x_scaled[0]) - step
             horm_hist = None
             temp_average_features = [[]] * len(x_scaled)
             for current_index in range(start_idx, end_idx, step):
-                current_window = self._get_window_from_ts_complex(x_scaled, current_index, current_index + step)
-                current_features = self._get_features_vector_from_window(current_window)
-                current_features = np.asarray(current_features)
+                current_features = self.current_features_2d(current_index, step, x_scaled)
                 for i in range(len(x_scaled)):
                     temp_average_features[i].append(current_features[i])
-<<<<<<< HEAD
-            average_features = self.features_average_(temp_average_features)
-=======
-            temp_average_features = np.array(temp_average_features)
-            average_features = []
-            for i in range(len(temp_average_features)):
-                average_features.append(np.average(temp_average_features[i], axis=0))
-
-            average_features = np.array(average_features)
-            average_features = average_features.reshape(
-                average_features.shape[0],
-                (average_features.shape[1] * average_features.shape[2])
-            )
->>>>>>> d933acb2
+            average_features = self.features_average(temp_average_features)  # 1
 
             for current_index in range(start_idx, end_idx, step):
-                current_window = self._get_window_from_ts_complex(x_scaled, current_index, current_index + step)
-                current_features = self._get_features_vector_from_window(current_window)
-                current_features = np.asarray(current_features)
+                current_features = self.current_features_2d(current_index, step, x_scaled)
                 current_features = np.reshape(current_features, (len(x_scaled), 7))
                 if horm_hist is None:
                     horm_hist = np.linalg.norm(distance_matrix(average_features.T, current_features.T), 2)
@@ -147,25 +124,10 @@
             x_history_arr = []
             temp_average_features = [[]] * len(x_scaled)
             for current_index in range(start_idx, end_idx, self.lag):
-                current_window = self._get_window_from_ts_complex(x_scaled, current_index, current_index + self.lag)
-                current_features = self._get_features_vector_from_window(current_window)
-                current_features = np.asarray(current_features)
+                current_features = self.current_features_2d(current_index, self.lag, x_scaled)
                 for i in range(len(x_scaled)):
                     temp_average_features[i].append(current_features[i])
-<<<<<<< HEAD
-            average_features = self.features_average_(temp_average_features)
-=======
-            temp_average_features = np.array(temp_average_features)
-            average_features = []
-            for i in range(len(temp_average_features)):
-                average_features.append(np.average(temp_average_features[i], axis=0))
-
-            average_features = np.array(average_features)
-            average_features = average_features.reshape(
-                average_features.shape[0],
-                (average_features.shape[1] * average_features.shape[2])
-            )
->>>>>>> d933acb2
+            average_features = self.features_average(temp_average_features)
             for ts_number in range(len(average_features)):
                 x_history = self.spectrum_extractor.ts_vector_to_trajectory_matrix(
                     timeseries=average_features[ts_number],
@@ -177,9 +139,7 @@
                 if horm_hist is None:
                     horm_hist = np.linalg.norm(x_history, 1)
 
-                current_window = self._get_window_from_ts_complex(x_scaled, t, t + self.ts_window_length)
-                current_features = self._get_features_vector_from_window(current_window)
-                current_features = np.asarray(current_features)
+                current_features = self.current_features_2d(t, self.ts_window_length, x_scaled)
                 current_features = current_features.reshape(current_features.shape[0],
                                                             (current_features.shape[1] * current_features.shape[2]))
 
@@ -192,19 +152,24 @@
                     x_test_arr.extend(x_test)
 
                 if self.n_components is None:
-                    _n_components(x_test, x_history, self.trajectory_window_length)
+                    self._n_components(x_test, x_history)
 
                 score_list.append(
-                        self._sst_svd(x_test_arr, x_history_arr, self.n_components))
+                    self._sst_svd(x_test_arr, x_history_arr, self.n_components))
         score_diff = np.diff(score_list)
         q_95 = np.quantile(score_diff, self.quantile_rate)
-        filtred_score = list(map(lambda _x: 1 if _x > q_95 else 0, score_diff))
+        filtered_score = list(map(lambda _x: 1 if _x > q_95 else 0, score_diff))
 
         self.n_components = None
-        return filtred_score
-
-<<<<<<< HEAD
-    def features_average_(self, temp_average_features):
+        return filtered_score
+
+    def current_features_2d(self, current_index, step, x_scaled):
+        current_window = self._get_window_from_ts_complex(x_scaled, current_index, current_index + step)
+        current_features = self._get_features_vector_from_window(current_window)
+        current_features = np.asarray(current_features)
+        return current_features
+
+    def features_average(self, temp_average_features):
         temp_average_features = np.array(temp_average_features)
         average_features = []
         for i in range(len(temp_average_features)):
@@ -216,8 +181,6 @@
         )
         return average_features
 
-=======
->>>>>>> d933acb2
     def _score_offline_2d(self, x_scaled, dynamic_mode: bool = True):
         """Core implementation of offline score calculation. FOR 2D or more D"""
         norm_list_real = []
@@ -247,22 +210,19 @@
         score_list = [horm_hist] + norm_list_real
         score_diff = np.diff(score_list)
         q_95 = np.quantile(score_diff, self.quantile_rate)
-        filtred_score = list(map(lambda _x: 1 if _x > q_95 else 0, score_diff))
+        filtered_score = list(map(lambda _x: 1 if _x > q_95 else 0, score_diff))
         self.n_components = None
-        return filtred_score
+        return filtered_score
 
     def score_offline(self, _x=None, dynamic_mode: bool = True):
         """Calculate anomaly score (offline).
-        Parameters
-        ----------
-        @param dynamic_mode : bool
-            (default = True).
-        @param _x: 1d numpy array
-            input time series data.
+
+        Args:
+            dynamic_mode (bool): mode for SST metrics calculation.
+            _x (list): input 1D time series data.
+
         Returns
-        -------
-        score : 1d array
-            change point score.
+            score (float): 1d array change point score.
         """
         _x = self.ts
         if not self.is_scaled:
@@ -282,7 +242,6 @@
             for t in range(start_idx, end_idx):
                 start_idx_hist, end_idx_hist = t - _L - lag, t - lag
                 start_idx_test, end_idx_test = t - _L, t
-
                 x_history = self.spectrum_extractor.ts_vector_to_trajectory_matrix(
                     timeseries=self.ts[start_idx_hist:end_idx_hist], K=_K, L=_L)
                 x_test = self.spectrum_extractor.ts_vector_to_trajectory_matrix(
@@ -296,7 +255,6 @@
                 timeseries=self.ts[:start_idx], K=_K, L=_L)
             for t in range(start_idx, end_idx):
                 start_idx_test, end_idx_test = t - _L, t
-
                 x_test = self.spectrum_extractor.ts_vector_to_trajectory_matrix(
                     timeseries=self.ts[start_idx_test:end_idx_test], K=_K, L=_L)
                 if self.n_components is None:
@@ -305,10 +263,10 @@
 
         score_diff = np.diff(score_list)
         q_95 = np.quantile(score_diff, self.quantile_rate)
-        filtred_score = score_diff
+        filtered_score = score_diff
         if self.view:
-            filtred_score = list(map(lambda _x: 1 if _x > q_95 else 0, score_diff))
-        return filtred_score
+            filtered_score = list(map(lambda _x: 1 if _x > q_95 else 0, score_diff))
+        return filtered_score
 
     def _n_components(self, x_history, _l):
         _s = self.spectrum_extractor.decompose_trajectory_matrix(x_history)[1]
@@ -350,8 +308,22 @@
         q95_ 10
         sum_ 11
         """
+
+        keys = feat.columns
         values = feat._values
-        out_values = [values[0][0], values[0][1], values[0][2], values[0][7], values[0][8], values[0][9], values[0][10]]
+        out_values = []
+        out_values.append(values[0][0])
+        out_values.append(values[0][1])
+        out_values.append(values[0][2])
+        # out_values.append(values[0][3])
+        # out_values.append(values[0][4])
+        # out_values.append(values[0][5])
+        # out_values.append(values[0][6])
+        out_values.append(values[0][7])
+        out_values.append(values[0][8])
+        out_values.append(values[0][9])
+        out_values.append(values[0][10])
+        # out_values.append(values[0][11])
         out_values = np.array(out_values)
         reshaped_values = [out_values]
         return reshaped_values
@@ -363,6 +335,7 @@
     x2 = 5 * np.ones(1000) + np.random.rand(1000) * 1.5
     x = np.hstack([x0, x1, x2])
     x += np.random.rand(x.size)
+
 
     def plot_data_and_score(raw_data, score_list):
         f, ax = plt.subplots(2, 1, figsize=(20, 10))
@@ -372,6 +345,7 @@
         ax[1].set_title("score")
         f.show()
 
+
     scorer = SingularSpectrumTransformation(time_series=x,
                                             ts_window_length=100,
                                             lag=10,
