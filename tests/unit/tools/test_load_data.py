import os

import numpy as np
import pandas as pd
import pytest

from fedot_ind.api.utils.path_lib import PROJECT_PATH
from fedot_ind.tools.loader import DataLoader

EXAMPLES_DATA_PATH = os.path.join(PROJECT_PATH, 'examples', 'data')
MOCK_LOADER = DataLoader(dataset_name='mock')


def test_init_loader():
    ds_name = 'name'
    path = '.'
    loader = DataLoader(dataset_name=ds_name, folder=path)
    assert loader.dataset_name == ds_name
    assert loader.folder == path


def test_load_multivariate_data():
    train_data, test_data = DataLoader('Epilepsy').load_data()
    x_train, y_train = train_data
    x_test, y_test = test_data
    assert x_train.shape == (137, 3, 206)
    assert x_test.shape == (138, 3, 206)
    assert y_train.shape == (137,)
    assert y_test.shape == (138,)


def test_load_univariate_data():
    train_data, test_data = DataLoader('DodgerLoopDay').load_data()
    x_train, y_train = train_data
    x_test, y_test = test_data
    assert x_train.shape == (78, 288)
    assert x_test.shape == (80, 288)
    assert y_train.shape == (78,)
    assert y_test.shape == (80,)


def test_load_fake_data():
    with pytest.raises(FileNotFoundError):
        DataLoader('Fake').load_data()


@pytest.mark.parametrize('dataset_rel_path', (
    'AppliancesEnergy/AppliancesEnergy_TEST.ts'
))
def test__load_from_tsfile_to_dataframe(dataset_rel_path):
    path = os.path.join(EXAMPLES_DATA_PATH, dataset_rel_path)
    x, y = MOCK_LOADER._load_from_tsfile_to_dataframe(full_file_path_and_name=path,
                                                      return_separate_X_and_y=True)
    assert isinstance(x, pd.DataFrame)
    assert isinstance(y, np.ndarray)
    assert x.shape[0] == y.shape[0]


def test_predict_encoding():
    full_path = os.path.join(EXAMPLES_DATA_PATH,
                             'ItalyPowerDemand_fake/ItalyPowerDemand_fake_TEST.ts')
    encoding = MOCK_LOADER.predict_encoding(file_path=full_path)
    assert encoding is not None


<<<<<<< HEAD

@pytest.mark.parametrize('func, dataset_name', [
    (MOCK_LOADER.read_txt_files, 'ItalyPowerDemand_fake'),
    (MOCK_LOADER.read_ts_files, 'ItalyPowerDemand_fake'),
    (MOCK_LOADER.read_arff_files, 'ItalyPowerDemand_fake'),
    (MOCK_LOADER.read_arff_files, 'DailyOilGasPrices'),  # multivariate arff
    (MOCK_LOADER.read_train_test_files, 'ItalyPowerDemand_fake'),
    (MOCK_LOADER.read_tsv_or_csv, 'ItalyPowerDemand_fake'),
=======
@pytest.mark.parametrize('func', [
    MOCK_LOADER.read_txt_files,
    MOCK_LOADER.read_ts_files,
    MOCK_LOADER.read_arff_files,
    MOCK_LOADER.read_train_test_files,
    MOCK_LOADER.read_tsv_or_csv,
>>>>>>> d1609735
])
def test_read_train_test_files(func, dataset_name):
    data_path = EXAMPLES_DATA_PATH
    assert np.all(
        [attr is not None for attr in func(dataset_name=dataset_name, data_path=data_path)]
    )<|MERGE_RESOLUTION|>--- conflicted
+++ resolved
@@ -63,23 +63,13 @@
     assert encoding is not None
 
 
-<<<<<<< HEAD
 
 @pytest.mark.parametrize('func, dataset_name', [
     (MOCK_LOADER.read_txt_files, 'ItalyPowerDemand_fake'),
     (MOCK_LOADER.read_ts_files, 'ItalyPowerDemand_fake'),
     (MOCK_LOADER.read_arff_files, 'ItalyPowerDemand_fake'),
-    (MOCK_LOADER.read_arff_files, 'DailyOilGasPrices'),  # multivariate arff
     (MOCK_LOADER.read_train_test_files, 'ItalyPowerDemand_fake'),
     (MOCK_LOADER.read_tsv_or_csv, 'ItalyPowerDemand_fake'),
-=======
-@pytest.mark.parametrize('func', [
-    MOCK_LOADER.read_txt_files,
-    MOCK_LOADER.read_ts_files,
-    MOCK_LOADER.read_arff_files,
-    MOCK_LOADER.read_train_test_files,
-    MOCK_LOADER.read_tsv_or_csv,
->>>>>>> d1609735
 ])
 def test_read_train_test_files(func, dataset_name):
     data_path = EXAMPLES_DATA_PATH
