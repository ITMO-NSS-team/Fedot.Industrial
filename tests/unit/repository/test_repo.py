import numpy as np
from fedot.core.composer.metrics import F1
from fedot.core.data.data import InputData
from fedot.core.pipelines.pipeline_builder import PipelineBuilder
from fedot.core.pipelines.tuning.search_space import SearchSpace
from fedot.core.pipelines.tuning.tuner_builder import TunerBuilder
from fedot.core.repository.dataset_types import DataTypesEnum
from fedot.core.repository.quality_metrics_repository import ClassificationMetricsEnum
from fedot.core.repository.tasks import TaskTypesEnum, Task
from fedot.api.main import Fedot
from golem.core.tuning.simultaneous import SimultaneousTuner

<<<<<<< HEAD
from core.repository.initializer_industrial_models import IndustrialModels
from core.tuning.search_space import industrial_search_space, get_industrial_search_space
=======
from fedot_ind.core.tuning.search_space import get_industrial_search_space
>>>>>>> 8a931a72
from tests.unit.api.test_API_config import load_data
from fedot_ind.api.utils.reader_collections import DataReader


def test_fedot_multi_series():
    initialize_industrial_models()

    pipeline = PipelineBuilder().add_node('data_driven_basic', params={'window_length': None}).add_node(
        'quantile_extractor', params={
            'window_mode': True, 'window_size': 10}).add_node(
        'rf').build()
    pipeline.fit(train_data)
    predict = pipeline.predict(test_data, output_mode='labels')
    print(F1.metric(test_data, predict))


def initialize_uni_data():
    train_data, test_data, n_classes = DataReader().read('Lightning7')
    train_data = InputData(idx=np.arange(len(train_data[0])),
                           features=train_data[0].values,
                           target=train_data[1].reshape(-1, 1),
                           task=Task(TaskTypesEnum.classification), data_type=DataTypesEnum.table)
    test_data = InputData(idx=np.arange(len(test_data[0])),
                          features=test_data[0].values,
                          target=test_data[1].reshape(-1, 1),
                          task=Task(TaskTypesEnum.classification),
                          data_type=DataTypesEnum.table)

    return train_data, test_data


def initialize_multi_data():
    train_data, test_data, n_classes = load_data('Epilepsy')
    train_data = InputData(idx=np.arange(len(train_data[0])),
                           features=np.array(train_data[0].values.tolist()),
                           target=train_data[1].reshape(-1, 1),
                           task=Task(TaskTypesEnum.classification), data_type=DataTypesEnum.image)
    test_data = InputData(idx=np.arange(len(test_data[0])),
                          features=np.array(test_data[0].values.tolist()),
                          target=test_data[1].reshape(-1, 1),
                          task=Task(TaskTypesEnum.classification),
                          data_type=DataTypesEnum.image)
    return train_data, test_data


def test_fedot_uni_series():
    initialize_industrial_models()
    train_data, test_data = initialize_uni_data()

    metrics = {}
    for extractor_name in ['topological_extractor', 'quantile_extractor', 'signal_extractor', 'recurrence_extractor']:
        pipeline = PipelineBuilder().add_node('data_driven_basic').add_node(extractor_name).add_node(
            'rf').build()
        model = Fedot(problem='classification', timeout=10, initial_assumption=pipeline, n_jobs=1)
        model.fit(train_data)
        model.predict(test_data)
        model.get_metrics()
        model.current_pipeline.show()
    print(metrics)


def test_tuner_fedot_uni_series():
    with IndustrialModels():
        train_data, test_data = initialize_uni_data()
        cv_folds = 3
        search_space = SearchSpace(get_industrial_search_space())
        pipeline_tuner = TunerBuilder(train_data.task) \
            .with_tuner(SimultaneousTuner) \
            .with_metric(ClassificationMetricsEnum.f1) \
            .with_cv_folds(cv_folds) \
            .with_iterations(2) \
            .with_search_space(search_space).build(train_data)

    pipeline = PipelineBuilder().add_node('data_driven_basic', params={'n_components': 2}).add_node(
        'topological_extractor').add_node(
        'rf').build()

    pipeline = pipeline_tuner.tune(pipeline)

    pipeline.print_structure()
    pipeline.fit(train_data)
    pipeline.predict(test_data)<|MERGE_RESOLUTION|>--- conflicted
+++ resolved
@@ -10,30 +10,26 @@
 from fedot.api.main import Fedot
 from golem.core.tuning.simultaneous import SimultaneousTuner
 
-<<<<<<< HEAD
-from core.repository.initializer_industrial_models import IndustrialModels
-from core.tuning.search_space import industrial_search_space, get_industrial_search_space
-=======
+from fedot_ind.core.repository.initializer_industrial_models import IndustrialModels
 from fedot_ind.core.tuning.search_space import get_industrial_search_space
->>>>>>> 8a931a72
 from tests.unit.api.test_API_config import load_data
 from fedot_ind.api.utils.reader_collections import DataReader
 
 
 def test_fedot_multi_series():
-    initialize_industrial_models()
-
-    pipeline = PipelineBuilder().add_node('data_driven_basic', params={'window_length': None}).add_node(
-        'quantile_extractor', params={
-            'window_mode': True, 'window_size': 10}).add_node(
-        'rf').build()
-    pipeline.fit(train_data)
-    predict = pipeline.predict(test_data, output_mode='labels')
-    print(F1.metric(test_data, predict))
+    with IndustrialModels():
+        train_data, test_data = initialize_multi_data()
+        pipeline = PipelineBuilder().add_node('data_driven_basic', params={'window_length': None}).add_node(
+            'quantile_extractor', params={
+                'window_mode': True, 'window_size': 10}).add_node(
+            'rf').build()
+        pipeline.fit(train_data)
+        predict = pipeline.predict(test_data, output_mode='labels')
+        print(F1.metric(test_data, predict))
 
 
 def initialize_uni_data():
-    train_data, test_data, n_classes = DataReader().read('Lightning7')
+    train_data, test_data, n_classes = load_data('Lightning7')
     train_data = InputData(idx=np.arange(len(train_data[0])),
                            features=train_data[0].values,
                            target=train_data[1].reshape(-1, 1),
@@ -62,26 +58,26 @@
 
 
 def test_fedot_uni_series():
-    initialize_industrial_models()
-    train_data, test_data = initialize_uni_data()
+    with IndustrialModels():
+        train_data, test_data = initialize_uni_data()
 
-    metrics = {}
-    for extractor_name in ['topological_extractor', 'quantile_extractor', 'signal_extractor', 'recurrence_extractor']:
-        pipeline = PipelineBuilder().add_node('data_driven_basic').add_node(extractor_name).add_node(
-            'rf').build()
-        model = Fedot(problem='classification', timeout=10, initial_assumption=pipeline, n_jobs=1)
-        model.fit(train_data)
-        model.predict(test_data)
-        model.get_metrics()
-        model.current_pipeline.show()
-    print(metrics)
+        metrics = {}
+        for extractor_name in ['topological_extractor', 'quantile_extractor', 'signal_extractor', 'recurrence_extractor']:
+            pipeline = PipelineBuilder().add_node('data_driven_basic').add_node(extractor_name).add_node(
+                'rf').build()
+            model = Fedot(problem='classification', timeout=10, initial_assumption=pipeline, n_jobs=1)
+            model.fit(train_data)
+            model.predict(test_data)
+            model.get_metrics()
+            model.current_pipeline.show()
+        print(metrics)
 
 
 def test_tuner_fedot_uni_series():
     with IndustrialModels():
         train_data, test_data = initialize_uni_data()
         cv_folds = 3
-        search_space = SearchSpace(get_industrial_search_space())
+        search_space = SearchSpace(get_industrial_search_space(1))
         pipeline_tuner = TunerBuilder(train_data.task) \
             .with_tuner(SimultaneousTuner) \
             .with_metric(ClassificationMetricsEnum.f1) \
