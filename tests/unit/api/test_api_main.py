import pytest
from unittest.mock import MagicMock
import pandas as pd
from fedot_ind.api.main import FedotIndustrial
<<<<<<< HEAD
=======
from fedot_ind.core.architecture.experiment.TimeSeriesAnomalyDetection import TimeSeriesAnomalyDetectionPreset
from fedot_ind.core.architecture.experiment.TimeSeriesClassifier import TimeSeriesClassifier
from fedot_ind.core.architecture.experiment.TimeSeriesClassifierPreset import TimeSeriesClassifierPreset
from fedot_ind.core.models.topological.topological_extractor import TopologicalExtractor
from fedot_ind.core.optimizer import IndustrialEvoOptimizer
from fedot_ind.tools.synthetic.ts_datasets_generator import TimeSeriesDatasetsGenerator


AVAILABLE_OPERATIONS = available_operations=['scaling', 'normalization', 'xgboost',
                                                       'rfr', 'rf', 'logit', 'mlp', 'knn',
                                                       'lgbm', 'pca']

@pytest.fixture()
def tsc_topo_config():
    return dict(problem='classification',
                dataset='Chinatown',
                strategy='topological',
                timeout=0.1,
                logging_level=40,
                use_cache=False,
                available_operations=AVAILABLE_OPERATIONS)


@pytest.fixture()
def tsc_config():
    experiment_setup = {'problem': 'classification',
                        'metric': 'accuracy',
                        'timeout': 0.5,
                        'num_of_generations': 15,
                        'pop_size': 20,
                        'logging_level': 10,
                        'available_operations': [
                            'eigen_basis',
                            'dimension_reduction',
                            'inception_model',
                            'logit',
                            'rf',
                            'xgboost',
                            'minirocket_extractor',
                            'normalization',
                            'omniscale_model',
                            'pca',
                            'mlp',
                            'quantile_extractor',
                            'scaling',
                            'signal_extractor',
                            'topological_features'
                        ],
                        'n_jobs': 2,
                        'initial_assumption': None,
                        'max_pipeline_fit_time': 10,
                        'with_tuning': False,
                        'early_stopping_iterations': 5,
                        'early_stopping_timeout': 60,
                        'optimizer': IndustrialEvoOptimizer}
    return experiment_setup


@pytest.fixture()
def tsc_fedot_preset_config():
    return dict(problem='classification',
                dataset='Chinatown',
                strategy='fedot_preset',
                timeout=0.5,
                logging_level=40,
                use_cache=False,
                available_operations=AVAILABLE_OPERATIONS)


@pytest.fixture()
def none_tsc_config():
    return dict(problem='classification',
                dataset='Chinatown',
                strategy=None,
                timeout=0.5,
                logging_level=40,
                use_cache=False,
                available_operations=AVAILABLE_OPERATIONS)


@pytest.fixture()
def anomaly_detection_fedot_preset_config():
    return dict(problem='anomaly_detection',
                dataset='custom_dataset',
                strategy='fedot_preset',
                use_cache=False,
                timeout=0.5,
                n_jobs=1,
                logging_level=20,
                available_operations=AVAILABLE_OPERATIONS)


@pytest.fixture()
def decomposition_config():
    return dict(problem='anomaly_detection',
                dataset='custom_dataset',
                strategy='decomposition',
                use_cache=False,
                timeout=0.5,
                n_jobs=1,
                logging_level=20,
                available_operations=AVAILABLE_OPERATIONS)


@pytest.fixture()
def ts_config():
    return dict(random_walk={'ts_type': 'random_walk',
                             'length': 1000,
                             'start_val': 36.6})


@pytest.fixture()
def anomaly_config():
    return {'dip': {'level': 20,
                    'number': 2,
                    'min_anomaly_length': 10,
                    'max_anomaly_length': 20}
            }


def test_main_api_topo(tsc_topo_config):
    industrial = FedotIndustrial(**tsc_topo_config)

    assert industrial.config_dict['problem'] == 'classification'
    assert industrial.config_dict['dataset'] == 'Chinatown'
    assert industrial.config_dict['strategy'] == 'topological'


def test_main_api_fedot_preset(tsc_fedot_preset_config):
    industrial = FedotIndustrial(**tsc_fedot_preset_config)

    assert industrial.config_dict['problem'] == 'classification'
    assert industrial.config_dict['dataset'] == 'Chinatown'
    assert industrial.config_dict['strategy'] == 'fedot_preset'


def test_main_api_anomaly_detection_fedot_preset(anomaly_detection_fedot_preset_config):
    industrial = FedotIndustrial(**anomaly_detection_fedot_preset_config)

    assert industrial.config_dict['problem'] == 'anomaly_detection'
    assert industrial.config_dict['dataset'] == 'custom_dataset'
    assert industrial.config_dict['strategy'] == 'fedot_preset'


# def test_api_tsc(tsc_topo_config):
def test_api_tsc(tsc_config):
    # tsc_topo_config.update({'output_folder': '.'})
    industrial = FedotIndustrial(**tsc_config)
    train_data, test_data = TimeSeriesDatasetsGenerator(num_samples=50,
                                                        max_ts_len=30,
                                                        binary=True,
                                                        test_size=0.5).generate_data()
    model = industrial.fit(input_data=train_data)
    # model = industrial.fit(features=train_data[0], target=train_data[1])
    labels = industrial.predict(features=test_data[0], target=test_data[1])
    probs = industrial.predict_proba(features=test_data[0], target=test_data[1])
    metrics = industrial.get_metrics(target=test_data[1], metric_names=['roc_auc', 'accuracy'])

    for name, predict in zip(('labels', 'probs'), (labels, probs)):
        industrial.save_predict(predicted_data=predict, kind=name)
    industrial.save_metrics(metrics=metrics)

    expected_results_path = industrial.solver.saver.path

    for result in (model, labels, probs, metrics):
        assert result is not None
    for s in ('labels', 'probs', 'metrics'):
        filepath = expected_results_path + f'/{s}.csv'
        assert os.path.isfile(filepath)


def test_generate_ts(tsc_topo_config, ts_config):
    industrial = FedotIndustrial(**tsc_topo_config)
    ts = industrial.generate_ts(ts_config=ts_config)

    assert isinstance(ts, np.ndarray)
    assert ts.shape[0] == 1000
>>>>>>> e0fc5dc7





@pytest.fixture
def fedot_industrial_regression():
    return FedotIndustrial(problem='regression', output_folder='test_output')




def test_predict_classification(fedot_industrial, ):
    train_data = (pd.DataFrame(), pd.Series())
    pipeline = fedot_industrial.fit(train_data)
    assert isinstance(pipeline, FedotIndustrial)

def test_predict_proba_classification(fedot_industrial, ):
    train_data = (pd.DataFrame(), pd.Series())
    pipeline = fedot_industrial.fit(train_data)
    assert isinstance(pipeline, FedotIndustrial)


def test_predict(fedot_industrial):
    predict_data = pd.DataFrame()
    fedot_industrial.solver = MagicMock()
    labels = fedot_industrial.predict(predict_data)
    assert labels is not None


def test_predict_proba(fedot_industrial):
    predict_data = pd.DataFrame()
    fedot_industrial.solver = MagicMock()
    probs = fedot_industrial.predict_proba(predict_data)
    assert probs is not None


def test_finetune(fedot_industrial):
    train_data = (pd.DataFrame(), pd.Series())
    fedot_industrial.solver = MagicMock()
    fedot_industrial.finetune(train_data)
    assert fedot_industrial.solver.fit.called


def test_get_metrics(fedot_industrial):
    target = pd.Series()
    metrics = fedot_industrial.get_metrics(target=target, metric_names=['f1'])
    assert isinstance(metrics, pd.DataFrame)


def test_save_predict(fedot_industrial):
    predicted_data = pd.Series()
    fedot_industrial.solver = MagicMock()
    fedot_industrial.save_predict(predicted_data)
    assert fedot_industrial.solver.save_prediction.called


def test_save_metrics(fedot_industrial):
    metrics = {'f1': 0.8}
    fedot_industrial.solver = MagicMock()
    fedot_industrial.save_metrics(metrics=metrics)
    assert fedot_industrial.solver.save_metrics.called


def test_load(fedot_industrial):
    model_path = 'test_model_path'
    fedot_industrial.current_pipeline = MagicMock()
    fedot_industrial.load(model_path)
    assert fedot_industrial.current_pipeline.load.called


def test_save_optimization_history(fedot_industrial):
    fedot_industrial.solver = MagicMock()
    fedot_industrial.save_optimization_history()
    assert fedot_industrial.solver.history.save.called


def test_save_best_model(fedot_industrial):
    fedot_industrial.solver = MagicMock()
    fedot_industrial.save_best_model()
    assert fedot_industrial.solver.current_pipeline.show.called


def test_plot_fitness_by_generation(fedot_industrial):
    fedot_industrial.solver = MagicMock()
    fedot_industrial.plot_fitness_by_generation()
    assert fedot_industrial.solver.history.show.fitness_box.called


def test_plot_operation_distribution(fedot_industrial):
    fedot_industrial.solver = MagicMock()
    fedot_industrial.plot_operation_distribution()
    assert fedot_industrial.solver.history.show.operations_kde.called


def test_explain(fedot_industrial):
    fedot_industrial.solver = MagicMock()
    fedot_industrial.predict_data = pd.DataFrame()
    fedot_industrial.explain()
    assert fedot_industrial.solver.explain.called


def test_generate_ts(fedot_industrial):
    ts_config = {'length': 100, 'trend': 0.01}
    ts_data = fedot_industrial.generate_ts(ts_config)
    assert ts_data is not None


def test_generate_anomaly_ts(fedot_industrial):
    ts_data = pd.Series()
    anomaly_config = {'magnitude': 0.1, 'start': 20, 'end': 30}
    init_ts, mod_ts, synth_inters = fedot_industrial.generate_anomaly_ts(ts_data, anomaly_config)
    assert init_ts is not None
    assert mod_ts is not None
    assert synth_inters is not None


def test_split_ts(fedot_industrial):
    ts_data = pd.Series()
    anomaly_dict = {1: (10, 20), 2: (30, 40)}
    features, target = fedot_industrial.split_ts(ts_data, anomaly_dict)
    assert isinstance(features, pd.DataFrame)
    assert isinstance(target, pd.Series)<|MERGE_RESOLUTION|>--- conflicted
+++ resolved
@@ -1,9 +1,9 @@
+import os.path
+
+import numpy as np
 import pytest
-from unittest.mock import MagicMock
-import pandas as pd
+
 from fedot_ind.api.main import FedotIndustrial
-<<<<<<< HEAD
-=======
 from fedot_ind.core.architecture.experiment.TimeSeriesAnomalyDetection import TimeSeriesAnomalyDetectionPreset
 from fedot_ind.core.architecture.experiment.TimeSeriesClassifier import TimeSeriesClassifier
 from fedot_ind.core.architecture.experiment.TimeSeriesClassifierPreset import TimeSeriesClassifierPreset
@@ -181,127 +181,26 @@
 
     assert isinstance(ts, np.ndarray)
     assert ts.shape[0] == 1000
->>>>>>> e0fc5dc7
-
-
-
-
-
-@pytest.fixture
-def fedot_industrial_regression():
-    return FedotIndustrial(problem='regression', output_folder='test_output')
-
-
-
-
-def test_predict_classification(fedot_industrial, ):
-    train_data = (pd.DataFrame(), pd.Series())
-    pipeline = fedot_industrial.fit(train_data)
-    assert isinstance(pipeline, FedotIndustrial)
-
-def test_predict_proba_classification(fedot_industrial, ):
-    train_data = (pd.DataFrame(), pd.Series())
-    pipeline = fedot_industrial.fit(train_data)
-    assert isinstance(pipeline, FedotIndustrial)
-
-
-def test_predict(fedot_industrial):
-    predict_data = pd.DataFrame()
-    fedot_industrial.solver = MagicMock()
-    labels = fedot_industrial.predict(predict_data)
-    assert labels is not None
-
-
-def test_predict_proba(fedot_industrial):
-    predict_data = pd.DataFrame()
-    fedot_industrial.solver = MagicMock()
-    probs = fedot_industrial.predict_proba(predict_data)
-    assert probs is not None
-
-
-def test_finetune(fedot_industrial):
-    train_data = (pd.DataFrame(), pd.Series())
-    fedot_industrial.solver = MagicMock()
-    fedot_industrial.finetune(train_data)
-    assert fedot_industrial.solver.fit.called
-
-
-def test_get_metrics(fedot_industrial):
-    target = pd.Series()
-    metrics = fedot_industrial.get_metrics(target=target, metric_names=['f1'])
-    assert isinstance(metrics, pd.DataFrame)
-
-
-def test_save_predict(fedot_industrial):
-    predicted_data = pd.Series()
-    fedot_industrial.solver = MagicMock()
-    fedot_industrial.save_predict(predicted_data)
-    assert fedot_industrial.solver.save_prediction.called
-
-
-def test_save_metrics(fedot_industrial):
-    metrics = {'f1': 0.8}
-    fedot_industrial.solver = MagicMock()
-    fedot_industrial.save_metrics(metrics=metrics)
-    assert fedot_industrial.solver.save_metrics.called
-
-
-def test_load(fedot_industrial):
-    model_path = 'test_model_path'
-    fedot_industrial.current_pipeline = MagicMock()
-    fedot_industrial.load(model_path)
-    assert fedot_industrial.current_pipeline.load.called
-
-
-def test_save_optimization_history(fedot_industrial):
-    fedot_industrial.solver = MagicMock()
-    fedot_industrial.save_optimization_history()
-    assert fedot_industrial.solver.history.save.called
-
-
-def test_save_best_model(fedot_industrial):
-    fedot_industrial.solver = MagicMock()
-    fedot_industrial.save_best_model()
-    assert fedot_industrial.solver.current_pipeline.show.called
-
-
-def test_plot_fitness_by_generation(fedot_industrial):
-    fedot_industrial.solver = MagicMock()
-    fedot_industrial.plot_fitness_by_generation()
-    assert fedot_industrial.solver.history.show.fitness_box.called
-
-
-def test_plot_operation_distribution(fedot_industrial):
-    fedot_industrial.solver = MagicMock()
-    fedot_industrial.plot_operation_distribution()
-    assert fedot_industrial.solver.history.show.operations_kde.called
-
-
-def test_explain(fedot_industrial):
-    fedot_industrial.solver = MagicMock()
-    fedot_industrial.predict_data = pd.DataFrame()
-    fedot_industrial.explain()
-    assert fedot_industrial.solver.explain.called
-
-
-def test_generate_ts(fedot_industrial):
-    ts_config = {'length': 100, 'trend': 0.01}
-    ts_data = fedot_industrial.generate_ts(ts_config)
-    assert ts_data is not None
-
-
-def test_generate_anomaly_ts(fedot_industrial):
-    ts_data = pd.Series()
-    anomaly_config = {'magnitude': 0.1, 'start': 20, 'end': 30}
-    init_ts, mod_ts, synth_inters = fedot_industrial.generate_anomaly_ts(ts_data, anomaly_config)
-    assert init_ts is not None
-    assert mod_ts is not None
-    assert synth_inters is not None
-
-
-def test_split_ts(fedot_industrial):
-    ts_data = pd.Series()
-    anomaly_dict = {1: (10, 20), 2: (30, 40)}
-    features, target = fedot_industrial.split_ts(ts_data, anomaly_dict)
-    assert isinstance(features, pd.DataFrame)
-    assert isinstance(target, pd.Series)+
+
+def test_generate_anomaly_ts(tsc_topo_config, ts_config, anomaly_config):
+    industrial = FedotIndustrial(**tsc_topo_config)
+    init_synth_ts, mod_synth_ts, synth_inters = industrial.generate_anomaly_ts(ts_data=ts_config,
+                                                                               anomaly_config=anomaly_config)
+    assert len(init_synth_ts) == len(mod_synth_ts)
+    for anomaly_type in synth_inters:
+        for interval in synth_inters[anomaly_type]:
+            ts_range = range(len(init_synth_ts))
+            assert interval[0] in ts_range and interval[1] in ts_range
+
+
+def test_split_ts(tsc_topo_config):
+    anomaly_dict = {'anomaly1': [[40, 50], [60, 80]],
+                    'anomaly2': [[130, 170], [300, 320]]}
+    industrial = FedotIndustrial(**tsc_topo_config)
+    train_data, test_data = industrial.split_ts(time_series=np.random.rand(1000),
+                                                anomaly_dict=anomaly_dict,
+                                                plot=False)
+
+    assert train_data is not None
+    assert test_data is not None