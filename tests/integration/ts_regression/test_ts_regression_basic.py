--- conflicted
+++ resolved
@@ -1,11 +1,6 @@
 import pytest
 
-<<<<<<< HEAD
 from tests.integration.integration_test_utils import data, basic_launch
-=======
-from fedot_ind.api.main import FedotIndustrial
-from tests.integration.integration_test_utils import data
->>>>>>> 55c88bbc
 
 
 DATASETS = {
