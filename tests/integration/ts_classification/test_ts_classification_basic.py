import pytest

from tests.integration.integration_test_utils import data, basic_launch

TASK = 'classification'
DATASETS = {
    'univariate': 'Lightning7',
    'multivariate': 'Epilepsy'
}


@pytest.mark.parametrize('type_', ['univariate', 'multivariate'])
def test_basic_clf_test(type_):
<<<<<<< HEAD
    probs = basic_launch(TASK, *data(DATASETS[type_]))[1]
    assert probs.min() >= 0. and probs.max() <= 1
=======
    basic_launch(TASK, *data(DATASETS[type_]))

    # assert train_data is not None and test_data is not None

    # industrial = FedotIndustrial(problem=TASK,
    #                              timeout=0.1,
    #                              n_jobs=-1,
    #                              )

    # industrial.fit(train_data)
    # labels = industrial.predict(test_data)
    # probs = industrial.predict_proba(test_data)
    # assert labels is not None
    # assert probs is not None
    # assert probs.min() >= 0 and probs.max() <= 1
>>>>>>> 55c88bbc
<|MERGE_RESOLUTION|>--- conflicted
+++ resolved
@@ -11,23 +11,5 @@
 
 @pytest.mark.parametrize('type_', ['univariate', 'multivariate'])
 def test_basic_clf_test(type_):
-<<<<<<< HEAD
     probs = basic_launch(TASK, *data(DATASETS[type_]))[1]
-    assert probs.min() >= 0. and probs.max() <= 1
-=======
-    basic_launch(TASK, *data(DATASETS[type_]))
-
-    # assert train_data is not None and test_data is not None
-
-    # industrial = FedotIndustrial(problem=TASK,
-    #                              timeout=0.1,
-    #                              n_jobs=-1,
-    #                              )
-
-    # industrial.fit(train_data)
-    # labels = industrial.predict(test_data)
-    # probs = industrial.predict_proba(test_data)
-    # assert labels is not None
-    # assert probs is not None
-    # assert probs.min() >= 0 and probs.max() <= 1
->>>>>>> 55c88bbc
+    assert probs.min() >= 0. and probs.max() <= 1