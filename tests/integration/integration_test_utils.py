from fedot_ind.api.main import FedotIndustrial

from fedot.core.pipelines.pipeline_builder import PipelineBuilder
from fedot_ind.core.architecture.pipelines.abstract_pipeline import ApiTemplate

METRICS = {
    'classification': 'f1',
    'regression': 'mse',
    'ts_forecasting': 'mse'
}
FINETUNE = False

def data(name):
    train_data, test_data = DataLoader(dataset_name=name).load_data()
    return train_data, test_data

<<<<<<< HEAD
=======

def data(type_, task='classification'):
    return TimeSeriesDatasetsGenerator(num_samples=100,
                                       task=task,
                                       max_ts_len=50,
                                       binary=True,
                                       test_size=0.5,
                                       multivariate=(type_ == 'multivariate')).generate_data()
>>>>>>> 55c88bbc

def basic_launch(task, train_data, test_data):
    industrial = FedotIndustrial(problem=task,
                                 timeout=0.1,
                                 n_jobs=-1,
                                 )
    industrial.fit(train_data)
    labels = industrial.predict(test_data)
    probs = industrial.predict_proba(test_data)
    assert labels is not None
    assert probs is not None
    return labels, probs


def launch_api(problem, industrial_strategy, train_data, test_data, **other_configs):
    api_config = dict(problem=problem,
<<<<<<< HEAD
                  metric=METRICS[problem],
                  timeout=0.1,
                  n_jobs=-1,
                  industrial_strategy=industrial_strategy,
                  industrial_task_params={'industrial_task': problem,
                                          'data_type': 'time_series'},
                  use_input_preprocessing=True,
                  industrial_strategy_params={},
                  logging_level=20) | other_configs

=======
                      metric=METRICS[problem],
                      timeout=0.1,
                      n_jobs=-1,
                      industrial_strategy=industrial_strategy,
                      industrial_task_params={'industrial_task': problem,
                                              'data_type': 'time_series'},
                      use_input_preprocessing=True,
                      industrial_strategy_params={},
                      logging_level=20)
>>>>>>> 55c88bbc
    industrial = FedotIndustrial(**api_config)

    industrial.fit(train_data)
    labels = industrial.predict(test_data)
    probs = industrial.predict_proba(test_data)
    assert labels is not None
    assert probs is not None
    return labels, probs

def launch_api(problem, industrial_strategy, dataset_name, **other_configs):
    api_config = dict(problem=problem,
                  metric=METRICS[problem],
                  timeout=0.1,
                  n_jobs=-1,
                  industrial_strategy=industrial_strategy,
                  industrial_task_params={'industrial_task': problem,
                                          'data_type': 'time_series'},
                  use_input_preprocessing=True,
                  industrial_strategy_params={},
                  logging_level=20) | other_configs
    result_dict = ApiTemplate(api_config=api_config,
                                  metric_list=METRICS[problem]
                                  ).eval(dataset=dataset_name, finetune=FINETUNE)
    assert result_dict is not None<|MERGE_RESOLUTION|>--- conflicted
+++ resolved
@@ -14,17 +14,6 @@
     train_data, test_data = DataLoader(dataset_name=name).load_data()
     return train_data, test_data
 
-<<<<<<< HEAD
-=======
-
-def data(type_, task='classification'):
-    return TimeSeriesDatasetsGenerator(num_samples=100,
-                                       task=task,
-                                       max_ts_len=50,
-                                       binary=True,
-                                       test_size=0.5,
-                                       multivariate=(type_ == 'multivariate')).generate_data()
->>>>>>> 55c88bbc
 
 def basic_launch(task, train_data, test_data):
     industrial = FedotIndustrial(problem=task,
@@ -41,7 +30,6 @@
 
 def launch_api(problem, industrial_strategy, train_data, test_data, **other_configs):
     api_config = dict(problem=problem,
-<<<<<<< HEAD
                   metric=METRICS[problem],
                   timeout=0.1,
                   n_jobs=-1,
@@ -52,17 +40,6 @@
                   industrial_strategy_params={},
                   logging_level=20) | other_configs
 
-=======
-                      metric=METRICS[problem],
-                      timeout=0.1,
-                      n_jobs=-1,
-                      industrial_strategy=industrial_strategy,
-                      industrial_task_params={'industrial_task': problem,
-                                              'data_type': 'time_series'},
-                      use_input_preprocessing=True,
-                      industrial_strategy_params={},
-                      logging_level=20)
->>>>>>> 55c88bbc
     industrial = FedotIndustrial(**api_config)
 
     industrial.fit(train_data)
