
<<<<<<< HEAD
import pandas as pd
import numpy as np

=======

import pandas as pd
import numpy as np

from fedot_ind.api.main import FedotIndustrial
>>>>>>> 55c88bbc
from fedot_ind.api.main import FedotIndustrial
from fedot_ind.api.utils.path_lib import PROJECT_PATH

from fedot.core.pipelines.pipeline_builder import PipelineBuilder
<<<<<<< HEAD
from fedot_ind.core.architecture.pipelines.abstract_pipeline import ApiTemplate
=======

>>>>>>> 55c88bbc

FINETUNE = False
TASK = 'ts_forecasting'
FORECAST_LENGTH = 8
INITIAL_ASSUMPTIONS = {
        'nbeats': PipelineBuilder().add_node('nbeats_model'),
        'industrial': PipelineBuilder().add_node(
            'eigen_basis',
            params={
                'low_rank_approximation': False,
                'rank_regularization': 'explained_dispersion'}).add_node('ar')
}

<<<<<<< HEAD
def test_forecasting():
    dataset_name = {'benchmark': 'M4',
                    'dataset': 'D3257',
                    'task_params': {'forecast_length': FORECAST_LENGTH}}
    
    for assumption in INITIAL_ASSUMPTIONS:
        api_config = dict(problem=TASK,
                          metric='rmse',
                          timeout=0.05,
                          task_params={'forecast_length': FORECAST_LENGTH},
                          n_jobs=-1,
                          industrial_strategy='forecasting_assumptions',
                          initial_assumption=INITIAL_ASSUMPTIONS[assumption],
                          logging_level=0)
        result_dict = ApiTemplate(api_config=api_config,
                                  metric_list=('rmse',)
                                  ).eval(dataset=dataset_name, finetune=FINETUNE)
        current_metric = result_dict['metrics']
        assert current_metric is not None
        
        
=======
# def test_forecasting():
#     dataset_name = {'benchmark': 'M4',
#                     'dataset': 'D3257',
#                     'task_params': {'forecast_length': FORECAST_LENGTH}}
#     initial_assumptions = {
#         'nbeats': PipelineBuilder().add_node('nbeats_model'),
#         # 'industrial': PipelineBuilder().add_node(
#         #     'eigen_basis',
#         #     params={
#         #         'low_rank_approximation': False,
#         #         'rank_regularization': 'explained_dispersion'}).add_node('ar')
#     }
#     for assumption in initial_assumptions.keys():
#         api_config = dict(problem=TASK,
#                           metric='rmse',
#                           timeout=0.05,
#                           task_params={'forecast_length': FORECAST_LENGTH},
#                           n_jobs=-1,
#                           industrial_strategy='forecasting_assumptions',
#                           initial_assumption=initial_assumptions[assumption],
#                           logging_level=20)
#         result_dict = ApiTemplate(api_config=api_config,
#                                   metric_list=('rmse',)
#                                   ).eval(dataset=dataset_name, finetune=finetune)
#         current_metric = result_dict['metrics']
#         assert current_metric is not None


>>>>>>> 55c88bbc
def test_forecasting_exogenous():
    dataset_name = PROJECT_PATH + \
        '/data/m4/datasets/Daily-train.csv'
    train_data = pd.read_csv(dataset_name, usecols=['V2', 'V3', 'V4', 'V5'])
    exog_var = ['V2', 'V3', 'V4']
    exog_ts = train_data[exog_var].values
    ts = train_data['V5'].values
    target = ts[-FORECAST_LENGTH:].flatten()
    input_data = (ts, target)

    for assumption in INITIAL_ASSUMPTIONS.keys():
        api_config = dict(problem=TASK,
                          metric='rmse',
                          timeout=0.05,
                          task_params={'forecast_length': FORECAST_LENGTH, 'data_type': 'time_series',
                                       'supplementary_data': {'feature_name': exog_var}},
                          n_jobs=-1,
                          industrial_strategy='forecasting_exogenous',
<<<<<<< HEAD
                          initial_assumption=INITIAL_ASSUMPTIONS[assumption],
                          industrial_strategy_params={'exog_variable': exog_ts, 'data_type': 'time_series', 
=======
                          initial_assumption=initial_assumptions[assumption],
                          industrial_strategy_params={'exog_variable': exog_ts, 'data_type': 'time_series',
>>>>>>> 55c88bbc
                                                      'supplementary_data': {'feature_name': exog_var}},
                          logging_level=0)

        industrial = FedotIndustrial(**api_config)
        industrial.fit(input_data)
        assert not np.isnan(industrial.predict(input_data)).any()<|MERGE_RESOLUTION|>--- conflicted
+++ resolved
@@ -1,24 +1,13 @@
-
-<<<<<<< HEAD
-import pandas as pd
-import numpy as np
-
-=======
+import pytest
 
 import pandas as pd
 import numpy as np
 
 from fedot_ind.api.main import FedotIndustrial
->>>>>>> 55c88bbc
-from fedot_ind.api.main import FedotIndustrial
 from fedot_ind.api.utils.path_lib import PROJECT_PATH
 
 from fedot.core.pipelines.pipeline_builder import PipelineBuilder
-<<<<<<< HEAD
 from fedot_ind.core.architecture.pipelines.abstract_pipeline import ApiTemplate
-=======
-
->>>>>>> 55c88bbc
 
 FINETUNE = False
 TASK = 'ts_forecasting'
@@ -32,7 +21,6 @@
                 'rank_regularization': 'explained_dispersion'}).add_node('ar')
 }
 
-<<<<<<< HEAD
 def test_forecasting():
     dataset_name = {'benchmark': 'M4',
                     'dataset': 'D3257',
@@ -54,36 +42,6 @@
         assert current_metric is not None
         
         
-=======
-# def test_forecasting():
-#     dataset_name = {'benchmark': 'M4',
-#                     'dataset': 'D3257',
-#                     'task_params': {'forecast_length': FORECAST_LENGTH}}
-#     initial_assumptions = {
-#         'nbeats': PipelineBuilder().add_node('nbeats_model'),
-#         # 'industrial': PipelineBuilder().add_node(
-#         #     'eigen_basis',
-#         #     params={
-#         #         'low_rank_approximation': False,
-#         #         'rank_regularization': 'explained_dispersion'}).add_node('ar')
-#     }
-#     for assumption in initial_assumptions.keys():
-#         api_config = dict(problem=TASK,
-#                           metric='rmse',
-#                           timeout=0.05,
-#                           task_params={'forecast_length': FORECAST_LENGTH},
-#                           n_jobs=-1,
-#                           industrial_strategy='forecasting_assumptions',
-#                           initial_assumption=initial_assumptions[assumption],
-#                           logging_level=20)
-#         result_dict = ApiTemplate(api_config=api_config,
-#                                   metric_list=('rmse',)
-#                                   ).eval(dataset=dataset_name, finetune=finetune)
-#         current_metric = result_dict['metrics']
-#         assert current_metric is not None
-
-
->>>>>>> 55c88bbc
 def test_forecasting_exogenous():
     dataset_name = PROJECT_PATH + \
         '/data/m4/datasets/Daily-train.csv'
@@ -102,13 +60,8 @@
                                        'supplementary_data': {'feature_name': exog_var}},
                           n_jobs=-1,
                           industrial_strategy='forecasting_exogenous',
-<<<<<<< HEAD
                           initial_assumption=INITIAL_ASSUMPTIONS[assumption],
                           industrial_strategy_params={'exog_variable': exog_ts, 'data_type': 'time_series', 
-=======
-                          initial_assumption=initial_assumptions[assumption],
-                          industrial_strategy_params={'exog_variable': exog_ts, 'data_type': 'time_series',
->>>>>>> 55c88bbc
                                                       'supplementary_data': {'feature_name': exog_var}},
                           logging_level=0)
 
