import gc
import logging
import os
from abc import ABC
from copy import deepcopy

import matplotlib
import pandas as pd
from fedot.core.repository.tasks import TsForecastingParams
from matplotlib import pyplot as plt

from benchmark.abstract_bench import AbstractBenchmark
from fedot_ind.api.main import FedotIndustrial
from fedot_ind.api.utils.path_lib import PROJECT_PATH
from fedot_ind.core.architecture.postprocessing.results_picker import ResultsPicker
from fedot_ind.core.architecture.settings.computational import backend_methods as np
from fedot_ind.core.metrics.metrics_implementation import RMSE, SMAPE
from fedot_ind.core.repository.constanst_repository import MULTI_CLF_BENCH, UNI_CLF_BENCH, M4_FORECASTING_LENGTH
from fedot_ind.tools.loader import DataLoader


class BenchmarkTSF(AbstractBenchmark, ABC):
    def __init__(self,
                 experiment_setup: dict = None,
                 custom_datasets: list = None,
                 use_small_datasets: bool = False):

        super(BenchmarkTSF, self).__init__(
            output_dir='./tser/benchmark_results')

        self.logger = logging.getLogger(self.__class__.__name__)

        self.experiment_setup = experiment_setup
        self.multi_TSC = MULTI_CLF_BENCH
        self.uni_TSC = UNI_CLF_BENCH
        if custom_datasets is None:
            if use_small_datasets:
                self.custom_datasets = self.uni_TSC
            else:
                self.custom_datasets = self.multi_TSC
        else:
            self.custom_datasets = custom_datasets

        if use_small_datasets:
            self.path_to_result = '/benchmark/results/time_series_uni_forecats_comparasion.csv'
            self.path_to_save = '/benchmark/results/ts_uni_forecasting'
        else:
            self.path_to_result = '/benchmark/results/m4_results.csv'
            self.path_to_save = '/benchmark/results/ts_uni_forecasting'
        self.results_picker = ResultsPicker(
            path=os.path.abspath(self.output_dir))

    def evaluate_loop(self, dataset, experiment_setup: dict = None):
        matplotlib.use('TkAgg')
        train_data = DataLoader(dataset_name=dataset).load_forecast_data()
        experiment_setup['task_params'] = TsForecastingParams(forecast_length=M4_FORECASTING_LENGTH[dataset[0]])
        target = train_data.iloc[-experiment_setup['task_params'].forecast_length:, :].values.ravel()
        train_data = train_data.iloc[:-experiment_setup['task_params'].forecast_length, :]
        model = FedotIndustrial(**experiment_setup)
        model.fit(train_data)
        prediction = model.predict(train_data)
        plt.close('all')
        return prediction, target, model

    def run(self):
        self.logger.info('Benchmark test started')
        basic_results = self.load_local_basic_results()
        metric_dict = {}
        for dataset_name in self.custom_datasets:
<<<<<<< HEAD
            try:
                experiment_setup = deepcopy(self.experiment_setup)
                prediction, target, model = self.evaluate_loop(dataset_name, experiment_setup)
                metric = SMAPE(prediction, target).metric()
                metric_dict.update({dataset_name: metric})
                dataset_path = os.path.join(self.experiment_setup['output_folder'], f'{dataset_name}')
                if not os.path.exists(dataset_path):
                    os.makedirs(dataset_path)
                basic_results.loc[dataset_name, 'Fedot_Industrial'] = metric
                basic_results.to_csv(os.path.join(dataset_path, 'metrics_report.csv'))
                pred_df = pd.DataFrame([target, prediction]).T
                pred_df.columns = ['label', 'prediction']
                pred_df.to_csv(os.path.join(dataset_path, 'prediction.csv'))
                model.solver.save(dataset_path)
                gc.collect()
            except Exception:
                _ = 1
=======
            experiment_setup = deepcopy(self.experiment_setup)
            prediction, target, model = self.evaluate_loop(dataset_name, experiment_setup)
            metric = SMAPE(prediction, target).metric()
            metric_dict.update({dataset_name: metric})
            dataset_path = os.path.join(self.experiment_setup['output_folder'], f'{dataset_name}')
            if not os.path.exists(dataset_path):
                os.makedirs(dataset_path)
            basic_results.loc[dataset_name, 'Fedot_Industrial'] = metric
            basic_results.to_csv(os.path.join(dataset_path, 'metrics_report.csv'))
            pred_df = pd.DataFrame([target, prediction]).T
            pred_df.columns = ['label', 'prediction']
            pred_df.to_csv(os.path.join(dataset_path, 'prediction.csv'))
            model.solver.save(dataset_path)
            gc.collect()
>>>>>>> 73ed2917
        basic_path = os.path.join(self.experiment_setup['output_folder'], 'comprasion_metrics_report.csv')
        basic_results.to_csv(basic_path)
        self.logger.info("Benchmark test finished")

    def finetune(self):
        self.logger.info('Benchmark finetune started')
        for dataset_name in self.custom_datasets:
            composed_model_path = PROJECT_PATH + self.path_to_save + \
                                  f'/{dataset_name}' + '/0_pipeline_saved'
            if os.path.isdir(composed_model_path):
                self.experiment_setup['output_folder'] = PROJECT_PATH + \
                                                         self.path_to_save
                experiment_setup = deepcopy(self.experiment_setup)
                prediction, target = self.finetune_loop(
                    dataset_name, experiment_setup)
                metric = RMSE(target, prediction).metric()
                dataset_path = os.path.join(self.experiment_setup['output_folder'], f'{dataset_name}',
                                            'metrics_report.csv')
                fedot_results = pd.read_csv(dataset_path, index_col=0)
                fedot_results.loc[dataset_name,
                                  'Fedot_Industrial_finetuned'] = metric

                fedot_results.to_csv(dataset_path)
            else:
                print(f"No composed model for dataset - {dataset_name}")
            gc.collect()
        self.logger.info("Benchmark finetune finished")

    def load_local_basic_results(self, path: str = None):
        path = PROJECT_PATH + self.path_to_result
        results = pd.read_csv(path, sep=',', index_col=0).T
        results = results.dropna(axis=1, how='all')
        results = results.dropna(axis=0, how='all')
        self.experiment_setup['output_folder'] = PROJECT_PATH + self.path_to_save
        return results

    def create_report(self):
        _ = []
        names = []
        for dataset_name in self.custom_datasets:
            model_result_path = PROJECT_PATH + self.path_to_save + \
                                f'/{dataset_name}' + '/metrics_report.csv'
            if os.path.isfile(model_result_path):
                df = pd.read_csv(model_result_path, index_col=0, sep=',')
                df = df.fillna(0)
                if 'Fedot_Industrial_finetuned' not in df.columns:
                    df['Fedot_Industrial_finetuned'] = 0
                metrics = df.loc[dataset_name,
                          'Fedot_Industrial':'Fedot_Industrial_finetuned']
                _.append(metrics.T.values)
                names.append(dataset_name)
        stacked_resutls = np.stack(_, axis=1).T
        df_res = pd.DataFrame(stacked_resutls, index=names)
        df_res.columns = ['Fedot_Industrial', 'Fedot_Industrial_finetuned']
        del df['Fedot_Industrial'], df['Fedot_Industrial_finetuned']
        df = df.join(df_res)
        df = df.fillna(0)
        return df<|MERGE_RESOLUTION|>--- conflicted
+++ resolved
@@ -67,25 +67,6 @@
         basic_results = self.load_local_basic_results()
         metric_dict = {}
         for dataset_name in self.custom_datasets:
-<<<<<<< HEAD
-            try:
-                experiment_setup = deepcopy(self.experiment_setup)
-                prediction, target, model = self.evaluate_loop(dataset_name, experiment_setup)
-                metric = SMAPE(prediction, target).metric()
-                metric_dict.update({dataset_name: metric})
-                dataset_path = os.path.join(self.experiment_setup['output_folder'], f'{dataset_name}')
-                if not os.path.exists(dataset_path):
-                    os.makedirs(dataset_path)
-                basic_results.loc[dataset_name, 'Fedot_Industrial'] = metric
-                basic_results.to_csv(os.path.join(dataset_path, 'metrics_report.csv'))
-                pred_df = pd.DataFrame([target, prediction]).T
-                pred_df.columns = ['label', 'prediction']
-                pred_df.to_csv(os.path.join(dataset_path, 'prediction.csv'))
-                model.solver.save(dataset_path)
-                gc.collect()
-            except Exception:
-                _ = 1
-=======
             experiment_setup = deepcopy(self.experiment_setup)
             prediction, target, model = self.evaluate_loop(dataset_name, experiment_setup)
             metric = SMAPE(prediction, target).metric()
@@ -100,7 +81,6 @@
             pred_df.to_csv(os.path.join(dataset_path, 'prediction.csv'))
             model.solver.save(dataset_path)
             gc.collect()
->>>>>>> 73ed2917
         basic_path = os.path.join(self.experiment_setup['output_folder'], 'comprasion_metrics_report.csv')
         basic_results.to_csv(basic_path)
         self.logger.info("Benchmark test finished")
