from typing import Optional

import numpy as np
import pandas as pd
from fedot.core.data.data import InputData
from fedot.core.repository.dataset_types import DataTypesEnum
from fedot.core.repository.tasks import Task, TaskTypesEnum
from sklearn.preprocessing import LabelEncoder


def check_multivariate_data(data: pd.DataFrame) -> bool:
    """
    Checks if the provided pandas DataFrame contains multivariate data.

    Args:
        data (pd.DataFrame): The DataFrame to be analyzed.

    Returns:
        bool: True if the DataFrame contains multivariate data (nested columns), False otherwise.
    """

    return isinstance(data.iloc[0, 0], pd.Series)


def init_input_data(X: pd.DataFrame,
                    y: np.ndarray,
                    task: str = 'classification') -> InputData:
    """
    Initializes a Fedot InputData object from input features and target.

    Args:
        X: The DataFrame containing features.
        y: The NumPy array containing target values.
        task: The machine learning task type ("classification" or "regression"). Defaults to "classification".

    Returns:
        InputData: The initialized Fedot InputData object.

    """

<<<<<<< HEAD
def init_input_data(X: pd.DataFrame, y: Optional[np.ndarray], task: str = 'classification') -> InputData:
=======
>>>>>>> af4b029a
    is_multivariate_data = check_multivariate_data(X)
    task_dict = {'classification': Task(TaskTypesEnum.classification),
                 'regression': Task(TaskTypesEnum.regression)}
    features = X.values

    if y is not None and type((y)[0]) is np.str_ and task == 'classification':
        label_encoder = LabelEncoder()
        y = label_encoder.fit_transform(y)
    elif y is not None and type((y)[0]) is np.str_ and task == 'regression':
        y = y.astype(float)

<<<<<<< HEAD
    if is_multivariate_data:
        input_data = InputData(idx=np.arange(len(X)),
                               features=np.array(features.tolist()).astype(float),
                               target=y.reshape(-1, 1) if y is not None else y,
                               task=task_dict[task],
                               data_type=DataTypesEnum.image)
    else:
        input_data = InputData(idx=np.arange(len(X)),
                               features=X.values,
                               target=np.ravel(y).reshape(-1, 1) if y is not None else y,
                               task=task_dict[task],
                               data_type=DataTypesEnum.table)
    if input_data.target is not None:
        if task == 'regression':
            input_data.target = input_data.target.squeeze()
        elif task == 'classification':
            input_data.target[input_data.target == -1] = 0
=======
    data_type = DataTypesEnum.image if is_multivariate_data else DataTypesEnum.table
    input_data = InputData(idx=np.arange(len(X)),
                           features=np.array(features.tolist()).astype(np.float),
                           target=y.reshape(-1, 1),
                           task=task_dict[task],
                           data_type=data_type)

    if task == 'regression':
        input_data.target = input_data.target.squeeze()
    elif task == 'classification':
        input_data.target[input_data.target == -1] = 0

    # Replace NaN and infinite values with 0 in features
>>>>>>> af4b029a
    input_data.features = np.where(np.isnan(input_data.features), 0, input_data.features)
    input_data.features = np.where(np.isinf(input_data.features), 0, input_data.features)

    return input_data<|MERGE_RESOLUTION|>--- conflicted
+++ resolved
@@ -23,7 +23,7 @@
 
 
 def init_input_data(X: pd.DataFrame,
-                    y: np.ndarray,
+                    y: Optional[np.ndarray],
                     task: str = 'classification') -> InputData:
     """
     Initializes a Fedot InputData object from input features and target.
@@ -38,10 +38,6 @@
 
     """
 
-<<<<<<< HEAD
-def init_input_data(X: pd.DataFrame, y: Optional[np.ndarray], task: str = 'classification') -> InputData:
-=======
->>>>>>> af4b029a
     is_multivariate_data = check_multivariate_data(X)
     task_dict = {'classification': Task(TaskTypesEnum.classification),
                  'regression': Task(TaskTypesEnum.regression)}
@@ -53,39 +49,20 @@
     elif y is not None and type((y)[0]) is np.str_ and task == 'regression':
         y = y.astype(float)
 
-<<<<<<< HEAD
-    if is_multivariate_data:
-        input_data = InputData(idx=np.arange(len(X)),
-                               features=np.array(features.tolist()).astype(float),
-                               target=y.reshape(-1, 1) if y is not None else y,
-                               task=task_dict[task],
-                               data_type=DataTypesEnum.image)
-    else:
-        input_data = InputData(idx=np.arange(len(X)),
-                               features=X.values,
-                               target=np.ravel(y).reshape(-1, 1) if y is not None else y,
-                               task=task_dict[task],
-                               data_type=DataTypesEnum.table)
+    data_type = DataTypesEnum.image if is_multivariate_data else DataTypesEnum.table
+    input_data = InputData(idx=np.arange(len(X)),
+                           features=np.array(features.tolist()).astype(np.float),
+                           target=y.reshape(-1, 1) if y is not None else y,
+                           task=task_dict[task],
+                           data_type=data_type)
+
     if input_data.target is not None:
         if task == 'regression':
             input_data.target = input_data.target.squeeze()
         elif task == 'classification':
             input_data.target[input_data.target == -1] = 0
-=======
-    data_type = DataTypesEnum.image if is_multivariate_data else DataTypesEnum.table
-    input_data = InputData(idx=np.arange(len(X)),
-                           features=np.array(features.tolist()).astype(np.float),
-                           target=y.reshape(-1, 1),
-                           task=task_dict[task],
-                           data_type=data_type)
-
-    if task == 'regression':
-        input_data.target = input_data.target.squeeze()
-    elif task == 'classification':
-        input_data.target[input_data.target == -1] = 0
 
     # Replace NaN and infinite values with 0 in features
->>>>>>> af4b029a
     input_data.features = np.where(np.isnan(input_data.features), 0, input_data.features)
     input_data.features = np.where(np.isinf(input_data.features), 0, input_data.features)
 
