--- conflicted
+++ resolved
@@ -35,9 +35,8 @@
         self.task = task
         self.task_dict = FEDOT_TASK
 
-# TODO refactor this
+    # TODO refactor this
     def __check_features_and_target(self, X, y):
-<<<<<<< HEAD
         multi_target = len(y.shape) > 1 and y.shape[1] > 2
 
         if type(X) is pd.DataFrame:
@@ -45,19 +44,6 @@
         else:
             features = X.astype(np.float)
         is_multivariate_data = len(features.shape) > 2
-=======
-
-        if type(X) is not pd.DataFrame:
-            X = pd.DataFrame(X)
-
-        multi_features = check_multivariate_data(X)
-        multi_target = len(y.shape) > 1 and y.shape[1] > 2
-
-        if multi_features:
-            features = np.array(X.values.tolist()).astype(np.float)
-        else:
-            features = X
->>>>>>> 2138b643
 
         if type(y) is pd.DataFrame or type(y) is pd.Series:
             y = y.values
@@ -68,7 +54,7 @@
         else:
             target = np.ravel(y).reshape(-1, 1)
 
-        return features, multi_features, target
+        return features, is_multivariate_data, target
 
     def _init_input_data(self) -> None:
         """Initializes the `input_data` attribute based on its type.
@@ -129,10 +115,8 @@
                 self.input_data.target.ravel()[0]) is np.str_ and self.task == 'regression':
             self.input_data.target = self.input_data.target.astype(float)
 
-        if type(self.input_data.target[0][0]) is np.str_ and self.task == 'classification':
-            label_encoder = LabelEncoder()
-            self.input_data.target = label_encoder.fit_transform(self.input_data.target)
-        if self.task == 'regression':
+
+        elif self.task == 'regression':
             self.input_data.target = self.input_data.target.squeeze()
         elif self.task == 'classification':
             self.input_data.target[self.input_data.target == -1] = 0
