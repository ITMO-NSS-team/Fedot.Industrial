--- conflicted
+++ resolved
@@ -35,35 +35,26 @@
         self.task = task
         self.task_dict = FEDOT_TASK
 
-    # TODO refactor this
     def __check_features_and_target(self, X, y):
-<<<<<<< HEAD
-        multi_target = len(y.shape) > 1 and y.shape[1] > 2
-
-        if type(X) is pd.DataFrame:
-            features = np.array(X.values.tolist()).astype(np.float)
-=======
 
         multi_features, X = check_multivariate_data(X)
         multi_target = len(y.shape) > 1 and y.shape[1] > 2
 
         if multi_features:
             features = np.array(X.tolist()).astype(np.float)
->>>>>>> e0fc5dc7
         else:
-            features = X.astype(np.float)
-        is_multivariate_data = len(features.shape) > 2
+            features = X
 
         if type(y) is pd.DataFrame or type(y) is pd.Series:
             y = y.values
         if multi_target:
             target = y
-        elif is_multivariate_data and not multi_target:
+        elif multi_features and not multi_target:
             target = y.reshape(-1, 1)
         else:
             target = np.ravel(y).reshape(-1, 1)
 
-        return features, is_multivariate_data, target
+        return features, multi_features, target
 
     def _init_input_data(self) -> None:
         """Initializes the `input_data` attribute based on its type.
