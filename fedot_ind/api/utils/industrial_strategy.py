--- conflicted
+++ resolved
@@ -26,7 +26,6 @@
                  ):
         self.industrial_strategy_params = industrial_strategy_params
         self.industrial_strategy = industrial_strategy
-<<<<<<< HEAD
 
         self.industrial_strategy_fit = {'federated_automl': self._federated_strategy,
                                         'kernel_automl': self._kernel_strategy,
@@ -41,18 +40,6 @@
                                             'forecasting_exogenous': self._forecasting_predict,
                                             'lora_strategy': self._lora_predict,
                                             }
-=======
-        self.industrial_strategy_fit = {
-            'federated_automl': self._federated_strategy,
-            'kernel_automl': self._kernel_strategy,
-            'forecasting_assumptions': self._forecasting_strategy,
-            'forecasting_exogenous': self._forecasting_exogenous_strategy}
-        self.industrial_strategy_predict = {
-            'federated_automl': self._federated_predict,
-            'kernel_automl': self._kernel_predict,
-            'forecasting_assumptions': self._forecasting_predict,
-            'forecasting_exogenous': self._forecasting_predict}
->>>>>>> 138638ea
 
         self.ensemble_strategy_dict = {'MeanEnsemble': np.mean,
                                        'MedianEnsemble': np.median,
@@ -174,13 +161,10 @@
         # self.solver
         # self.solver = build_tuner(self, self.solver, tuning_params, input_data, 'head')
 
-<<<<<<< HEAD
     def _lora_strategy(self, input_data):
         self.lora_model = PipelineBuilder().add_node('lora_model', params=self.industrial_strategy_params).build()
         self.lora_model.fit(input_data)
 
-=======
->>>>>>> 138638ea
     def _federated_predict(self,
                            input_data,
                            mode: str = 'labels'):
