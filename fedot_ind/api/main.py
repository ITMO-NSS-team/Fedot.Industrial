--- conflicted
+++ resolved
@@ -1,16 +1,11 @@
 import logging
 from pathlib import Path
-<<<<<<< HEAD
-from typing import Union
-=======
 from typing import List, Union
->>>>>>> 428958e8
 
 import numpy as np
 import pandas as pd
 from fedot.api.main import Fedot
 from fedot.core.pipelines.pipeline import Pipeline
-from fedot_ind.core.architecture.experiment.computer_vision import CV_TASKS
 
 from fedot_ind.api.utils.reader_collections import Configurator
 from fedot_ind.api.utils.reporter import ReporterTSC
