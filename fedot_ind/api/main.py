--- conflicted
+++ resolved
@@ -72,8 +72,7 @@
 
         # init Fedot and Industrial hyperparams and path to results
         self.output_folder = kwargs.get('output_folder', None)
-        self.industrial_strategy_params = kwargs.get(
-            'industrial_strategy_params', None)
+        self.industrial_strategy_params = kwargs.get('industrial_strategy_params', None)
         self.industrial_strategy = kwargs.get('industrial_strategy', None)
         self.path_to_composition_results = kwargs.get('history_dir', None)
         self.backend_method = kwargs.get('backend', 'cpu')
@@ -120,20 +119,16 @@
         self.config_dict['history_dir'] = prefix
         self.config_dict['available_operations'] = kwargs.get(
             'available_operations',
-            default_industrial_availiable_operation(
-                self.config_dict['problem'])
+            default_industrial_availiable_operation(self.config_dict['problem'])
         )
 
-        self.config_dict['optimizer'] = kwargs.get(
-            'optimizer', IndustrialEvoOptimizer)
+        self.config_dict['optimizer'] = kwargs.get('optimizer', IndustrialEvoOptimizer)
         self.config_dict['initial_assumption'] = kwargs.get('initial_assumption',
                                                             FEDOT_ASSUMPTIONS[self.config_dict['problem']])
-        self.config_dict['use_input_preprocessing'] = kwargs.get(
-            'use_input_preprocessing', False)
+        self.config_dict['use_input_preprocessing'] = kwargs.get('use_input_preprocessing', False)
 
         if self.task_params is not None and self.config_dict['problem'] == 'ts_forecasting':
-            self.config_dict['task_params'] = TsForecastingParams(
-                forecast_length=self.task_params['forecast_length'])
+            self.config_dict['task_params'] = TsForecastingParams(forecast_length=self.task_params['forecast_length'])
 
         # create API subclasses for side task
         self.__init_experiment_setup()
@@ -148,13 +143,11 @@
         # industrial_params = [p for p in self.config_dict.keys() if p not in list(FEDOT_API_PARAMS.keys())]
         # [self.config_dict.pop(x, None) for x in industrial_params]
 
-        industrial_params = set(self.config_dict.keys()) - \
-            set(FEDOT_API_PARAMS.keys())
+        industrial_params = set(self.config_dict.keys()) - set(FEDOT_API_PARAMS.keys())
         for param in industrial_params:
             self.config_dict.pop(param, None)
 
-        backend_method_current, backend_scipy_current = BackendMethods(
-            self.backend_method).backend
+        backend_method_current, backend_scipy_current = BackendMethods(self.backend_method).backend
         globals()['backend_methods'] = backend_method_current
         globals()['backend_scipy'] = backend_scipy_current
 
@@ -184,8 +177,7 @@
             **kwargs: additional parameters
 
         """
-        self.train_data = deepcopy(
-            input_data)  # we do not want to make inplace changes
+        self.train_data = deepcopy(input_data)  # we do not want to make inplace changes
         input_preproc = DataCheck(input_data=self.train_data, task=self.config_dict['problem'],
                                   task_params=self.task_params, industrial_task_params=self.industrial_strategy_params)
         self.train_data = input_preproc.check_input_data()
@@ -212,6 +204,53 @@
             the array with prediction values
 
         """
+        self.predict_data = deepcopy(predict_data)  # we do not want to make inplace changes
+        self.predict_data = DataCheck(input_data=self.predict_data,
+                                      task=self.config_dict['problem'],
+                                      task_params=self.task_params,
+                                      industrial_task_params=self.industrial_strategy_params).check_input_data()
+        if self.industrial_strategy is not None and not self.is_finetuned:
+            if predict_mode == 'ensemble':
+                predict = self.industrial_strategy_class.predict(self.predict_data, 'probs')
+                ensemble_strat = self.industrial_strategy_class.ensemble_strategy
+                predict = {
+                    strategy: np.argmax(self.industrial_strategy_class.ensemble_predictions(predict, strategy), axis=1)
+                    for
+                    strategy in ensemble_strat}
+            else:
+                predict = self.industrial_strategy_class.predict(self.predict_data, 'labels')
+            self.predicted_labels = predict
+        else:
+            if self.condition_check.solver_is_fedot_class(self.solver):
+                predict = self.solver.predict(self.predict_data)
+            else:
+                predict = self.solver.predict(self.predict_data, 'labels').predict
+                if self.condition_check.is_multiclf_with_labeling_problem(self.config_dict['problem'],
+                                                                          self.predict_data.target,
+                                                                          predict):
+                    predict = predict + (self.predict_data.target.min() - predict.min())
+
+            if self.condition_check.solver_have_target_encoder(self.target_encoder):
+                self.predicted_labels = self.target_encoder.inverse_transform(predict)
+                self.predict_data.target = self.target_encoder.inverse_transform(self.predict_data.target)
+            else:
+                self.predicted_labels = predict
+        return self.predicted_labels
+
+    def predict_proba(self,
+                      predict_data: tuple,
+                      predict_mode: str = 'default',
+                      **kwargs):
+        """
+        Method to obtain prediction probabilities from trained Industrial model.
+
+        Args:
+            predict_data: tuple with test_features and test_target
+
+        Returns:
+            the array with prediction probabilities
+
+        """
         self.predict_data = deepcopy(
             predict_data)  # we do not want to make inplace changes
         self.predict_data = DataCheck(input_data=self.predict_data,
@@ -219,66 +258,7 @@
                                       task_params=self.task_params,
                                       industrial_task_params=self.industrial_strategy_params).check_input_data()
         if self.industrial_strategy is not None and not self.is_finetuned:
-            if predict_mode == 'ensemble':
-                predict = self.industrial_strategy_class.predict(
-                    self.predict_data, 'probs')
-                ensemble_strat = self.industrial_strategy_class.ensemble_strategy
-                predict = {
-<<<<<<< HEAD
-                    strategy: np.argmax(self.industrial_strategy_class.ensemble_predictions(predict, strategy), axis=1) for
-=======
-                    strategy: np.argmax(self.industrial_strategy_class.ensemble_predictions(predict, strategy), axis=1)
-                    for
->>>>>>> b022445e
-                    strategy in ensemble_strat}
-            else:
-                predict = self.industrial_strategy_class.predict(
-                    self.predict_data, 'labels')
-            self.predicted_labels = predict
-        else:
-            if self.condition_check.solver_is_fedot_class(self.solver):
-                predict = self.solver.predict(self.predict_data)
-            else:
-                predict = self.solver.predict(
-                    self.predict_data, 'labels').predict
-                if self.condition_check.is_multiclf_with_labeling_problem(self.config_dict['problem'],
-                                                                          self.predict_data.target,
-                                                                          predict):
-                    predict = predict + \
-                        (self.predict_data.target.min() - predict.min())
-
-            if self.condition_check.solver_have_target_encoder(self.target_encoder):
-                self.predicted_labels = self.target_encoder.inverse_transform(
-                    predict)
-                self.predict_data.target = self.target_encoder.inverse_transform(
-                    self.predict_data.target)
-            else:
-                self.predicted_labels = predict
-        return self.predicted_labels
-
-    def predict_proba(self,
-                      predict_data: tuple,
-                      predict_mode: str = 'default',
-                      **kwargs):
-        """
-        Method to obtain prediction probabilities from trained Industrial model.
-
-        Args:
-            predict_data: tuple with test_features and test_target
-
-        Returns:
-            the array with prediction probabilities
-
-        """
-        self.predict_data = deepcopy(
-            predict_data)  # we do not want to make inplace changes
-        self.predict_data = DataCheck(input_data=self.predict_data,
-                                      task=self.config_dict['problem'],
-                                      task_params=self.task_params,
-                                      industrial_task_params=self.industrial_strategy_params).check_input_data()
-        if self.industrial_strategy is not None and not self.is_finetuned:
-            predict = self.industrial_strategy_class.predict(
-                self.predict_data, 'probs')
+            predict = self.industrial_strategy_class.predict(self.predict_data, 'probs')
             if predict_mode == 'ensemble':
                 ensemble_strat = self.industrial_strategy_class.ensemble_strategy
                 predict = {strategy: self.industrial_strategy_class.ensemble_predictions(predict, strategy)
@@ -287,13 +267,11 @@
             if self.condition_check.solver_is_fedot_class(self.solver):
                 predict = self.solver.predict_proba(self.predict_data)
             else:
-                predict = self.solver.predict(
-                    self.predict_data, 'probs').predict
+                predict = self.solver.predict(self.predict_data, 'probs').predict
                 if self.condition_check.is_multiclf_with_labeling_problem(self.config_dict['problem'],
                                                                           self.predict_data.target,
                                                                           predict):
-                    predict = predict + \
-                        (self.predict_data.target.min() - predict.min())
+                    predict = predict + (self.predict_data.target.min() - predict.min())
         self.predicted_probs = predict
         return self.predicted_probs
 
@@ -326,11 +304,9 @@
             elif not self.condition_check.solver_is_none(model_to_tune):
                 model_to_tune = model_to_tune
             else:
-                model_to_tune = deepcopy(
-                    self.config_dict['initial_assumption']).build()
+                model_to_tune = deepcopy(self.config_dict['initial_assumption']).build()
             tuning_params['tuner'] = tuner_type
-            pipeline_tuner, model_to_tune = build_tuner(
-                self, model_to_tune, tuning_params, train_data, mode)
+            pipeline_tuner, model_to_tune = build_tuner(self, model_to_tune, tuning_params, train_data, mode)
             if abs(pipeline_tuner.obtained_metric) > tuned_metric:
                 tuned_metric = abs(pipeline_tuner.obtained_metric)
                 self.solver = model_to_tune
@@ -346,8 +322,7 @@
         valid_shape = target.shape
         if self.condition_check.solver_have_target_encoder(self.target_encoder):
             new_target = self.target_encoder.transform(target.flatten())
-            labels = self.target_encoder.transform(
-                predicted_labels).reshape(valid_shape)
+            labels = self.target_encoder.transform(predicted_labels).reshape(valid_shape)
         else:
             new_target = target.flatten()
             labels = predicted_labels.reshape(valid_shape)
@@ -382,14 +357,8 @@
         """
         problem = self.config_dict['problem']
         if problem == 'classification' and self.predicted_probs is None and 'roc_auc' in metric_names:
-<<<<<<< HEAD
-            self.logger.info(
-                'Predicted probabilities are not available. Use `predict_proba()` method first')
-        if self.predicted_probs is dict:
-=======
             self.logger.info('Predicted probabilities are not available. Use `predict_proba()` method first')
         if isinstance(self.predicted_probs, dict):
->>>>>>> b022445e
             metric_dict = {strategy: self._metric_evaluation_loop(target=target,
                                                                   problem=problem,
                                                                   predicted_labels=self.predicted_labels[strategy],
@@ -458,8 +427,7 @@
 
     def save_optimization_history(self, return_history: bool = False):
         """Plot prediction of the model"""
-        self.solver.history.save(
-            f"{self.output_folder}/optimization_history.json")
+        self.solver.history.save(f"{self.output_folder}/optimization_history.json")
         if return_history:
             return self.solver.history
 
@@ -472,12 +440,9 @@
                                     is_datetime_in_path=True)
         else:
             for idx, p in enumerate(self.solver.ensemble_branches):
-                Pipeline(p).save(
-                    f'./raf_ensemble/{idx}_ensemble_branch', create_subdir=True)
-            Pipeline(self.solver.ensemble_head).save(
-                f'./raf_ensemble/ensemble_head', create_subdir=True)
-            self.solver.current_pipeline.save(
-                f'./raf_ensemble/ensemble_composed', create_subdir=True)
+                Pipeline(p).save(f'./raf_ensemble/{idx}_ensemble_branch', create_subdir=True)
+            Pipeline(self.solver.ensemble_head).save(f'./raf_ensemble/ensemble_head', create_subdir=True)
+            self.solver.current_pipeline.save(f'./raf_ensemble/ensemble_composed', create_subdir=True)
 
     def explain(self, **kwargs):
         """ Explain model's prediction via time series points perturbation
@@ -517,8 +482,7 @@
         # Gather pipeline and history.
         matplotlib.use('TkAgg')
         if isinstance(opt_history_path, str):
-            history = OptHistory.load(
-                opt_history_path + 'optimization_history.json')
+            history = OptHistory.load(opt_history_path + 'optimization_history.json')
         else:
             history = opt_history_path
         history_visualizer = PipelineHistoryVisualizer(history)
