--- conflicted
+++ resolved
@@ -178,13 +178,8 @@
 
         """
         self.predict_data = DataCheck(input_data=predict_data, task=self.config_dict['problem']).check_input_data()
-<<<<<<< HEAD
-        return self.solver.predict(self.predict_data) if type(self.solver) is Fedot else \
-            self.solver.predict(self.predict_data, output_mode='labels').predict
-=======
         predict = self.solver.predict(self.predict_data)
         return predict if isinstance(self.solver, Fedot) else predict.predict
->>>>>>> 672b676c
 
     def predict_proba(self,
                       predict_data,
@@ -204,39 +199,40 @@
         proba = self.solver.predict_proba(self.predict_data)
         return proba if isinstance(self.solver, Fedot) else proba.predict_proba
 
+
     def finetune(self,
-                 train_data,
-                 tuning_params=None,
-                 mode: str = 'full'):
-        """
-        Method to obtain prediction probabilities from trained Industrial model.
-
-        Args:
-            train_data: raw train data
-            tuning_params: dictionary with tuning parameters
-            mode: str, ``default='full'``. Defines the mode of fine-tuning. Could be 'full' or 'head'.
-
-        """
-
-        train_data = DataCheck(input_data=train_data, task=self.config_dict['problem']).check_input_data()
-        if tuning_params is None:
-            tuning_params = {}
-        metric = FEDOT_TUNING_METRICS[self.config_dict['problem']]
-        pipeline_tuner = TunerBuilder(train_data.task) \
-            .with_tuner(SimultaneousTuner) \
-            .with_metric(metric) \
-            .with_timeout(tuning_params.get('tuning_timeout', 2)) \
-            .with_early_stopping_rounds(tuning_params.get('tuning_early_stop', 5)) \
-            .with_iterations(tuning_params.get('tuning_iterations', 10)) \
-            .build(train_data)
-        if mode == 'full':
-            batch_pipelines = [automl_branch for automl_branch in self.solver.current_pipeline.nodes if
-                               automl_branch.name in FEDOT_HEAD_ENSEMBLE]
-            for b_pipeline in batch_pipelines:
-                b_pipeline.fitted_operation.current_pipeline = pipeline_tuner.tune(b_pipeline.fitted_operation.current_pipeline)
-                b_pipeline.fitted_operation.current_pipeline.fit(train_data)
-        pipeline_tuner.tune(self.solver.current_pipeline)
-        self.solver.current_pipeline.fit(train_data)
+                     train_data,
+                     tuning_params=None,
+                     mode: str = 'full'):
+            """
+            Method to obtain prediction probabilities from trained Industrial model.
+
+            Args:
+                train_data: raw train data
+                tuning_params: dictionary with tuning parameters
+                mode: str, ``default='full'``. Defines the mode of fine-tuning. Could be 'full' or 'head'.
+
+            """
+
+            train_data = DataCheck(input_data=train_data, task=self.config_dict['problem']).check_input_data()
+            if tuning_params is None:
+                tuning_params = {}
+            metric = FEDOT_TUNING_METRICS[self.config_dict['problem']]
+            pipeline_tuner = TunerBuilder(train_data.task) \
+                .with_tuner(SimultaneousTuner) \
+                .with_metric(metric) \
+                .with_timeout(tuning_params.get('tuning_timeout', 2)) \
+                .with_early_stopping_rounds(tuning_params.get('tuning_early_stop', 5)) \
+                .with_iterations(tuning_params.get('tuning_iterations', 10)) \
+                .build(train_data)
+            if mode == 'full':
+                batch_pipelines = [automl_branch for automl_branch in self.solver.current_pipeline.nodes if
+                                   automl_branch.name in FEDOT_HEAD_ENSEMBLE]
+                for b_pipeline in batch_pipelines:
+                    b_pipeline.fitted_operation.current_pipeline = pipeline_tuner.tune(b_pipeline.fitted_operation.current_pipeline)
+                    b_pipeline.fitted_operation.current_pipeline.fit(train_data)
+            pipeline_tuner.tune(self.solver.current_pipeline)
+            self.solver.current_pipeline.fit(train_data)
 
     def get_metrics(self, target, labels, probs) -> dict:
         return FEDOT_GET_METRICS[self.config_dict['problem']](target, labels, probs)
