import logging
import os
import warnings
from copy import deepcopy
from pathlib import Path
from typing import Union

import numpy as np
import pandas as pd
from fedot.api.main import Fedot
from fedot.core.pipelines.pipeline import Pipeline

from fedot_ind.api.utils.checkers_collections import DataCheck
from fedot_ind.api.utils.path_lib import DEFAULT_PATH_RESULTS as default_path_to_save_results
from fedot_ind.core.architecture.abstraction.decorators import DaskServer
from fedot_ind.core.architecture.settings.computational import BackendMethods
from fedot_ind.core.ensemble.random_automl_forest import RAFensembler
from fedot_ind.core.operation.transformation.splitter import TSTransformer
from fedot_ind.core.optimizer.IndustrialEvoOptimizer import IndustrialEvoOptimizer
from fedot_ind.core.repository.constanst_repository import BATCH_SIZE_FOR_FEDOT_WORKER, FEDOT_API_PARAMS, \
    FEDOT_ASSUMPTIONS, FEDOT_GET_METRICS, FEDOT_TUNER_STRATEGY, FEDOT_TUNING_METRICS, FEDOT_WORKER_NUM, \
    FEDOT_WORKER_TIMEOUT_PARTITION
from fedot_ind.core.repository.industrial_implementations.abstract import build_tuner
from fedot_ind.core.repository.initializer_industrial_models import IndustrialModels
from fedot_ind.core.repository.model_repository import default_industrial_availiable_operation
from fedot_ind.tools.explain.explain import PointExplainer
from fedot_ind.tools.synthetic.anomaly_generator import AnomalyGenerator
from fedot_ind.tools.synthetic.ts_generator import TimeSeriesGenerator

warnings.filterwarnings("ignore")


class FedotIndustrial(Fedot):
    """This class is used to run Fedot in industrial mode as FedotIndustrial.

    Args:
        input_config: dictionary with the parameters of the experiment.
        output_folder: path to the folder where the results will be saved.

    Example:
        First, configure experiment and instantiate FedotIndustrial class::

            from fedot_ind.api.main import FedotIndustrial
            from fedot_ind.tools.loader import DataLoader


            industrial = FedotIndustrial(problem='ts_classification',
                                         use_cache=False,
                                         timeout=15,
                                         n_jobs=2,
                                         logging_level=20)

        Next, download data from UCR archive::

            train_data, test_data = DataLoader(dataset_name='ItalyPowerDemand').load_data()

        Finally, fit the model and get predictions::

            model = industrial.fit(train_features=train_data[0], train_target=train_data[1])
            labels = industrial.predict(test_features=test_data[0])
            probs = industrial.predict_proba(test_features=test_data[0])
            metric = industrial.get_metrics(target=test_data[1], metric_names=['f1', 'roc_auc'])

    """

    def __init__(self, **kwargs):
        # init Fedot and Industrial hyperparams and path to results
        self.output_folder = kwargs.get('output_folder', None)
        self.preprocessing = kwargs.get('industrial_preprocessing', False)
        self.backend_method = kwargs.get('backend', 'cpu')
        self.RAF_workers = kwargs.get('RAF_workers', None)
        self.task_params = kwargs.get('task_params', None)
        self.path_to_composition_results = kwargs.get('history_dir', None)
        # create dirs with results
        prefix = './composition_results' if self.path_to_composition_results is None else \
            self.path_to_composition_results
        Path(prefix).mkdir(parents=True, exist_ok=True)
        # create dirs with results
        if self.output_folder is None:
            self.output_folder = default_path_to_save_results
            Path(self.output_folder).mkdir(parents=True, exist_ok=True)
        else:
            Path(self.output_folder).mkdir(parents=True, exist_ok=True)
            del kwargs['output_folder']
        # init logger
        logging.basicConfig(level=logging.INFO, format='%(asctime)s %(levelname)s: %(name)s - %(message)s',
                            handlers=[logging.FileHandler(Path(self.output_folder) / 'log.log'),
                                      logging.StreamHandler()])
        super(Fedot, self).__init__()
        # init hidden state variables
        self.logger = logging.getLogger('FedotIndustrialAPI')
        self.solver = None
        self.predicted_labels = None
        self.predicted_probs = None
        self.predict_data = None
        self.target_encoder = None
        # map Fedot params to Industrial params
        self.config_dict = kwargs
        self.config_dict['history_dir'] = prefix
        self.config_dict['available_operations'] = kwargs.get('available_operations',
                                                              default_industrial_availiable_operation(
                                                                  self.config_dict['problem']))

        self.config_dict['optimizer'] = kwargs.get('optimizer', IndustrialEvoOptimizer)
        self.config_dict['initial_assumption'] = kwargs.get('initial_assumption',
                                                            FEDOT_ASSUMPTIONS[self.config_dict['problem']])
        self.__init_experiment_setup()

    def __init_experiment_setup(self):
        self.logger.info('Initialising experiment setup')
        industrial_params = [param for param in self.config_dict.keys() if param not in list(FEDOT_API_PARAMS.keys())]
        [self.config_dict.pop(x, None) for x in industrial_params]
        backend_method_current, backend_scipy_current = BackendMethods(
            self.backend_method).backend
        globals()['backend_methods'] = backend_method_current
        globals()['backend_scipy'] = backend_scipy_current

    def __init_solver(self):
        self.logger.info('Initialising Industrial Repository')
        self.repo = IndustrialModels().setup_repository()
        self.config_dict['initial_assumption'] = self.config_dict['initial_assumption'].build()
        if self.config_dict['problem'] == 'ts_forecasting':
            solver = self.config_dict['initial_assumption']
        else:
            self.logger.info('Initialising Dask Server')
            self.dask_client = DaskServer().client
            self.logger.info(f'LinK Dask Server - {self.dask_client.dashboard_link}')
            self.logger.info('Initialising solver')
            solver = Fedot(**self.config_dict)
        return solver

    def shutdown(self):
        self.dask_client.close()
        del self.dask_client

    def _predict_raf_ensemble(self):
        self.predict_for_ensemble_branch = [x.predict(self.predict_data).predict for x in self.solver[1:]]
        n_samples, n_channels, n_classes = self.predict_for_ensemble_branch[0].shape[0], \
            len(self.predict_for_ensemble_branch), \
            self.predict_for_ensemble_branch[0].shape[1]
        input_for_head = np.hstack(self.predict_for_ensemble_branch).reshape(n_samples, n_channels, n_classes)
        self.predict_data.features = input_for_head
        self.predict_for_head_ensemble = self.solver[0].predict(self.predict_data).predict
        self.predicted_probs = self.predict_for_head_ensemble
        return self.predict_for_head_ensemble

    def _preprocessing_strategy(self, input_data):
        if input_data.features.shape[0] > BATCH_SIZE_FOR_FEDOT_WORKER:
            self._batch_strategy(input_data)

    def _batch_strategy(self, input_data):
        self.logger.info('RAF algorithm was applied')
        batch_size = round(input_data.features.shape[0] / self.RAF_workers if self.RAF_workers is not None
                           else FEDOT_WORKER_NUM)
        batch_timeout = round(
            self.config_dict['timeout'] / FEDOT_WORKER_TIMEOUT_PARTITION)
        self.config_dict['timeout'] = batch_timeout
        self.logger.info(
            f'Batch_size - {batch_size}. Number of batches - {self.RAF_workers}')
        self.solver = RAFensembler(composing_params=self.config_dict, n_splits=self.RAF_workers,
                                   batch_size=batch_size)
        self.logger.info(
            f'Number of AutoMl models in ensemble - {self.solver.n_splits}')

    def fit(self,
            input_data: tuple,
            **kwargs):
        """
        Method for training Industrial model.

        Args:
            input_data: tuple with train_features and train_target
            **kwargs: additional parameters

        """
        self.train_data = deepcopy(
            input_data)  # we do not want to make inplace changes
        input_preproc = DataCheck(input_data=self.train_data, task=self.config_dict['problem'],
                                  task_params=self.task_params)
        self.train_data = input_preproc.check_input_data()
        self.target_encoder = input_preproc.get_target_encoder()
        self.solver = self.__init_solver()
        if self.preprocessing:
            self._preprocessing_strategy(self.train_data)
        self.solver.fit(self.train_data)

    def predict(self,
                predict_data: tuple,
                **kwargs):
        """
        Method to obtain prediction labels from trained Industrial model.

        Args:
            predict_data: tuple with test_features and test_target

        Returns:
            the array with prediction values

        """
        self.predict_data = deepcopy(predict_data)  # we do not want to make inplace changes
        self.predict_data = DataCheck(input_data=self.predict_data,
                                      task=self.config_dict['problem'],
                                      task_params=self.task_params).check_input_data()
        if isinstance(self.solver, Fedot):
            predict = self.solver.predict(self.predict_data)
        elif isinstance(self.solver, list):
            predict = self._predict_raf_ensemble()
        else:
            predict = self.solver.predict(self.predict_data, 'labels').predict
            if self.config_dict['problem'] == 'classification' and self.predict_data.target.min() - predict.min() != 0:
                predict = predict + (self.predict_data.target.min() - predict.min())
        self.predicted_labels = predict if self.target_encoder is None else self.target_encoder.transform(predict)
        return self.predicted_labels

    def predict_proba(self,
                      predict_data: tuple,
                      **kwargs):
        """
        Method to obtain prediction probabilities from trained Industrial model.

        Args:
            predict_data: tuple with test_features and test_target

        Returns:
            the array with prediction probabilities

        """
        self.predict_data = deepcopy(predict_data)  # we do not want to make inplace changes
        self.predict_data = DataCheck(input_data=self.predict_data,
                                      task=self.config_dict['problem'],
                                      task_params=self.task_params).check_input_data()
        if isinstance(self.solver, Fedot):
            predict = self.solver.predict_proba(self.predict_data)
        elif isinstance(self.solver, list):
            return self.predicted_probs if self.predicted_probs is not None else self._predict_raf_ensemble()
        else:
            predict = self.solver.predict(self.predict_data, 'probs').predict
            if self.config_dict['problem'] == 'classification' and self.predict_data.target.min() - predict.min() != 0:
                predict = predict + (self.predict_data.target.min() - predict.min())
        self.predicted_probs = predict
        return self.predicted_probs

    def finetune(self,
                 train_data,
                 tuning_params=None,
                 mode: str = 'head'):
        """
            Method to obtain prediction probabilities from trained Industrial model.

            Args:
                train_data: raw train data
                tuning_params: dictionary with tuning parameters
                mode: str, ``default='full'``. Defines the mode of fine-tuning. Could be 'full' or 'head'.

            """

        train_data = DataCheck(input_data=train_data, task=self.config_dict['problem']).check_input_data()
        tuning_params = {} if tuning_params is None else tuning_params
        tuned_metric = 0
        tuning_params['metric'] = FEDOT_TUNING_METRICS[self.config_dict['problem']]
        for tuner_name, tuner_type in FEDOT_TUNER_STRATEGY.items():
            model_to_tune = deepcopy(self.solver.current_pipeline) if isinstance(self.solver, Fedot) \
                else deepcopy(self.solver)
            tuning_params['tuner'] = tuner_type
            pipeline_tuner, model_to_tune = build_tuner(self, model_to_tune, tuning_params, train_data, mode)
            if abs(pipeline_tuner.obtained_metric) > tuned_metric:
                tuned_metric = abs(pipeline_tuner.obtained_metric)
                self.solver = model_to_tune

    def get_metrics(self,
                    target: Union[list, np.array] = None,
                    metric_names: tuple = ('f1', 'roc_auc', 'accuracy'),
                    rounding_order: int = 3,
                    **kwargs) -> pd.DataFrame:
        """
        Method to calculate metrics for Industrial model.

        Available metrics for classification task: 'f1', 'accuracy', 'precision', 'roc_auc', 'logloss'.

        Available metrics for regression task: 'r2', 'rmse', 'mse', 'mae', 'median_absolute_error',
        'explained_variance_score', 'max_error', 'd2_absolute_error_score', 'msle', 'mape'.

        Args:
            target: target values
            metric_names: list of metric names
            rounding_order: rounding order for metrics

        Returns:
            pandas DataFrame with calculated metrics

        """
        problem = self.config_dict['problem']
        if problem == 'classification' and self.predicted_probs is None and 'roc_auc' in metric_names:
            self.logger.info('Predicted probabilities are not available. Use `predict_proba()` method first')

        valid_shape = target.shape
        return FEDOT_GET_METRICS[problem](target=target.flatten(),
                                          metric_names=metric_names,
                                          rounding_order=rounding_order,
                                          labels=self.predicted_labels.reshape(valid_shape),
                                          probs=self.predicted_probs)

    def save_predict(self, predicted_data, **kwargs) -> None:
        """
        Method to save prediction locally in csv format

        Args:
            predicted_data: predicted data. For TSC task it could be either labels or probabilities

        Returns:
            None

        """
        kind = kwargs.get('kind')
        self.solver.save_prediction(predicted_data, kind=kind)

    def save_metrics(self, **kwargs) -> None:
        """
        Method to save metrics locally in csv format

        Args:
            **kwargs: dictionary with metrics

        Returns:
            None

        """
        self.solver.save_metrics(**kwargs)

    def load(self, path):
        """Loads saved Industrial model from disk

        Args:
            path (str): path to the model

        """
        self.repo = IndustrialModels().setup_repository()

        dir_list = os.listdir(path)
        if 'fitted_operations' in dir_list:
            self.solver = Pipeline().load(path)
        else:
            self.solver = []
            for p in dir_list:
                self.solver.append(Pipeline().load(
                    f'{path}/{p}/0_pipeline_saved'))

    def save_optimization_history(self, **kwargs):
        """Plot prediction of the model"""
        self.solver.history.save(f"{self.output_folder}/optimization_history.json")

    def save_best_model(self):
        if isinstance(self.solver, Fedot):
            return self.solver.current_pipeline.save(path=self.output_folder, create_subdir=True,
                                                     is_datetime_in_path=True)
        elif isinstance(self.solver, Pipeline):
            return self.solver.save(path=self.output_folder, create_subdir=True,
                                                     is_datetime_in_path=True)
        else:
            for idx, p in enumerate(self.solver.ensemble_branches):
                Pipeline(p).save(f'./raf_ensemble/{idx}_ensemble_branch', create_subdir=True)
            Pipeline(self.solver.ensemble_head).save(f'./raf_ensemble/ensemble_head', create_subdir=True)
<<<<<<< HEAD

=======
        return self.solver.current_pipeline.save(path=self.output_folder, create_subdir=True,
                                                 is_datetime_in_path=True)
>>>>>>> cf58b356

    def plot_fitness_by_generation(self, **kwargs):
        """Plot prediction of the model"""
        self.solver.history.show.fitness_box(save_path=f'{self.output_folder}/fitness_by_gen.png',
                                             best_fraction=0.5,
                                             dpi=100)

    def plot_operation_distribution(self, mode: str = 'total'):
        """Plot prediction of the model"""
        if mode == 'total':
            self.solver.history.show.operations_kde(save_path=f'{self.output_folder}/operation_kde.png', dpi=100)
        else:
            self.solver.history.show.operations_animated_bar(
                save_path=f'{self.output_folder}/history_animated_bars.gif', show_fitness=True, dpi=100)

    def explain(self, **kwargs):
        """ Explain model's prediction via time series points perturbation

        Args:
            samples: int, ``default=1``. Number of samples to explain.
            window: int, ``default=5``. Window size for perturbation.
            metric: str ``default='rmse'``. Distance metric for perturbation impact assessment.
            threshold: int, ``default=90``. Threshold for perturbation impact assessment.
            name: str, ``default='test'``. Name of the dataset to be placed on plot.

        """
        methods = {'point': PointExplainer,
                   'shap': NotImplementedError,
                   'lime': NotImplementedError}

        explainer = methods[kwargs.get('method', 'point')](model=self,
                                                           features=self.predict_data.features.squeeze(),
                                                           target=self.predict_data.target)
        metric = kwargs.get('metric', 'rmse')
        window = kwargs.get('window', 5)
        samples = kwargs.get('samples', 1)
        threshold = kwargs.get('threshold', 90)
        name = kwargs.get('name', 'test')

        explainer.explain(n_samples=samples, window=window, method=metric)
        explainer.visual(threshold=threshold, name=name)

    @staticmethod
    def generate_ts(ts_config: dict):
        """
        Method to generate synthetic time series

        Args:
            ts_config: dict with config for synthetic ts_data.

        Returns:
            synthetic time series data.

        """
        return TimeSeriesGenerator(ts_config).get_ts()

    @staticmethod
    def generate_anomaly_ts(ts_data,
                            anomaly_config: dict,
                            plot: bool = False,
                            overlap: float = 0.1):
        """
        Method to generate anomaly time series

        Args:
            ts_data: either np.ndarray or dict with config for synthetic ts_data.
            anomaly_config: dict with config for anomaly generation
            overlap: float, ``default=0.1``. Defines the maximum overlap between anomalies.
            plot: if True, plot initial and modified time series data with rectangle spans of anomalies.

        Returns:
            returns initial time series data, modified time series data and dict with anomaly intervals.

        """

        generator = AnomalyGenerator(config=anomaly_config)
        init_synth_ts, mod_synth_ts, synth_inters = generator.generate(time_series_data=ts_data,
                                                                       plot=plot,
                                                                       overlap=overlap)

        return init_synth_ts, mod_synth_ts, synth_inters

    @staticmethod
    def split_ts(time_series,
                 anomaly_dict: dict,
                 binarize: bool = False,
                 plot: bool = True) -> tuple:
        """
        Method to split time series with anomalies into features and target.

        Args:
            time_series (npp.array):
            anomaly_dict (dict): dictionary with anomaly labels as keys and anomaly intervals as values.
            binarize: if True, target will be binarized. Recommended for classification task if classes are imbalanced.
            plot: if True, plot initial and modified time series data with rectangle spans of anomalies.

        Returns:
            features (pd.DataFrame) and target (np.array).

        """

        features, target = TSTransformer().transform_for_fit(plot=plot,
                                                             binarize=binarize,
                                                             series=time_series,
                                                             anomaly_dict=anomaly_dict)
        return features, target<|MERGE_RESOLUTION|>--- conflicted
+++ resolved
@@ -350,22 +350,12 @@
         self.solver.history.save(f"{self.output_folder}/optimization_history.json")
 
     def save_best_model(self):
-        if isinstance(self.solver, Fedot):
-            return self.solver.current_pipeline.save(path=self.output_folder, create_subdir=True,
-                                                     is_datetime_in_path=True)
-        elif isinstance(self.solver, Pipeline):
-            return self.solver.save(path=self.output_folder, create_subdir=True,
-                                                     is_datetime_in_path=True)
-        else:
+        if not isinstance(self.solver, Fedot):
             for idx, p in enumerate(self.solver.ensemble_branches):
                 Pipeline(p).save(f'./raf_ensemble/{idx}_ensemble_branch', create_subdir=True)
             Pipeline(self.solver.ensemble_head).save(f'./raf_ensemble/ensemble_head', create_subdir=True)
-<<<<<<< HEAD
-
-=======
         return self.solver.current_pipeline.save(path=self.output_folder, create_subdir=True,
                                                  is_datetime_in_path=True)
->>>>>>> cf58b356
 
     def plot_fitness_by_generation(self, **kwargs):
         """Plot prediction of the model"""
