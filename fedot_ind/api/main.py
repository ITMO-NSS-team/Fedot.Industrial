--- conflicted
+++ resolved
@@ -15,14 +15,9 @@
 from fedot_ind.core.ensemble.random_automl_forest import RAFensembler
 from fedot_ind.core.operation.transformation.splitter import TSTransformer
 from fedot_ind.core.optimizer.IndustrialEvoOptimizer import IndustrialEvoOptimizer
-<<<<<<< HEAD
 from fedot_ind.core.repository.constanst_repository import BATCH_SIZE_FOR_FEDOT_WORKER, FEDOT_WORKER_NUM, \
     FEDOT_WORKER_TIMEOUT_PARTITION, FEDOT_GET_METRICS, FEDOT_TUNING_METRICS, FEDOT_HEAD_ENSEMBLE, \
     FEDOT_ATOMIZE_OPERATION, FEDOT_API_PARAMS, FEDOT_ASSUMPTIONS
-=======
-from fedot_ind.core.repository.constanst_repository import BATCH_SIZE_FOR_FEDOT_WORKER, FEDOT_ASSUMPTIONS, \
-    FEDOT_GET_METRICS, FEDOT_HEAD_ENSEMBLE, FEDOT_TUNING_METRICS, FEDOT_WORKER_NUM, FEDOT_WORKER_TIMEOUT_PARTITION
->>>>>>> 974e41f2
 from fedot_ind.core.repository.initializer_industrial_models import IndustrialModels
 from fedot_ind.core.repository.model_repository import default_industrial_availiable_operation
 from fedot_ind.tools.explain.explain import PointExplainer
@@ -186,14 +181,9 @@
 
         """
         self.predict_data = DataCheck(input_data=predict_data, task=self.config_dict['problem']).check_input_data()
-<<<<<<< HEAD
-        return self.solver.predict(self.predict_data) if type(self.solver) is Fedot else \
-            self.solver.predict(self.predict_data, output_mode='labels').predict
-=======
         predict = self.solver.predict(self.predict_data)
         self.predicted_labels = predict if isinstance(self.solver, Fedot) else predict.predict
         return self.predicted_labels
->>>>>>> 974e41f2
 
     def predict_proba(self,
                       predict_data,
