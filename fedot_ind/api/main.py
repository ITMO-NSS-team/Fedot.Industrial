--- conflicted
+++ resolved
@@ -191,20 +191,14 @@
             :param predict_data:
 
         """
-<<<<<<< HEAD
-        self.predict_data = DataCheck(input_data=predict_data, task=self.config_dict['problem']).check_input_data()
+        self.predict_data = deepcopy(predict_data)  # we do not want to make inplace changes
+        self.predict_data = DataCheck(input_data=self.predict_data, task=self.config_dict['problem']).check_input_data()
         if isinstance(self.solver, Fedot):
             predict = self.solver.predict(self.predict_data)
         elif isinstance(self.solver, list):
             predict = self._predict_raf_ensemble()
         else:
             predict = self.solver.predict(self.predict_data, 'labels').predict
-=======
-        self.predict_data = deepcopy(predict_data)  # we do not want to make inplace changes
-        self.predict_data = DataCheck(input_data=self.predict_data, task=self.config_dict['problem']).check_input_data()
-        predict = self.solver.predict(self.predict_data) if isinstance(self.solver, Fedot) \
-            else self.solver.predict(self.predict_data, 'labels').predict
->>>>>>> 1996cc1c
         self.predicted_labels = predict
         return self.predicted_labels
 
