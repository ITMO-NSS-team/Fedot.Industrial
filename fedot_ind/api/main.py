--- conflicted
+++ resolved
@@ -1,23 +1,17 @@
 import logging
 from pathlib import Path
-
 from fedot.api.main import Fedot
 from fedot.core.pipelines.node import PipelineNode
 from fedot.core.pipelines.pipeline import Pipeline
 from fedot.core.pipelines.tuning.tuner_builder import TunerBuilder
 from fedot.core.repository.metrics_repository import ClassificationMetricsEnum
 from golem.core.tuning.simultaneous import SimultaneousTuner
-
 from fedot_ind.api.utils.checkers_collections import DataCheck
-<<<<<<< HEAD
-from fedot_ind.api.utils.path_lib import DEFAULT_PATH_RESULTS
-=======
 from fedot_ind.api.utils.path_lib import DEFAULT_PATH_RESULTS as default_path_to_save_results
->>>>>>> 3774f401
 from fedot_ind.core.architecture.settings.computational import BackendMethods
-from fedot_ind.core.ensemble.random_automl_forest import RAFEnsembler
+from fedot_ind.core.ensemble.random_automl_forest import RAFensembler
 from fedot_ind.core.operation.transformation.splitter import TSTransformer
-from fedot_ind.core.repository.constanst_repository import BATCH_SIZE_FOR_FEDOT_WORKER, FEDOT_WORKER_NUM, \
+from fedot_ind.core.repository.constanst_repository import FEDOT_WORKER_NUM, BATCH_SIZE_FOR_FEDOT_WORKER, \
     FEDOT_WORKER_TIMEOUT_PARTITION
 from fedot_ind.core.repository.initializer_industrial_models import IndustrialModels
 from fedot_ind.tools.synthetic.anomaly_generator import AnomalyGenerator
@@ -62,9 +56,8 @@
     def __init__(self, **kwargs):
         self.output_folder = kwargs.get('output_folder')
         if self.output_folder is None:
-            kwargs.setdefault('output_folder', DEFAULT_PATH_RESULTS)
-            Path(kwargs.get('output_folder', DEFAULT_PATH_RESULTS)).mkdir(
-                parents=True, exist_ok=True)
+            kwargs.setdefault('output_folder', default_path_to_save_results())
+            Path(kwargs.get('output_folder', default_path_to_save_results())).mkdir(parents=True, exist_ok=True)
         else:
 
             Path(self.output_folder).mkdir(parents=True, exist_ok=True)
@@ -98,8 +91,7 @@
             self.config_dict = kwargs
         if 'backend' not in self.config_dict.keys():
             self.config_dict['backend'] = 'cpu'
-        backend_method_current, backend_scipy_current = BackendMethods(
-            self.config_dict['backend']).backend
+        backend_method_current, backend_scipy_current = BackendMethods(self.config_dict['backend']).backend
         globals()['backend_methods'] = backend_method_current
         globals()['backend_scipy'] = backend_scipy_current
         del self.config_dict['backend']
@@ -113,17 +105,12 @@
         if self.preprocessing:
             if input_data.features.shape[0] > BATCH_SIZE_FOR_FEDOT_WORKER:
                 self.logger.info('RAF algorithm was applied')
-                batch_size = round(
-                    input_data.features.shape[0] / FEDOT_WORKER_NUM)
-                batch_timeout = round(
-                    self.config_dict['timeout'] / FEDOT_WORKER_TIMEOUT_PARTITION)
+                batch_size = round(input_data.features.shape[0] / FEDOT_WORKER_NUM)
+                batch_timeout = round(self.config_dict['timeout'] / FEDOT_WORKER_TIMEOUT_PARTITION)
                 self.config_dict['timeout'] = batch_timeout
-                self.logger.info(
-                    f'Batch_size - {batch_size}. Number of batches - 5')
-                self.ensemble_solver = RAFEnsembler(
-                    composing_params=self.config_dict, batch_size=batch_size)
-                self.logger.info(
-                    f'Number of AutoMl models in ensemble - {self.ensemble_solver.n_splits}')
+                self.logger.info(f'Batch_size - {batch_size}. Number of batches - 5')
+                self.ensemble_solver = RAFensembler(composing_params=self.config_dict, batch_size=batch_size)
+                self.logger.info(f'Number of AutoMl models in ensemble - {self.ensemble_solver.n_splits}')
                 self.ensemble_solver.fit(input_data)
 
     def fit(self,
@@ -143,14 +130,11 @@
 
         """
 
-        input_data = DataCheck(
-            input_data=input_data, task=self.config_dict['problem']).check_input_data()
+        input_data = DataCheck(input_data=input_data, task=self.config_dict['problem']).check_input_data()
         self._preprocessing_strategy(input_data)
         if self.preprocessing_model is not None:
-            input_data.features = self.preprocessing_model.predict(
-                input_data).predict
-            self.logger.info(
-                f'Train Dataset size after preprocessing - {input_data.features.shape}')
+            input_data.features = self.preprocessing_model.predict(input_data).predict
+            self.logger.info(f'Train Dataset size after preprocessing - {input_data.features.shape}')
         self.solver = self.__init_solver()
         if self.ensemble_solver is not None:
             fitted_pipeline = self.ensemble_solver
@@ -173,13 +157,10 @@
             :param predict_data:
 
         """
-        self.predict_data = DataCheck(
-            input_data=predict_data, task=self.config_dict['problem']).check_input_data()
+        self.predict_data = DataCheck(input_data=predict_data, task=self.config_dict['problem']).check_input_data()
         if self.preprocessing_model is not None:
-            self.predict_data.features = self.preprocessing_model.predict(
-                self.predict_data).predict
-            self.logger.info(
-                f'Test Dataset size after preprocessing - {self.predict_data.features.shape}')
+            self.predict_data.features = self.preprocessing_model.predict(self.predict_data).predict
+            self.logger.info(f'Test Dataset size after preprocessing - {self.predict_data.features.shape}')
         return self.solver.predict(self.predict_data)
 
     def predict_proba(self,
@@ -196,13 +177,10 @@
             :param predict_data:
 
         """
-        self.predict_data = DataCheck(
-            input_data=predict_data, task=self.config_dict['task']).check_input_data()
+        self.predict_data = DataCheck(input_data=predict_data, task=self.config_dict['task']).check_input_data()
         if self.preprocessing_model is not None:
-            self.predict_data.features = self.preprocessing_model.predict(
-                predict_data).predict
-            self.logger.info(
-                f'Test Dataset size after preprocessing - {self.predict_data.features.shape}')
+            self.predict_data.features = self.preprocessing_model.predict(predict_data).predict
+            self.logger.info(f'Test Dataset size after preprocessing - {self.predict_data.features.shape}')
         return self.solver.predict_proba(self.predict_data)
 
     def finetune(self,
@@ -221,8 +199,7 @@
             :param tuning_params:
 
         """
-        train_data = DataCheck(
-            input_data=train_data, task=self.config_dict['problem']).check_input_data()
+        train_data = DataCheck(input_data=train_data, task=self.config_dict['problem']).check_input_data()
         metric = ClassificationMetricsEnum.accuracy
         # tuning_method = partial(SequentialTuner, inverse_node_order=True)
         tuning_method = SimultaneousTuner
@@ -260,8 +237,7 @@
             the array with prediction probabilities
 
         """
-        self.predict_data = DataCheck(
-            input_data=test_data, task=self.config_dict['problem']).check_input_data()
+        self.predict_data = DataCheck(input_data=test_data, task=self.config_dict['problem']).check_input_data()
         return self.current_pipeline.predict(self.predict_data, 'labels').predict
 
     def get_metrics(self, **kwargs) -> dict:
@@ -313,14 +289,12 @@
             path (str): path to the model
 
         """
-        self.current_pipeline = Pipeline(
-            use_input_preprocessing=self.solver.params.get('use_input_preprocessing'))
+        self.current_pipeline = Pipeline(use_input_preprocessing=self.solver.params.get('use_input_preprocessing'))
         self.current_pipeline.load(path)
 
     def save_optimization_history(self, **kwargs):
         """Plot prediction of the model"""
-        self.solver.history.save(
-            f"{self.output_folder}/optimization_history.json")
+        self.solver.history.save(f"{self.output_folder}/optimization_history.json")
 
     def save_best_model(self):
         try:
@@ -336,8 +310,7 @@
     def plot_operation_distribution(self, mode: str = 'total'):
         """Plot prediction of the model"""
         if mode == 'total':
-            self.solver.history.show.operations_kde(
-                save_path=f'{self.output_folder}/operation_kde.png', dpi=100)
+            self.solver.history.show.operations_kde(save_path=f'{self.output_folder}/operation_kde.png', dpi=100)
         else:
             self.solver.history.show.operations_animated_bar(
                 save_path=f'{self.output_folder}/history_animated_bars.gif',
