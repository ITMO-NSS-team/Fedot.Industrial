import logging
from pathlib import Path

from fedot.api.main import Fedot
from fedot.core.pipelines.node import PipelineNode
from fedot.core.pipelines.pipeline import Pipeline
from fedot.core.pipelines.pipeline_builder import PipelineBuilder
from fedot.core.pipelines.tuning.tuner_builder import TunerBuilder
from fedot.core.repository.metrics_repository import ClassificationMetricsEnum
from golem.core.tuning.simultaneous import SimultaneousTuner

from fedot_ind.api.utils.checkers_collections import DataCheck
from fedot_ind.api.utils.path_lib import DEFAULT_PATH_RESULTS as default_path_to_save_results
from fedot_ind.core.architecture.abstraction.decorators import DaskServer
from fedot_ind.core.architecture.settings.computational import BackendMethods
from fedot_ind.core.ensemble.random_automl_forest import RAFensembler
from fedot_ind.core.operation.transformation.splitter import TSTransformer
from fedot_ind.core.optimizer.IndustrialEvoOptimizer import IndustrialEvoOptimizer
from fedot_ind.core.repository.constanst_repository import BATCH_SIZE_FOR_FEDOT_WORKER, FEDOT_WORKER_NUM, \
    FEDOT_WORKER_TIMEOUT_PARTITION, FEDOT_GET_METRICS, FEDOT_TUNING_METRICS, FEDOT_HEAD_ENSEMBLE, \
    FEDOT_ATOMIZE_OPERATION, FEDOT_ASSUMPTIONS
from fedot_ind.core.repository.initializer_industrial_models import IndustrialModels
from fedot_ind.core.repository.model_repository import default_industrial_availiable_operation
from fedot_ind.tools.explain.explain import PointExplainer
from fedot_ind.tools.synthetic.anomaly_generator import AnomalyGenerator
from fedot_ind.tools.synthetic.ts_generator import TimeSeriesGenerator
import warnings

warnings.filterwarnings("ignore")


class FedotIndustrial(Fedot):
    """This class is used to run Fedot in industrial mode as FedotIndustrial.

    Args:
        input_config: dictionary with the parameters of the experiment.
        output_folder: path to the folder where the results will be saved.

    Example:
        First, configure experiment and instantiate FedotIndustrial class::

            from fedot_ind.api.main import FedotIndustrial
            from fedot_ind.tools.loader import DataLoader


            industrial = FedotIndustrial(task='ts_classification',
                                         dataset='ItalyPowerDemand',
                                         strategy='topological',
                                         use_cache=False,
                                         timeout=15,
                                         n_jobs=2,
                                         logging_level=20)

        Next, download data from UCR archive::

            train_data, test_data = DataLoader(dataset_name='ItalyPowerDemand').load_data()

        Finally, fit the model and get predictions::

            model = industrial.fit(train_features=train_data[0], train_target=train_data[1])
            labels = industrial.predict(test_features=test_data[0])
            probs = industrial.predict_proba(test_features=test_data[0])
            metric = industrial.get_metrics(target=test_data[1], metric_names=['f1', 'roc_auc'])

    """

    def __init__(self, **kwargs):
        self.output_folder = kwargs.get('output_folder')
        self.preprocessing = kwargs.get('industrial_preprocessing', False)
        self.backend_method = kwargs.get('backend', 'cpu')

        if self.output_folder is None:
            self.output_folder = default_path_to_save_results
            Path(self.output_folder).mkdir(parents=True, exist_ok=True)
        else:
            Path(self.output_folder).mkdir(parents=True, exist_ok=True)
            del kwargs['output_folder']

        logging.basicConfig(
            level=logging.INFO,
            format='%(asctime)s %(levelname)s: %(name)s - %(message)s',
            handlers=[
                logging.FileHandler(Path(self.output_folder) / 'log.log'),
                logging.StreamHandler()
            ]
        )
        super(Fedot, self).__init__()
        self.logger = logging.getLogger('FedotIndustrialAPI')

        self.predict_data = None
        self.config_dict = None
        self.ensemble_solver = None
        self.config_dict = kwargs
        self.__init_experiment_setup()

    def __init_experiment_setup(self):
        self.logger.info('Initialising experiment setup')
        if 'industrial_preprocessing' in self.config_dict.keys():
            del self.config_dict['industrial_preprocessing']
        backend_method_current, backend_scipy_current = BackendMethods(self.backend_method).backend
        globals()['backend_methods'] = backend_method_current
        globals()['backend_scipy'] = backend_scipy_current
        self.config_dict['available_operations'] = default_industrial_availiable_operation(kwargs['problem'])

        self.config_dict['optimizer'] = IndustrialEvoOptimizer

    def __init_solver(self):
        self.logger.info('Initialising Industrial Repository')
        self.repo = IndustrialModels().setup_repository()
        available_operations = self.config_dict.get('available_operations')
        if not isinstance(available_operations, list):
            solver = self.config_dict['available_operations'].build()
        else:
            self.logger.info('Initialising Dask Server')
            self.dask_client = DaskServer().client
            self.logger.info(f'LinK Dask Server - {self.dask_client.dashboard_link}')
            self.logger.info('Initialising solver')
            self.config_dict['initial_assumption'] = FEDOT_ASSUMPTIONS[self.config_dict['problem']].build()
            solver = Fedot(**self.config_dict)
            self.repo = IndustrialModels().setup_repository()
        return solver

    def shutdown(self):
        self.dask_client.close()
        del self.dask_client

    def _preprocessing_strategy(self, input_data):
        if input_data.features.shape[0] > BATCH_SIZE_FOR_FEDOT_WORKER:
            self.logger.info('RAF algorithm was applied')
            batch_size = round(input_data.features.shape[0] / FEDOT_WORKER_NUM)
            batch_timeout = round(self.config_dict['timeout'] / FEDOT_WORKER_TIMEOUT_PARTITION)
            self.config_dict['timeout'] = batch_timeout
            self.logger.info(f'Batch_size - {batch_size}. Number of batches - 5')
            self.ensemble_solver = RAFensembler(composing_params=self.config_dict, batch_size=batch_size)
            self.logger.info(f'Number of AutoMl models in ensemble - {self.ensemble_solver.n_splits}')
            self.ensemble_solver.fit(input_data)
            self.solver = self.ensemble_solver
        else:
            self.preprocessing = False

    def fit(self,
            input_data,
            **kwargs) -> Pipeline:
        """
        Method for training Industrial model.

        Args:
            train_features: raw train data
            train_target: target values
            **kwargs: additional parameters

        Returns:
            :param input_data:
            :class:`Pipeline` object.

        """

        input_data = DataCheck(input_data=input_data, task=self.config_dict['problem']).check_input_data()
        self.solver = self.__init_solver()
        if self.preprocessing:
            self._preprocessing_strategy(input_data)
            fitted_pipeline = self.ensemble_solver
        else:
            fitted_pipeline = self.solver.fit(input_data)
        return fitted_pipeline

    def predict(self,
                predict_data,
                **kwargs):
        """
        Method to obtain prediction labels from trained Industrial model.

        Args:
            test_features: raw test data

        Returns:
            the array with prediction values
            :param predict_data:

        """
        self.predict_data = DataCheck(input_data=predict_data, task=self.config_dict['problem']).check_input_data()
        return self.solver.predict(self.predict_data) if type(self.solver) is Fedot else \
            self.solver.predict(self.predict_data, output_mode='labels').predict

    def predict_proba(self,
                      predict_data,
                      **kwargs):
        """
        Method to obtain prediction probabilities from trained Industrial model.

        Args:
            test_features: raw test data

        Returns:
            the array with prediction probabilities
            :param predict_data:

        """
        self.predict_data = DataCheck(input_data=predict_data, task=self.config_dict['problem']).check_input_data()
        return self.solver.predict_proba(self.predict_data) if type(self.solver) is Fedot else \
            self.solver.predict(self.predict_data, output_mode='probs').predict

    def finetune(self,
                 train_data,
                 tuning_params=None,
                 mode: str = 'full'):
        """
        Method to obtain prediction probabilities from trained Industrial model.

        Args:
            train_data: raw train data
            tuning_params: dictionary with tuning parameters
            mode: str, ``default='full'``. Defines the mode of fine-tuning. Could be 'full' or 'head'.

        """
        train_data = DataCheck(input_data=train_data, task=self.config_dict['problem']).check_input_data()
        if tuning_params is None:
            tuning_params = {}
        metric = FEDOT_TUNING_METRICS[self.config_dict['problem']]
<<<<<<< HEAD
        pipeline_tuner = TunerBuilder(train_data.task) \
            .with_tuner(SimultaneousTuner) \
            .with_metric(metric) \
            .with_timeout(tuning_params.get('tuning_timeout', 2)) \
            .with_early_stopping_rounds(tuning_params.get('tuning_early_stop', 5)) \
            .with_iterations(tuning_params.get('tuning_iterations', 10)) \
            .build(train_data)
        if mode == 'full':
            batch_pipelines = [automl_branch for automl_branch in self.solver.current_pipeline.nodes if
                               automl_branch.name in FEDOT_HEAD_ENSEMBLE]
            for b_pipeline in batch_pipelines:
                b_pipeline.fitted_operation.current_pipeline = pipeline_tuner.tune(b_pipeline.fitted_operation.current_pipeline)
                b_pipeline.fitted_operation.current_pipeline.fit(train_data)
        pipeline_tuner.tune(self.solver.current_pipeline)
        self.solver.current_pipeline.fit(train_data)
=======
        tuning_method = SimultaneousTuner

        if mode == 'head':
            batch_pipelines = [automl_branch for automl_branch in self.current_pipeline.nodes if
                               automl_branch.name in FEDOT_ATOMIZE_OPERATION.values()]

            pr = PipelineNode(operation_type=FEDOT_HEAD_ENSEMBLE[self.config_dict['problem']],
                              nodes_from=batch_pipelines,
                              content={'params': self.config_dict,
                                       'name': FEDOT_HEAD_ENSEMBLE[self.config_dict['problem']]})
            composed_pipeline = Pipeline(pr)
            composed_pipeline.fit(train_data)
            self.current_pipeline = composed_pipeline
        else:
            pipeline_tuner = TunerBuilder(train_data.task) \
                .with_tuner(tuning_method) \
                .with_metric(metric) \
                .with_timeout(tuning_params['tuning_timeout']) \
                .with_early_stopping_rounds(tuning_params['tuning_early_stop']) \
                .with_iterations(tuning_params['tuning_iterations']) \
                .build(train_data)
            self.current_pipeline = pipeline_tuner.tune(self.current_pipeline)
            self.current_pipeline.fit(train_data)

    def finetune_predict(self, test_data):
        """
        Method to obtain prediction probabilities from trained Industrial model.

        Args:
            test_data: raw test data

        Returns:
            the array with prediction probabilities

        """
        self.predict_data = DataCheck(input_data=test_data, task=self.config_dict['problem']).check_input_data()
        return self.current_pipeline.predict(self.predict_data, 'labels').predict
>>>>>>> af4b029a

    def get_metrics(self, target, labels, probs) -> dict:
        return FEDOT_GET_METRICS[self.config_dict['problem']](target, labels, probs)

    def save_predict(self, predicted_data, **kwargs) -> None:
        """
        Method to save prediction locally in csv format

        Args:
            predicted_data: predicted data. For TSC task it could be either labels or probabilities

        Returns:
            None

        """
        kind = kwargs.get('kind')
        self.solver.save_prediction(predicted_data, kind=kind)

    def save_metrics(self, **kwargs) -> None:
        """
        Method to save metrics locally in csv format

        Args:
            metrics: dictionary with calculated metrics

        Returns:
            None

        """
        self.solver.save_metrics(**kwargs)

    def load(self, path):
        """Loads saved Industrial model from disk

        Args:
            path (str): path to the model

        """
        self.current_pipeline = Pipeline(use_input_preprocessing=self.solver.params.get('use_input_preprocessing'))
        self.current_pipeline.load(path)

    def save_optimization_history(self, **kwargs):
        """Plot prediction of the model"""
        self.solver.history.save(f"{self.output_folder}/optimization_history.json")

    def save_best_model(self):
        try:
            return self.solver.current_pipeline.show(save_path=f'{self.output_folder}/best_model.png')
        except Exception:
            return self.current_pipeline.show(save_path=f'{self.output_folder}/best_model.png')

    def plot_fitness_by_generation(self, **kwargs):
        """Plot prediction of the model"""
        self.solver.history.show.fitness_box(save_path=f'{self.output_folder}/fitness_by_gen.png', best_fraction=0.5,
                                             dpi=100)

    def plot_operation_distribution(self, mode: str = 'total'):
        """Plot prediction of the model"""
        if mode == 'total':
            self.solver.history.show.operations_kde(save_path=f'{self.output_folder}/operation_kde.png', dpi=100)
        else:
            self.solver.history.show.operations_animated_bar(
                save_path=f'{self.output_folder}/history_animated_bars.gif',
                show_fitness=True, dpi=100)

    def explain(self, **kwargs):
        """ Explain model's prediction via time series points perturbation

        Args:
            samples: int, ``default=1``. Number of samples to explain.
            window: int, ``default=5``. Window size for perturbation.
            metric: str ``default='rmse'``. Distance metric for perturbation impact assessment.
            threshold: int, ``default=90``. Threshold for perturbation impact assessment.
            name: str, ``default='test'``. Name of the dataset to be placed on plot.

        """
        methods = {'point': PointExplainer,
                   'shap': NotImplementedError,
                   'lime': NotImplementedError}

        explainer = methods[kwargs.get('method', 'point')](model=self.solver,
                                                           features=self.predict_data.features,
                                                           target=self.predict_data.target)
        metric = kwargs.get('metric', 'rmse')
        window = kwargs.get('window', 5)
        samples = kwargs.get('samples', 1)
        threshold = kwargs.get('threshold', 90)
        name = kwargs.get('name', 'test')

        explainer.explain(n_samples=samples, window=window, method=metric)
        explainer.visual(threshold=threshold, name=name)

    def generate_ts(self, ts_config: dict):
        """
        Method to generate synthetic time series

        Args:
            ts_config: dict with config for synthetic ts_data.

        Returns:
            synthetic time series data.

        """
        return TimeSeriesGenerator(ts_config).get_ts()

    def generate_anomaly_ts(self,
                            ts_data,
                            anomaly_config: dict,
                            plot: bool = False,
                            overlap: float = 0.1):
        """
        Method to generate anomaly time series

        Args:
            ts_data: either np.ndarray or dict with config for synthetic ts_data.
            anomaly_config: dict with config for anomaly generation
            overlap: float, ``default=0.1``. Defines the maximum overlap between anomalies.
            plot: if True, plot initial and modified time series data with rectangle spans of anomalies.

        Returns:
            returns initial time series data, modified time series data and dict with anomaly intervals.

        """

        generator = AnomalyGenerator(config=anomaly_config)
        init_synth_ts, mod_synth_ts, synth_inters = generator.generate(time_series_data=ts_data,
                                                                       plot=plot,
                                                                       overlap=overlap)

        return init_synth_ts, mod_synth_ts, synth_inters

    def split_ts(self, time_series,
                 anomaly_dict: dict,
                 binarize: bool = False,
                 plot: bool = True) -> tuple:
        """
        Method to split time series with anomalies into features and target.

        Args:
            time_series (npp.array):
            anomaly_dict (dict): dictionary with anomaly labels as keys and anomaly intervals as values.
            binarize: if True, target will be binarized. Recommended for classification task if classes are imbalanced.
            plot: if True, plot initial and modified time series data with rectangle spans of anomalies.

        Returns:
            features (pd.DataFrame) and target (np.array).

        """

<<<<<<< HEAD
        return train_data, test_data
=======
        features, target = TSTransformer().transform_for_fit(plot=plot,
                                                             binarize=binarize,
                                                             series=time_series,
                                                             anomaly_dict=anomaly_dict)
        return features, target
>>>>>>> af4b029a
<|MERGE_RESOLUTION|>--- conflicted
+++ resolved
@@ -100,15 +100,14 @@
         backend_method_current, backend_scipy_current = BackendMethods(self.backend_method).backend
         globals()['backend_methods'] = backend_method_current
         globals()['backend_scipy'] = backend_scipy_current
-        self.config_dict['available_operations'] = default_industrial_availiable_operation(kwargs['problem'])
+        self.config_dict['available_operations'] = default_industrial_availiable_operation(self.config_dict['problem'])
 
         self.config_dict['optimizer'] = IndustrialEvoOptimizer
 
     def __init_solver(self):
         self.logger.info('Initialising Industrial Repository')
         self.repo = IndustrialModels().setup_repository()
-        available_operations = self.config_dict.get('available_operations')
-        if not isinstance(available_operations, list):
+        if type(self.config_dict['available_operations']) is not list:
             solver = self.config_dict['available_operations'].build()
         else:
             self.logger.info('Initialising Dask Server')
@@ -179,7 +178,7 @@
 
         """
         self.predict_data = DataCheck(input_data=predict_data, task=self.config_dict['problem']).check_input_data()
-        return self.solver.predict(self.predict_data) if type(self.solver) is Fedot else \
+        return self.solver.predict(self.predict_data, output_mode='labels') if type(self.solver) is Fedot else \
             self.solver.predict(self.predict_data, output_mode='labels').predict
 
     def predict_proba(self,
@@ -213,11 +212,11 @@
             mode: str, ``default='full'``. Defines the mode of fine-tuning. Could be 'full' or 'head'.
 
         """
+
         train_data = DataCheck(input_data=train_data, task=self.config_dict['problem']).check_input_data()
         if tuning_params is None:
             tuning_params = {}
         metric = FEDOT_TUNING_METRICS[self.config_dict['problem']]
-<<<<<<< HEAD
         pipeline_tuner = TunerBuilder(train_data.task) \
             .with_tuner(SimultaneousTuner) \
             .with_metric(metric) \
@@ -233,45 +232,6 @@
                 b_pipeline.fitted_operation.current_pipeline.fit(train_data)
         pipeline_tuner.tune(self.solver.current_pipeline)
         self.solver.current_pipeline.fit(train_data)
-=======
-        tuning_method = SimultaneousTuner
-
-        if mode == 'head':
-            batch_pipelines = [automl_branch for automl_branch in self.current_pipeline.nodes if
-                               automl_branch.name in FEDOT_ATOMIZE_OPERATION.values()]
-
-            pr = PipelineNode(operation_type=FEDOT_HEAD_ENSEMBLE[self.config_dict['problem']],
-                              nodes_from=batch_pipelines,
-                              content={'params': self.config_dict,
-                                       'name': FEDOT_HEAD_ENSEMBLE[self.config_dict['problem']]})
-            composed_pipeline = Pipeline(pr)
-            composed_pipeline.fit(train_data)
-            self.current_pipeline = composed_pipeline
-        else:
-            pipeline_tuner = TunerBuilder(train_data.task) \
-                .with_tuner(tuning_method) \
-                .with_metric(metric) \
-                .with_timeout(tuning_params['tuning_timeout']) \
-                .with_early_stopping_rounds(tuning_params['tuning_early_stop']) \
-                .with_iterations(tuning_params['tuning_iterations']) \
-                .build(train_data)
-            self.current_pipeline = pipeline_tuner.tune(self.current_pipeline)
-            self.current_pipeline.fit(train_data)
-
-    def finetune_predict(self, test_data):
-        """
-        Method to obtain prediction probabilities from trained Industrial model.
-
-        Args:
-            test_data: raw test data
-
-        Returns:
-            the array with prediction probabilities
-
-        """
-        self.predict_data = DataCheck(input_data=test_data, task=self.config_dict['problem']).check_input_data()
-        return self.current_pipeline.predict(self.predict_data, 'labels').predict
->>>>>>> af4b029a
 
     def get_metrics(self, target, labels, probs) -> dict:
         return FEDOT_GET_METRICS[self.config_dict['problem']](target, labels, probs)
@@ -421,12 +381,8 @@
 
         """
 
-<<<<<<< HEAD
-        return train_data, test_data
-=======
         features, target = TSTransformer().transform_for_fit(plot=plot,
                                                              binarize=binarize,
                                                              series=time_series,
                                                              anomaly_dict=anomaly_dict)
-        return features, target
->>>>>>> af4b029a
+        return features, target