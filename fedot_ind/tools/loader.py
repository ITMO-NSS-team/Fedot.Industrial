--- conflicted
+++ resolved
@@ -7,17 +7,15 @@
 
 import chardet
 import pandas as pd
-from datasets import load_dataset
 from datasetsforecast.m3 import M3
 from datasetsforecast.m4 import M4
 from datasetsforecast.m5 import M5
 from scipy.io.arff import loadarff
-from sktime.datasets import load_from_tsfile_to_dataframe
+from sktime.datasets._data_io import load_from_tsfile_to_dataframe
 from tqdm import tqdm
 
 from fedot_ind.api.utils.path_lib import PROJECT_PATH
 from fedot_ind.core.architecture.settings.computational import backend_methods as np
-from fedot_ind.core.repository.constanst_repository import M4_PREFIX
 
 
 class DataLoader:
@@ -38,30 +36,6 @@
         self.dataset_name = dataset_name
         self.folder = folder
         self.forecast_data_source = {'M3': M3.load,
-<<<<<<< HEAD
-                                     # 'M4': M4.load,
-                                     'M4': self.local_m4_load,
-                                     'M5': M5.load,
-                                     'monash_tsf': load_dataset
-                                     }
-
-    def load_forecast_data(self, folder=None):
-        loader = self.forecast_data_source[folder]
-        group_df = loader(directory='data',
-                          group=f'{M4_PREFIX[self.dataset_name[0]]}')
-        # 'M3_Monthly_M10'
-        ts_df = group_df[group_df['label'] == self.dataset_name]
-        del ts_df['label']
-        ts_df = ts_df.set_index(
-            'datetime') if 'datetime' in ts_df.columns else ts_df.set_index('idx')
-        return ts_df, None
-
-    def local_m4_load(self, directory='data', group=None):
-        path_to_result = PROJECT_PATH + '/examples/data/forecasting/'
-        for result_cvs in os.listdir(path_to_result):
-            if result_cvs.__contains__(group):
-                return pd.read_csv(Path(path_to_result, result_cvs))
-=======
                                      'M4': M4.load,
                                      'M5': M5.load
                                      }
@@ -74,7 +48,6 @@
         del ts_df['unique_id']
         ts_df = ts_df.set_index('ds')
         return ts_df, (exog_df, stat_df)
->>>>>>> 36d413d4
 
     def load_data(self, shuffle=True) -> tuple:
         """Load data for classification experiment locally or externally from UCR archive.
@@ -85,12 +58,11 @@
 
         dataset_name = self.dataset_name
         data_path = os.path.join(
-            PROJECT_PATH,
-            'fedot_ind',
-            'data') if self.folder is None else self.folder
-
-        _, train_data, test_data = self.read_train_test_files(
-            dataset_name=dataset_name, data_path=data_path, shuffle=shuffle)
+            PROJECT_PATH, 'fedot_ind', 'data') if self.folder is None else self.folder
+
+        _, train_data, test_data = self.read_train_test_files(dataset_name=dataset_name,
+                                                              data_path=data_path,
+                                                              shuffle=shuffle)
 
         if train_data is None:
             self.logger.info(f'Downloading...')
@@ -107,40 +79,19 @@
             request.urlretrieve(url, download_path + filename)
             try:
                 zipfile.ZipFile(
-                    download_path +
-                    filename).extractall(
-                    temp_data_path +
-                    dataset_name)
+                    download_path + filename).extractall(temp_data_path + dataset_name)
             except zipfile.BadZipFile:
-                raise FileNotFoundError(
+                self.logger.error(
                     f'Cannot extract data: {dataset_name} dataset not found in UCR archive')
+                return None, None
 
             self.logger.info(f'{dataset_name} data downloaded. Unpacking...')
             train_data, test_data = self.extract_data(
                 dataset_name, temp_data_path)
 
             shutil.rmtree(cache_path)
-<<<<<<< HEAD
-
-            # if type(train_data[0])
-
-            # return train_data, test_data
-        self.logger.info('Data read successfully from local folder')
-
-        if isinstance(train_data[0].iloc[0, 0], pd.Series):
-            def convert(arr):
-                """Transform pd.Series values to np.ndarray"""
-                return np.array([d.values for d in arr])
-
-            train_data = (np.apply_along_axis(
-                convert, 1, train_data[0]), train_data[1])
-            test_data = (np.apply_along_axis(
-                convert, 1, test_data[0]), test_data[1])
-
-=======
             return train_data, test_data
         self.logger.info(f'Data readed successfully from local folder')
->>>>>>> 36d413d4
         return train_data, test_data
 
     def read_train_test_files(self, data_path, dataset_name, shuffle=True):
@@ -177,11 +128,6 @@
             x_train, y_train, x_test, y_test = self.read_arff_files(
                 dataset_name, data_path)
             is_multi = True
-
-        elif os.path.isfile(file_path + '.csv'):
-            self.logger.info(
-                f'Reading data from {data_path + "/" + dataset_name}')
-            pd.read_csv(file_path + '.csv')
 
         else:
             self.logger.error(
@@ -205,11 +151,8 @@
             rawdata = b''.join([f.readline() for _ in range(n_lines)])
         return chardet.detect(rawdata)['encoding']
 
-    def _load_from_tsfile_to_dataframe(
-            self,
-            full_file_path_and_name,
-            return_separate_X_and_y=True,
-            replace_missing_vals_with='NaN'):
+    def _load_from_tsfile_to_dataframe(self, full_file_path_and_name, return_separate_X_and_y=True,
+                                       replace_missing_vals_with='NaN'):
         """Loads data from a .ts file into a Pandas DataFrame.
         Taken from https://github.com/ChangWeiTan/TS-Extrinsic-Regression/blob/master/utils/data_loader.py
 
@@ -252,15 +195,9 @@
 
         with open(full_file_path_and_name, 'r', encoding=encoding) as file:
             dataset_name = os.path.basename(full_file_path_and_name)
-            for line in tqdm(
-                    file.readlines(),
-                    desc='Loading data',
-                    leave=False,
-                    postfix=dataset_name,
-                    unit='lines'):
+            for line in tqdm(file.readlines(), desc='Loading data', leave=False, postfix=dataset_name, unit='lines'):
                 # print(".", end='')
-                # Strip white space from start/end of line and change to
-                # lowercase for use below
+                # Strip white space from start/end of line and change to lowercase for use below
                 line = line.strip().lower()
                 # Empty lines are valid at any point in a file
                 if line:
@@ -318,9 +255,9 @@
                             raise TsFileParseException(
                                 "univariate tag requires an associated Boolean value")
                         elif tokens[1] == "true":
-                            pass
+                            univariate = True
                         elif tokens[1] == "false":
-                            pass
+                            univariate = False
                         else:
                             raise TsFileParseException(
                                 "invalid univariate value")
@@ -395,8 +332,7 @@
                         else:
                             has_data_tag = True
                             data_started = True
-                    # If the 'data tag has been found then metadata has been
-                    # parsed and data can be loaded
+                    # If the 'data tag has been found then metadata has been parsed and data can be loaded
                     elif data_started:
                         # Check that a full set of metadata has been provided
                         incomplete_regression_meta_data = not has_problem_name_tag or not has_timestamps_tag or \
@@ -429,20 +365,16 @@
 
                             while char_num < line_len:
                                 # Move through any spaces
-                                while char_num < line_len and str.isspace(
-                                        line[char_num]):
+                                while char_num < line_len and str.isspace(line[char_num]):
                                     char_num += 1
 
-                                # See if there is any more data to read in or
-                                # if we should validate that read thus far
+                                # See if there is any more data to read in or if we should validate that read thus far
 
                                 if char_num < line_len:
 
-                                    # See if we have an empty dimension (i.e.
-                                    # no values)
+                                    # See if we have an empty dimension (i.e. no values)
                                     if line[char_num] == ":":
-                                        if len(instance_list) < (
-                                                this_line_num_dimensions + 1):
+                                        if len(instance_list) < (this_line_num_dimensions + 1):
                                             instance_list.append([])
 
                                         instance_list[this_line_num_dimensions].append(
@@ -457,15 +389,14 @@
 
                                         char_num += 1
                                     else:
-                                        # Check if we have reached a class
-                                        # label
+                                        # Check if we have reached a class label
                                         if line[char_num] != "(" and target_labels:
                                             class_val = line[char_num:].strip()
 
                                             # if class_val not in class_val_list:
                                             #     raise TsFileParseException(
                                             #         "the class value '" + class_val + "' on line " + str(
-                                            # line_num + 1) + " is not valid")
+                                            #             line_num + 1) + " is not valid")
 
                                             class_val_list.append(
                                                 float(class_val))
@@ -479,8 +410,7 @@
 
                                         else:
 
-                                            # Read in the data contained within
-                                            # the next tuple
+                                            # Read in the data contained within the next tuple
 
                                             if line[char_num] != "(" and not target_labels:
                                                 raise TsFileParseException(
@@ -501,18 +431,14 @@
                                                         this_line_num_dimensions + 1) + " on line " + str(
                                                         line_num + 1) + " does not end with a ')'")
 
-                                            # Read in any spaces immediately
-                                            # after the current tuple
+                                            # Read in any spaces immediately after the current tuple
 
                                             char_num += 1
 
-                                            while char_num < line_len and str.isspace(
-                                                    line[char_num]):
+                                            while char_num < line_len and str.isspace(line[char_num]):
                                                 char_num += 1
 
-                                            # Check if there is another value
-                                            # or dimension to process after
-                                            # this tuple
+                                            # Check if there is another value or dimension to process after this tuple
 
                                             if char_num >= line_len:
                                                 has_another_value = False
@@ -529,8 +455,7 @@
                                             char_num += 1
 
                                             # Get the numeric value for the tuple by reading from the end
-                                            # of the tuple data backwards to
-                                            # the last comma
+                                            # of the tuple data backwards to the last comma
 
                                             last_comma_index = tuple_data.rfind(
                                                 ',')
@@ -553,8 +478,7 @@
                                                         line_num + 1)
                                                     + " contains a tuple that does not have a valid numeric value")
 
-                                            # Check the type of timestamp that
-                                            # we have
+                                            # Check the type of timestamp that we have
 
                                             timestamp = tuple_data[0: last_comma_index]
 
@@ -623,9 +547,7 @@
                                                 timestamp]
                                             values_for_dimension += [value]
 
-                                            # If this was our first tuple then
-                                            # we store the type of timestamp we
-                                            # had
+                                            #  If this was our first tuple then we store the type of timestamp we had
 
                                             if previous_timestamp_was_timestamp is None and timestamp_is_timestamp:
                                                 previous_timestamp_was_timestamp = True
@@ -642,12 +564,10 @@
                                                 previous_timestamp_was_int = False
                                                 previous_timestamp_was_float = True
 
-                                            # See if we should add the data for
-                                            # this dimension
+                                            # See if we should add the data for this dimension
 
                                             if not has_another_value:
-                                                if len(instance_list) < (
-                                                        this_line_num_dimensions + 1):
+                                                if len(instance_list) < (this_line_num_dimensions + 1):
                                                     instance_list.append([])
 
                                                 if timestamp_is_timestamp:
@@ -673,8 +593,7 @@
                                             line_num + 1) + " ends with a ':' while it should list a class value")
 
                                 elif has_another_dimension and not target_labels:
-                                    if len(instance_list) < (
-                                            this_line_num_dimensions + 1):
+                                    if len(instance_list) < (this_line_num_dimensions + 1):
                                         instance_list.append([])
 
                                     instance_list[this_line_num_dimensions].append(
@@ -682,29 +601,18 @@
                                     this_line_num_dimensions += 1
                                     num_dimensions = this_line_num_dimensions
 
-                                # If this is the 1st line of data we have seen
-                                # then note the dimensions
+                                # If this is the 1st line of data we have seen then note the dimensions
 
                                 if not has_another_value and not has_another_dimension:
                                     if num_dimensions is None:
                                         num_dimensions = this_line_num_dimensions
 
                                     if num_dimensions != this_line_num_dimensions:
-<<<<<<< HEAD
-                                        raise TsFileParseException(
-                                            "line " +
-                                            str(
-                                                line_num +
-                                                1) +
-                                            " does not have the same number of dimensions as the previous line of data")
-=======
                                         raise TsFileParseException("line " + str(
                                             line_num + 1) +
                                                                    " does not have the same number of dimensions as the previous line of data")
->>>>>>> 36d413d4
-
-                            # Check that we are not expecting some more data,
-                            # and if not, store that processed above
+
+                            # Check that we are not expecting some more data, and if not, store that processed above
 
                             if has_another_value:
                                 raise TsFileParseException(
@@ -717,8 +625,7 @@
                                         line_num + 1) + " ends with a ':' while it should list a class value")
 
                             elif has_another_dimension and not target_labels:
-                                if len(instance_list) < (
-                                        this_line_num_dimensions + 1):
+                                if len(instance_list) < (this_line_num_dimensions + 1):
                                     instance_list.append([])
 
                                 instance_list[this_line_num_dimensions].append(
@@ -726,24 +633,13 @@
                                 this_line_num_dimensions += 1
                                 num_dimensions = this_line_num_dimensions
 
-                            # If this is the 1st line of data we have seen then
-                            # note the dimensions
+                            # If this is the 1st line of data we have seen then note the dimensions
 
                             if not has_another_value and num_dimensions != this_line_num_dimensions:
-<<<<<<< HEAD
-                                raise TsFileParseException(
-                                    "line " +
-                                    str(
-                                        line_num +
-                                        1) +
-                                    "does not have the same number of dimensions as the "
-                                    "previous line of data")
-=======
                                 raise TsFileParseException("line " + str(
                                     line_num + 1) +
                                                            "does not have the same number of dimensions as the "
                                                            "previous line of data")
->>>>>>> 36d413d4
 
                             # Check if we should have class values, and if so that they are contained
                             # in those listed in the metadata
@@ -753,8 +649,7 @@
                                     "the cases have no associated class values")
                         else:
                             dimensions = line.split(":")
-                            # If first row then note the number of dimensions
-                            # (that must be the same for all cases)
+                            # If first row then note the number of dimensions (that must be the same for all cases)
                             if is_first_case:
                                 num_dimensions = len(dimensions)
 
@@ -765,21 +660,16 @@
                                     instance_list.append([])
                                 is_first_case = False
 
-                            # See how many dimensions that the case whose data
-                            # in represented in this line has
+                            # See how many dimensions that the case whose data in represented in this line has
                             this_line_num_dimensions = len(dimensions)
 
                             if target_labels:
                                 this_line_num_dimensions -= 1
 
-                            # All dimensions should be included for all series,
-                            # even if they are empty
+                            # All dimensions should be included for all series, even if they are empty
                             if this_line_num_dimensions != num_dimensions:
-                                print(
-                                    "inconsistent number of dimensions. Expecting " +
-                                    str(num_dimensions) +
-                                    " but have read " +
-                                    str(this_line_num_dimensions))
+                                print("inconsistent number of dimensions. Expecting " + str(
+                                    num_dimensions) + " but have read " + str(this_line_num_dimensions))
 
                             # Process the data for each dimension
                             for dim in range(0, num_dimensions):
@@ -794,14 +684,14 @@
                                             pd.Series(data_series))
                                     else:
                                         instance_list[dim].append(pd.Series())
-                                except Exception:
+                                except Exception as ex:
                                     _ = 1
 
                             if target_labels:
                                 try:
                                     class_val_list.append(
                                         float(dimensions[num_dimensions].strip()))
-                                except Exception:
+                                except Exception as ex:
                                     _ = 1
 
                 line_num += 1
@@ -854,24 +744,16 @@
             tuple: (x_train, x_test) and (y_train, y_test)
 
         """
-        df_train = pd.read_csv(
-            os.path.join(
-                data_path,
-                dataset_name,
-                f'{dataset_name}_TRAIN.tsv'),
-            sep='\t',
-            header=None)
+        df_train = pd.read_csv(os.path.join(data_path, dataset_name, f'{dataset_name}_TRAIN.tsv'),
+                               sep='\t',
+                               header=None)
 
         x_train = df_train.iloc[:, 1:]
         y_train = df_train[0].values
 
-        df_test = pd.read_csv(
-            os.path.join(
-                data_path,
-                dataset_name,
-                f'{dataset_name}_TEST.tsv'),
-            sep='\t',
-            header=None)
+        df_test = pd.read_csv(os.path.join(data_path, dataset_name, f'{dataset_name}_TEST.tsv'),
+                              sep='\t',
+                              header=None)
 
         x_test = df_test.iloc[:, 1:]
         y_test = df_test[0].values
@@ -904,8 +786,8 @@
 
     def read_ts_files(self, dataset_name, data_path):
         try:
-            x_test, y_test = load_from_tsfile_to_dataframe(
-                data_path + '/' + dataset_name + f'/{dataset_name}_TEST.ts', return_separate_X_and_y=True)
+            x_test, y_test = load_from_tsfile_to_dataframe(data_path + '/' + dataset_name + f'/{dataset_name}_TEST.ts',
+                                                           return_separate_X_and_y=True)
             x_train, y_train = load_from_tsfile_to_dataframe(
                 data_path + '/' + dataset_name + f'/{dataset_name}_TRAIN.ts',
                 return_separate_X_and_y=True)
@@ -969,13 +851,8 @@
             if not is_multi:
                 df = pd.DataFrame(x_train if subset == 'TRAIN' else x_test)
                 df.insert(0, 'class', y_train if subset == 'TRAIN' else y_test)
-                df.to_csv(
-                    os.path.join(
-                        new_path,
-                        f'{dataset_name}_{subset}.tsv'),
-                    sep='\t',
-                    index=False,
-                    header=False)
+                df.to_csv(os.path.join(
+                    new_path, f'{dataset_name}_{subset}.tsv'), sep='\t', index=False, header=False)
                 del df
 
             else:
@@ -986,8 +863,7 @@
         if is_multi:
             return (x_train, y_train), (x_test, y_test)
         else:
-            return (pd.DataFrame(x_train),
-                    y_train), (pd.DataFrame(x_test), y_test)
+            return (pd.DataFrame(x_train), y_train), (pd.DataFrame(x_test), y_test)
 
 
 def convert_type(y_train, y_test):
