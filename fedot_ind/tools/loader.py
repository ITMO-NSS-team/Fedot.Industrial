import logging
import os
import shutil
import urllib.request as request
import zipfile
from pathlib import Path

import chardet
import pandas as pd
from datasetsforecast.m3 import M3
<<<<<<< HEAD
=======
from datasetsforecast.m4 import M4
>>>>>>> 73ed2917
from datasetsforecast.m5 import M5
from scipy.io.arff import loadarff
from sktime.datasets._data_io import load_from_tsfile_to_dataframe
from tqdm import tqdm

from fedot_ind.api.utils.path_lib import PROJECT_PATH
from fedot_ind.core.repository.constanst_repository import M4_PREFIX
from fedot_ind.core.architecture.settings.computational import backend_methods as np


class DataLoader:
    """Class for reading data files and downloading from UCR archive if not found locally.
    At the moment supports ``.ts``, ``.txt``, ``.tsv``, and ``.arff`` formats.

    Args:
        dataset_name: name of dataset
        folder: path to folder with data

    Examples:
        >>> data_loader = DataLoader('ItalyPowerDemand')
        >>> train_data, test_data = data_loader.load_data()
    """

    def __init__(self, dataset_name: str, folder: str = None):
        self.logger = logging.getLogger('DataLoader')
        self.dataset_name = dataset_name
        self.folder = folder
        self.forecast_data_source = {'M3': M3.load,
                                     # 'M4': M4.load,
                                     'M4': self.local_m4_load,
                                     'M5': M5.load
                                     }

    def load_forecast_data(self):
        loader = self.forecast_data_source['M4']
<<<<<<< HEAD
        group_df = loader(directory='data',
                          group=f'{M4_PREFIX[self.dataset_name[0]]}')
        # 'M3_Monthly_M10'
        ts_df = group_df[group_df['label'] == self.dataset_name]
        del ts_df['label']
        ts_df = ts_df.set_index(
            'datetime') if 'datetime' in ts_df.columns else ts_df.set_index('idx')
=======
        group_df = loader(directory='data', group=f'{M4_PREFIX[self.dataset_name[0]]}')
        # 'M3_Monthly_M10'
        ts_df = group_df[group_df['label'] == self.dataset_name]
        del ts_df['label']
        ts_df = ts_df.set_index('datetime') if 'datetime' in ts_df.columns else  ts_df.set_index('idx')
>>>>>>> 73ed2917
        return ts_df

    def local_m4_load(self, directory, group):
        path_to_result = PROJECT_PATH + '/examples/data/forecasting/'
        for result_cvs in os.listdir(path_to_result):
            if result_cvs.__contains__(group):
                return pd.read_csv(Path(path_to_result, result_cvs))

    def load_data(self, shuffle=True) -> tuple:
        """Load data for classification experiment locally or externally from UCR archive.

        Returns:
            tuple: train and test data
        """

        dataset_name = self.dataset_name
        data_path = os.path.join(
            PROJECT_PATH, 'fedot_ind', 'data') if self.folder is None else self.folder

        _, train_data, test_data = self.read_train_test_files(dataset_name=dataset_name,
                                                              data_path=data_path,
                                                              shuffle=shuffle)

        if train_data is None:
            self.logger.info(f'Downloading...')

            # Create temporary folder for downloaded data
            cache_path = os.path.join(PROJECT_PATH, 'temp_cache/')
            download_path = cache_path + 'downloads/'
            temp_data_path = cache_path + 'temp_data/'
            filename = 'temp_data_{}'.format(dataset_name)
            for _ in (download_path, temp_data_path):
                os.makedirs(_, exist_ok=True)

            url = f"http://www.timeseriesclassification.com/aeon-toolkit/{dataset_name}.zip"
            request.urlretrieve(url, download_path + filename)
            try:
                zipfile.ZipFile(
                    download_path + filename).extractall(temp_data_path + dataset_name)
            except zipfile.BadZipFile:
                self.logger.error(
                    f'Cannot extract data: {dataset_name} dataset not found in UCR archive')
                return None, None

            self.logger.info(f'{dataset_name} data downloaded. Unpacking...')
            train_data, test_data = self.extract_data(
                dataset_name, temp_data_path)

            shutil.rmtree(cache_path)
            return train_data, test_data
        self.logger.info(f'Data readed successfully from local folder')
        return train_data, test_data

    def read_train_test_files(self, data_path, dataset_name, shuffle=True):

        file_path = data_path + '/' + dataset_name + f'/{dataset_name}_TRAIN'
        # If data unpacked as .tsv file
        if os.path.isfile(file_path + '.tsv'):
            self.logger.info(
                f'Reading data from {data_path + "/" + dataset_name}')
            x_train, y_train, x_test, y_test = self.read_tsv(
                dataset_name, data_path)
            is_multi = False

        # If data unpacked as .txt file
        elif os.path.isfile(file_path + '.txt'):
            self.logger.info(
                f'Reading data from {data_path + "/" + dataset_name}')
            x_train, y_train, x_test, y_test = self.read_txt_files(
                dataset_name, data_path)
            is_multi = False

        # If data unpacked as .ts file
        elif os.path.isfile(file_path + '.ts'):
            self.logger.info(
                f'Reading data from {data_path + "/" + dataset_name}')
            x_train, y_train, x_test, y_test = self.read_ts_files(
                dataset_name, data_path)
            is_multi = True

        # If data unpacked as .arff file
        elif os.path.isfile(file_path + '.arff'):
            self.logger.info(
                f'Reading data from {data_path + "/" + dataset_name}')
            x_train, y_train, x_test, y_test = self.read_arff_files(
                dataset_name, data_path)
            is_multi = True

        else:
            self.logger.error(
                f'Data not found in {data_path + "/" + dataset_name}')
            return None, None, None

        y_train, y_test = convert_type(y_train, y_test)

        if shuffle:
            shuffled_idx = np.arange(x_train.shape[0])
            np.random.shuffle(shuffled_idx)
            if isinstance(x_train, pd.DataFrame):
                x_train = x_train.iloc[shuffled_idx, :]
            else:
                x_train = x_train[shuffled_idx, :]
            y_train = y_train[shuffled_idx]
        return is_multi, (x_train, y_train), (x_test, y_test)

    def predict_encoding(self, file_path: Path, n_lines: int = 20) -> str:
        with Path(file_path).open('rb') as f:
            rawdata = b''.join([f.readline() for _ in range(n_lines)])
        return chardet.detect(rawdata)['encoding']

    def _load_from_tsfile_to_dataframe(self, full_file_path_and_name, return_separate_X_and_y=True,
                                       replace_missing_vals_with='NaN'):
        """Loads data from a .ts file into a Pandas DataFrame.
        Taken from https://github.com/ChangWeiTan/TS-Extrinsic-Regression/blob/master/utils/data_loader.py

        Args:
            full_file_path_and_name: The full pathname of the .ts file to read. return_separate_X_and_y: true if X
                                     and Y values should be returned as separate Data Frames (X) and a numpy array (y),
                                     false otherwise.
            replace_missing_vals_with: The value that missing values in the text file should be replaced with prior to
                                       parsing.

        Returns:
            If ``return_separate_X_and_y`` then a tuple containing a DataFrame and a numpy array containing the
            relevant time-series and corresponding class values. If not ``return_separate_X_and_y`` then a single
            DataFrame containing all time-series and (if relevant) a column ``class_vals`` the associated class values.

        """

        # Initialize flags and variables used when parsing the file
        metadata_started = False
        data_started = False

        has_problem_name_tag = False
        has_timestamps_tag = False
        has_univariate_tag = False
        has_class_labels_tag = False
        has_target_labels_tag = False
        has_data_tag = False

        previous_timestamp_was_float = None
        previous_timestamp_was_int = None
        previous_timestamp_was_timestamp = None
        num_dimensions = None
        is_first_case = True
        instance_list = []
        class_val_list = []
        line_num = 0
        TsFileParseException = Exception

        encoding = self.predict_encoding(full_file_path_and_name)

        with open(full_file_path_and_name, 'r', encoding=encoding) as file:
            dataset_name = os.path.basename(full_file_path_and_name)
            for line in tqdm(file.readlines(), desc='Loading data', leave=False, postfix=dataset_name, unit='lines'):
                # print(".", end='')
                # Strip white space from start/end of line and change to lowercase for use below
                line = line.strip().lower()
                # Empty lines are valid at any point in a file
                if line:
                    # Check if this line contains metadata
                    # Please note that even though metadata is stored in this function it is not currently
                    # published externally
                    if line.startswith("@problemname"):
                        # Check that the data has not started
                        if data_started:
                            raise TsFileParseException(
                                "metadata must come before data")
                        # Check that the associated value is valid
                        tokens = line.split(' ')
                        token_len = len(tokens)

                        if token_len == 1:
                            raise TsFileParseException(
                                "problemname tag requires an associated value")

                        problem_name = line[len("@problemname") + 1:]
                        has_problem_name_tag = True
                        metadata_started = True
                    elif line.startswith("@timestamps"):
                        # Check that the data has not started
                        if data_started:
                            raise TsFileParseException(
                                "metadata must come before data")

                        # Check that the associated value is valid
                        tokens = line.split(' ')
                        token_len = len(tokens)

                        if token_len != 2:
                            raise TsFileParseException(
                                "timestamps tag requires an associated Boolean value")
                        elif tokens[1] == "true":
                            timestamps = True
                        elif tokens[1] == "false":
                            timestamps = False
                        else:
                            raise TsFileParseException(
                                "invalid timestamps value")
                        has_timestamps_tag = True
                        metadata_started = True
                    elif line.startswith("@univariate"):
                        # Check that the data has not started
                        if data_started:
                            raise TsFileParseException(
                                "metadata must come before data")

                        # Check that the associated value is valid
                        tokens = line.split(' ')
                        token_len = len(tokens)
                        if token_len != 2:
                            raise TsFileParseException(
                                "univariate tag requires an associated Boolean value")
                        elif tokens[1] == "true":
                            univariate = True
                        elif tokens[1] == "false":
                            univariate = False
                        else:
                            raise TsFileParseException(
                                "invalid univariate value")

                        has_univariate_tag = True
                        metadata_started = True
                    elif line.startswith("@classlabel"):
                        # Check that the data has not started
                        if data_started:
                            raise TsFileParseException(
                                "metadata must come before data")

                        # Check that the associated value is valid
                        tokens = line.split(' ')
                        token_len = len(tokens)

                        if token_len == 1:
                            raise TsFileParseException(
                                "classlabel tag requires an associated Boolean value")

                        if tokens[1] == "true":
                            class_labels = True
                        elif tokens[1] == "false":
                            class_labels = False
                        else:
                            raise TsFileParseException(
                                "invalid classLabel value")

                        # Check if we have any associated class values
                        if token_len == 2 and class_labels:
                            raise TsFileParseException(
                                "if the classlabel tag is true then class values must be supplied")

                        has_class_labels_tag = True
                        class_label_list = [token.strip()
                                            for token in tokens[2:]]
                        metadata_started = True
                    elif line.startswith("@targetlabel"):
                        # Check that the data has not started
                        if data_started:
                            raise TsFileParseException(
                                "metadata must come before data")

                        # Check that the associated value is valid
                        tokens = line.split(' ')
                        token_len = len(tokens)

                        if token_len == 1:
                            raise TsFileParseException(
                                "targetlabel tag requires an associated Boolean value")

                        if tokens[1] == "true":
                            target_labels = True
                        elif tokens[1] == "false":
                            target_labels = False
                        else:
                            raise TsFileParseException(
                                "invalid targetLabel value")

                        has_target_labels_tag = True
                        class_val_list = []
                        metadata_started = True
                    # Check if this line contains the start of data
                    elif line.startswith("@data"):
                        if line != "@data":
                            raise TsFileParseException(
                                "data tag should not have an associated value")

                        if data_started and not metadata_started:
                            raise TsFileParseException(
                                "metadata must come before data")
                        else:
                            has_data_tag = True
                            data_started = True
                    # If the 'data tag has been found then metadata has been parsed and data can be loaded
                    elif data_started:
                        # Check that a full set of metadata has been provided
                        incomplete_regression_meta_data = not has_problem_name_tag or not has_timestamps_tag or \
                                                          not has_univariate_tag or not has_target_labels_tag or \
                                                          not has_data_tag
                        incomplete_classification_meta_data = \
                            not has_problem_name_tag or not has_timestamps_tag \
                            or not has_univariate_tag or not has_class_labels_tag \
                            or not has_data_tag
                        if incomplete_regression_meta_data and incomplete_classification_meta_data:
                            raise TsFileParseException(
                                "a full set of metadata has not been provided before the data")

                        # Replace any missing values with the value specified
                        line = line.replace("?", replace_missing_vals_with)

                        # Check if we dealing with data that has timestamps
                        if timestamps:
                            # We're dealing with timestamps so cannot just split line on ':'
                            # as timestamps may contain one
                            has_another_value = False
                            has_another_dimension = False

                            timestamps_for_dimension = []
                            values_for_dimension = []

                            this_line_num_dimensions = 0
                            line_len = len(line)
                            char_num = 0

                            while char_num < line_len:
                                # Move through any spaces
                                while char_num < line_len and str.isspace(line[char_num]):
                                    char_num += 1

                                # See if there is any more data to read in or if we should validate that read thus far

                                if char_num < line_len:

                                    # See if we have an empty dimension (i.e. no values)
                                    if line[char_num] == ":":
                                        if len(instance_list) < (this_line_num_dimensions + 1):
                                            instance_list.append([])

                                        instance_list[this_line_num_dimensions].append(
                                            pd.Series())
                                        this_line_num_dimensions += 1

                                        has_another_value = False
                                        has_another_dimension = True

                                        timestamps_for_dimension = []
                                        values_for_dimension = []

                                        char_num += 1
                                    else:
                                        # Check if we have reached a class label
                                        if line[char_num] != "(" and target_labels:
                                            class_val = line[char_num:].strip()

                                            # if class_val not in class_val_list:
                                            #     raise TsFileParseException(
                                            #         "the class value '" + class_val + "' on line " + str(
                                            #             line_num + 1) + " is not valid")

                                            class_val_list.append(
                                                float(class_val))
                                            char_num = line_len

                                            has_another_value = False
                                            has_another_dimension = False

                                            timestamps_for_dimension = []
                                            values_for_dimension = []

                                        else:

                                            # Read in the data contained within the next tuple

                                            if line[char_num] != "(" and not target_labels:
                                                raise TsFileParseException(
                                                    "dimension " + str(
                                                        this_line_num_dimensions + 1) + " on line " + str(
                                                        line_num + 1) + " does not start with a '('")

                                            char_num += 1
                                            tuple_data = ""

                                            while char_num < line_len and line[char_num] != ")":
                                                tuple_data += line[char_num]
                                                char_num += 1

                                            if char_num >= line_len or line[char_num] != ")":
                                                raise TsFileParseException(
                                                    "dimension " + str(
                                                        this_line_num_dimensions + 1) + " on line " + str(
                                                        line_num + 1) + " does not end with a ')'")

                                            # Read in any spaces immediately after the current tuple

                                            char_num += 1

                                            while char_num < line_len and str.isspace(line[char_num]):
                                                char_num += 1

                                            # Check if there is another value or dimension to process after this tuple

                                            if char_num >= line_len:
                                                has_another_value = False
                                                has_another_dimension = False

                                            elif line[char_num] == ",":
                                                has_another_value = True
                                                has_another_dimension = False

                                            elif line[char_num] == ":":
                                                has_another_value = False
                                                has_another_dimension = True

                                            char_num += 1

                                            # Get the numeric value for the tuple by reading from the end
                                            # of the tuple data backwards to the last comma

                                            last_comma_index = tuple_data.rfind(
                                                ',')

                                            if last_comma_index == -1:
                                                raise TsFileParseException(
                                                    "dimension " + str(
                                                        this_line_num_dimensions + 1) + " on line " + str(
                                                        line_num + 1)
                                                    + " contains a tuple that has no comma inside of it")

                                            try:
                                                value = tuple_data[last_comma_index + 1:]
                                                value = float(value)

                                            except ValueError:
                                                raise TsFileParseException(
                                                    "dimension " + str(
                                                        this_line_num_dimensions + 1) + " on line " + str(
                                                        line_num + 1)
                                                    + " contains a tuple that does not have a valid numeric value")

                                            # Check the type of timestamp that we have

                                            timestamp = tuple_data[0: last_comma_index]

                                            try:
                                                timestamp = int(timestamp)
                                                timestamp_is_int = True
                                                timestamp_is_timestamp = False
                                            except ValueError:
                                                timestamp_is_int = False

                                            if not timestamp_is_int:
                                                try:
                                                    timestamp = float(
                                                        timestamp)
                                                    timestamp_is_float = True
                                                    timestamp_is_timestamp = False
                                                except ValueError:
                                                    timestamp_is_float = False

                                            if not timestamp_is_int and not timestamp_is_float:
                                                try:
                                                    timestamp = timestamp.strip()
                                                    timestamp_is_timestamp = True
                                                except ValueError:
                                                    timestamp_is_timestamp = False

                                            # Make sure that the timestamps in the file
                                            # (not just this dimension or case) are consistent

                                            if not timestamp_is_timestamp and not timestamp_is_int \
                                                    and not timestamp_is_float:
                                                raise TsFileParseException(
                                                    "dimension " + str(
                                                        this_line_num_dimensions + 1) + " on line " + str(
                                                        line_num + 1) +
                                                    " contains a tuple that has an invalid timestamp '"
                                                    + timestamp + "'")

                                            if previous_timestamp_was_float is not None \
                                                    and previous_timestamp_was_float and not timestamp_is_float:
                                                raise TsFileParseException(
                                                    "dimension " + str(
                                                        this_line_num_dimensions + 1) + " on line " + str(
                                                        line_num + 1) +
                                                    " contains tuples where the timestamp format is inconsistent")

                                            if previous_timestamp_was_int is not \
                                                    None and previous_timestamp_was_int and not timestamp_is_int:
                                                raise TsFileParseException(
                                                    "dimension " + str(
                                                        this_line_num_dimensions + 1) + " on line " + str(
                                                        line_num + 1) +
                                                    " contains tuples where the timestamp format is inconsistent")

                                            if previous_timestamp_was_timestamp is not None \
                                                    and previous_timestamp_was_timestamp and not timestamp_is_timestamp:
                                                raise TsFileParseException(
                                                    "dimension " + str(
                                                        this_line_num_dimensions + 1) + " on line " + str(
                                                        line_num + 1) +
                                                    " contains tuples where the timestamp format is inconsistent")

                                            # Store the values

                                            timestamps_for_dimension += [
                                                timestamp]
                                            values_for_dimension += [value]

                                            #  If this was our first tuple then we store the type of timestamp we had

                                            if previous_timestamp_was_timestamp is None and timestamp_is_timestamp:
                                                previous_timestamp_was_timestamp = True
                                                previous_timestamp_was_int = False
                                                previous_timestamp_was_float = False

                                            if previous_timestamp_was_int is None and timestamp_is_int:
                                                previous_timestamp_was_timestamp = False
                                                previous_timestamp_was_int = True
                                                previous_timestamp_was_float = False

                                            if previous_timestamp_was_float is None and timestamp_is_float:
                                                previous_timestamp_was_timestamp = False
                                                previous_timestamp_was_int = False
                                                previous_timestamp_was_float = True

                                            # See if we should add the data for this dimension

                                            if not has_another_value:
                                                if len(instance_list) < (this_line_num_dimensions + 1):
                                                    instance_list.append([])

                                                if timestamp_is_timestamp:
                                                    timestamps_for_dimension = pd.DatetimeIndex(
                                                        timestamps_for_dimension)

                                                instance_list[this_line_num_dimensions].append(
                                                    pd.Series(index=timestamps_for_dimension,
                                                              data=values_for_dimension))
                                                this_line_num_dimensions += 1

                                                timestamps_for_dimension = []
                                                values_for_dimension = []

                                elif has_another_value:
                                    raise TsFileParseException(
                                        "dimension " + str(this_line_num_dimensions + 1) + " on line " + str(
                                            line_num + 1) + " ends with a ',' that is not followed by another tuple")

                                elif has_another_dimension and target_labels:
                                    raise TsFileParseException(
                                        "dimension " + str(this_line_num_dimensions + 1) + " on line " + str(
                                            line_num + 1) + " ends with a ':' while it should list a class value")

                                elif has_another_dimension and not target_labels:
                                    if len(instance_list) < (this_line_num_dimensions + 1):
                                        instance_list.append([])

                                    instance_list[this_line_num_dimensions].append(
                                        pd.Series(dtype=np.float32))
                                    this_line_num_dimensions += 1
                                    num_dimensions = this_line_num_dimensions

                                # If this is the 1st line of data we have seen then note the dimensions

                                if not has_another_value and not has_another_dimension:
                                    if num_dimensions is None:
                                        num_dimensions = this_line_num_dimensions

                                    if num_dimensions != this_line_num_dimensions:
                                        raise TsFileParseException("line " + str(
                                            line_num + 1) +
                                                                   " does not have the same number of dimensions as the previous line of data")

                            # Check that we are not expecting some more data, and if not, store that processed above

                            if has_another_value:
                                raise TsFileParseException(
                                    "dimension " + str(this_line_num_dimensions + 1) + " on line " + str(
                                        line_num + 1) + " ends with a ',' that is not followed by another tuple")

                            elif has_another_dimension and target_labels:
                                raise TsFileParseException(
                                    "dimension " + str(this_line_num_dimensions + 1) + " on line " + str(
                                        line_num + 1) + " ends with a ':' while it should list a class value")

                            elif has_another_dimension and not target_labels:
                                if len(instance_list) < (this_line_num_dimensions + 1):
                                    instance_list.append([])

                                instance_list[this_line_num_dimensions].append(
                                    pd.Series())
                                this_line_num_dimensions += 1
                                num_dimensions = this_line_num_dimensions

                            # If this is the 1st line of data we have seen then note the dimensions

                            if not has_another_value and num_dimensions != this_line_num_dimensions:
                                raise TsFileParseException("line " + str(
                                    line_num + 1) +
<<<<<<< HEAD
                                    "does not have the same number of dimensions as the "
                                    "previous line of data")
=======
                                                           "does not have the same number of dimensions as the "
                                                           "previous line of data")
>>>>>>> 73ed2917

                            # Check if we should have class values, and if so that they are contained
                            # in those listed in the metadata

                            if target_labels and len(class_val_list) == 0:
                                raise TsFileParseException(
                                    "the cases have no associated class values")
                        else:
                            dimensions = line.split(":")
                            # If first row then note the number of dimensions (that must be the same for all cases)
                            if is_first_case:
                                num_dimensions = len(dimensions)

                                if target_labels:
                                    num_dimensions -= 1

                                for dim in range(0, num_dimensions):
                                    instance_list.append([])
                                is_first_case = False

                            # See how many dimensions that the case whose data in represented in this line has
                            this_line_num_dimensions = len(dimensions)

                            if target_labels:
                                this_line_num_dimensions -= 1

                            # All dimensions should be included for all series, even if they are empty
                            if this_line_num_dimensions != num_dimensions:
                                print("inconsistent number of dimensions. Expecting " + str(
                                    num_dimensions) + " but have read " + str(this_line_num_dimensions))

                            # Process the data for each dimension
                            for dim in range(0, num_dimensions):
                                try:
                                    dimension = dimensions[dim].strip()

                                    if dimension:
                                        data_series = dimension.split(",")
                                        data_series = [float(i)
                                                       for i in data_series]
                                        instance_list[dim].append(
                                            pd.Series(data_series))
                                    else:
                                        instance_list[dim].append(pd.Series())
                                except Exception as ex:
                                    _ = 1

                            if target_labels:
                                try:
                                    class_val_list.append(
                                        float(dimensions[num_dimensions].strip()))
                                except Exception as ex:
                                    _ = 1

                line_num += 1

        # Check that the file was not empty
        if line_num:
            # Check that the file contained both metadata and data
            complete_regression_meta_data = has_problem_name_tag and has_timestamps_tag and has_univariate_tag \
                                            and has_target_labels_tag and has_data_tag
            complete_classification_meta_data = \
                has_problem_name_tag and has_timestamps_tag \
                and has_univariate_tag and has_class_labels_tag and has_data_tag

            if metadata_started and not complete_regression_meta_data and not complete_classification_meta_data:
                raise TsFileParseException("metadata incomplete")
            elif metadata_started and not data_started:
                raise TsFileParseException(
                    "file contained metadata but no data")
            elif metadata_started and data_started and len(instance_list) == 0:
                raise TsFileParseException(
                    "file contained metadata but no data")

            # Create a DataFrame from the data parsed above
            data = pd.DataFrame(dtype=np.float32)

            for dim in range(0, num_dimensions):
                data['dim_' + str(dim)] = instance_list[dim]

            # Check if we should return any associated class labels separately

            if target_labels:
                if return_separate_X_and_y:
                    return data, np.asarray(class_val_list)
                else:
                    data['class_vals'] = pd.Series(class_val_list)
                    return data
            else:
                return data
        else:
            raise TsFileParseException("empty file")

    def read_tsv(self, dataset_name: str, data_path: str) -> tuple:
        """Read ``tsv`` file that contains data for classification experiment. Data must be placed
        in ``data`` folder with ``.tsv`` extension.

        Args:
            dataset_name: name of dataset
            data_path: path to temporary folder with downloaded data
        Returns:
            tuple: (x_train, x_test) and (y_train, y_test)

        """
        df_train = pd.read_csv(os.path.join(data_path, dataset_name, f'{dataset_name}_TRAIN.tsv'),
                               sep='\t',
                               header=None)

        x_train = df_train.iloc[:, 1:]
        y_train = df_train[0].values

        df_test = pd.read_csv(os.path.join(data_path, dataset_name, f'{dataset_name}_TEST.tsv'),
                              sep='\t',
                              header=None)

        x_test = df_test.iloc[:, 1:]
        y_test = df_test[0].values
        try:
            y_train, y_test = y_train.astype(int), y_test.astype(int)
        except ValueError:
            y_train, y_test = y_train.astype(str), y_test.astype(str)

        return x_train, y_train, x_test, y_test

    @staticmethod
    def read_txt_files(dataset_name: str, temp_data_path: str):
        """
        Reads data from ``.txt`` file.

        Args:
            dataset_name: name of dataset
            temp_data_path: path to temporary folder with downloaded data

        Returns:
            train and test data tuple
        """
        data_train = np.genfromtxt(
            temp_data_path + '/' + dataset_name + f'/{dataset_name}_TRAIN.txt')
        data_test = np.genfromtxt(
            temp_data_path + '/' + dataset_name + f'/{dataset_name}_TEST.txt')
        x_train, y_train = data_train[:, 1:], data_train[:, 0]
        x_test, y_test = data_test[:, 1:], data_test[:, 0]
        return x_train, y_train, x_test, y_test

    def read_ts_files(self, dataset_name, data_path):
        try:
            x_test, y_test = load_from_tsfile_to_dataframe(data_path + '/' + dataset_name + f'/{dataset_name}_TEST.ts',
                                                           return_separate_X_and_y=True)
            x_train, y_train = load_from_tsfile_to_dataframe(
                data_path + '/' + dataset_name + f'/{dataset_name}_TRAIN.ts',
                return_separate_X_and_y=True)
            return x_train, y_train, x_test, y_test
        except Exception:
            x_test, y_test = self._load_from_tsfile_to_dataframe(
                data_path + '/' + dataset_name + f'/{dataset_name}_TEST.ts',
                return_separate_X_and_y=True)
            x_train, y_train = self._load_from_tsfile_to_dataframe(
                data_path + '/' + dataset_name + f'/{dataset_name}_TRAIN.ts',
                return_separate_X_and_y=True)
            return x_train, y_train, x_test, y_test

    def read_arff_files(self, dataset_name, temp_data_path):
        """Reads data from ``.arff`` file.

        """
        train = loadarff(temp_data_path + '/' + dataset_name +
                         f'/{dataset_name}_TRAIN.arff')
        test = loadarff(temp_data_path + '/' + dataset_name +
                        f'/{dataset_name}_TEST.arff')

        data_train = np.asarray([train[0][name] for name in train[1].names()])
        x_train = data_train[:-1].T.astype('float64')
        y_train = data_train[-1]

        data_test = np.asarray([test[0][name] for name in test[1].names()])
        x_test = data_test[:-1].T.astype('float64')
        y_test = data_test[-1]
        return x_train, y_train, x_test, y_test

    def extract_data(self, dataset_name: str, data_path: str):
        """Unpacks data from downloaded file and saves it into Data folder with ``.tsv`` extension.

        Args:
            dataset_name: name of dataset
            data_path: path to folder downloaded data

        Returns:
            tuple: train and test data

        """
        try:
            is_multi, (x_train, y_train), (x_test, y_test) = self.read_train_test_files(
                data_path, dataset_name)

        except Exception as e:
            self.logger.error(f'Error while unpacking data: {e}')
            return None, None

        # Conversion of target values to int or str
        y_train, y_test = convert_type(y_train, y_test)

        # Save data to tsv files
        new_path = os.path.join(
            PROJECT_PATH, 'fedot_ind', 'data', dataset_name)
        os.makedirs(new_path, exist_ok=True)

        self.logger.info(f'Saving {dataset_name} data files')
        for subset in ('TRAIN', 'TEST'):
            if not is_multi:
                df = pd.DataFrame(x_train if subset == 'TRAIN' else x_test)
                df.insert(0, 'class', y_train if subset == 'TRAIN' else y_test)
                df.to_csv(os.path.join(
                    new_path, f'{dataset_name}_{subset}.tsv'), sep='\t', index=False, header=False)
                del df

            else:
                old_path = os.path.join(
                    data_path, dataset_name, f'{dataset_name}_{subset}.ts')
                shutil.move(old_path, new_path)

        if is_multi:
            return (x_train, y_train), (x_test, y_test)
        else:
            return (pd.DataFrame(x_train), y_train), (pd.DataFrame(x_test), y_test)


def convert_type(y_train, y_test):
    # Conversion of target values to int or str
    try:
        y_train = y_train.astype('float')
        y_test = y_test.astype('float')
    except ValueError:
        y_train = y_train.astype(str)
        y_test = y_test.astype(str)
    return y_train, y_test<|MERGE_RESOLUTION|>--- conflicted
+++ resolved
@@ -8,10 +8,7 @@
 import chardet
 import pandas as pd
 from datasetsforecast.m3 import M3
-<<<<<<< HEAD
-=======
 from datasetsforecast.m4 import M4
->>>>>>> 73ed2917
 from datasetsforecast.m5 import M5
 from scipy.io.arff import loadarff
 from sktime.datasets._data_io import load_from_tsfile_to_dataframe
@@ -47,21 +44,11 @@
 
     def load_forecast_data(self):
         loader = self.forecast_data_source['M4']
-<<<<<<< HEAD
-        group_df = loader(directory='data',
-                          group=f'{M4_PREFIX[self.dataset_name[0]]}')
-        # 'M3_Monthly_M10'
-        ts_df = group_df[group_df['label'] == self.dataset_name]
-        del ts_df['label']
-        ts_df = ts_df.set_index(
-            'datetime') if 'datetime' in ts_df.columns else ts_df.set_index('idx')
-=======
         group_df = loader(directory='data', group=f'{M4_PREFIX[self.dataset_name[0]]}')
         # 'M3_Monthly_M10'
         ts_df = group_df[group_df['label'] == self.dataset_name]
         del ts_df['label']
         ts_df = ts_df.set_index('datetime') if 'datetime' in ts_df.columns else  ts_df.set_index('idx')
->>>>>>> 73ed2917
         return ts_df
 
     def local_m4_load(self, directory, group):
@@ -659,13 +646,8 @@
                             if not has_another_value and num_dimensions != this_line_num_dimensions:
                                 raise TsFileParseException("line " + str(
                                     line_num + 1) +
-<<<<<<< HEAD
-                                    "does not have the same number of dimensions as the "
-                                    "previous line of data")
-=======
                                                            "does not have the same number of dimensions as the "
                                                            "previous line of data")
->>>>>>> 73ed2917
 
                             # Check if we should have class values, and if so that they are contained
                             # in those listed in the metadata
