import logging
import os
import shutil
import urllib.request as request
import zipfile
from pathlib import Path

import chardet
import pandas as pd
from datasetsforecast.m3 import M3
<<<<<<< HEAD
# from datasetsforecast.m4 import M4
=======
from datasetsforecast.m4 import M4
>>>>>>> ba098701
from datasetsforecast.m5 import M5
from scipy.io.arff import loadarff
from sktime.datasets._data_io import load_from_tsfile_to_dataframe
from tqdm import tqdm

from fedot_ind.api.utils.path_lib import PROJECT_PATH
<<<<<<< HEAD
from fedot_ind.core.repository.constanst_repository import M4_PREFIX
=======
>>>>>>> ba098701
from fedot_ind.core.architecture.settings.computational import backend_methods as np


class DataLoader:
    """Class for reading data files and downloading from UCR archive if not found locally.
    At the moment supports ``.ts``, ``.txt``, ``.tsv``, and ``.arff`` formats.

    Args:
        dataset_name: name of dataset
        folder: path to folder with data

    Examples:
        >>> data_loader = DataLoader('ItalyPowerDemand')
        >>> train_data, test_data = data_loader.load_data()
    """

    def __init__(self, dataset_name: str, folder: str = None):
        self.logger = logging.getLogger('DataLoader')
        self.dataset_name = dataset_name
        self.folder = folder
        self.forecast_data_source = {'M3': M3.load,
                                     # 'M4': M4.load,
                                     'M4': self.local_m4_load,
                                     'M5': M5.load
                                     }

    def load_forecast_data(self):
        loader = self.forecast_data_source['M4']
        group_df = loader(directory='data',
                          group=f'{M4_PREFIX[self.dataset_name[0]]}')
        # 'M3_Monthly_M10'
        ts_df = group_df[group_df['label'] == self.dataset_name]
        del ts_df['label']
        ts_df = ts_df.set_index(
            'datetime') if 'datetime' in ts_df.columns else ts_df.set_index('idx')
        return ts_df

    def local_m4_load(self, directory, group):
        path_to_result = PROJECT_PATH + '/examples/data/forecasting/'
        for result_cvs in os.listdir(path_to_result):
            if result_cvs.__contains__(group):
                return pd.read_csv(Path(path_to_result, result_cvs))

    def load_data(self, shuffle=True) -> tuple:
        """Load data for classification experiment locally or externally from UCR archive.

        Returns:
            tuple: train and test data
        """

        dataset_name = self.dataset_name
        data_path = os.path.join(
            PROJECT_PATH, 'fedot_ind', 'data') if self.folder is None else self.folder

        _, train_data, test_data = self.read_train_test_files(dataset_name=dataset_name,
                                                              data_path=data_path,
                                                              shuffle=shuffle)

        if train_data is None:
            self.logger.info('Downloading...')

            # Create temporary folder for downloaded data
            cache_path = os.path.join(PROJECT_PATH, 'temp_cache/')
            download_path = cache_path + 'downloads/'
            temp_data_path = cache_path + 'temp_data/'
            filename = 'temp_data_{}'.format(dataset_name)
            for _ in (download_path, temp_data_path):
                os.makedirs(_, exist_ok=True)

            url = f"http://www.timeseriesclassification.com/aeon-toolkit/{dataset_name}.zip"
            request.urlretrieve(url, download_path + filename)
            try:
                zipfile.ZipFile(
                    download_path + filename).extractall(temp_data_path + dataset_name)
            except zipfile.BadZipFile:
                self.logger.error(
                    f'Cannot extract data: {dataset_name} dataset not found in UCR archive')
                return None, None

            self.logger.info(f'{dataset_name} data downloaded. Unpacking...')
            train_data, test_data = self.extract_data(
                dataset_name, temp_data_path)

            shutil.rmtree(cache_path)
            return train_data, test_data
        self.logger.info('Data read successfully from local folder')
        return train_data, test_data

    def read_train_test_files(self, data_path, dataset_name, shuffle=True):

        file_path = data_path + '/' + dataset_name + f'/{dataset_name}_TRAIN'
        # If data unpacked as .tsv file
        if os.path.isfile(file_path + '.tsv'):
            self.logger.info(
                f'Reading data from {data_path + "/" + dataset_name}')
            x_train, y_train, x_test, y_test = self.read_tsv(
                dataset_name, data_path)
            is_multi = False

        # If data unpacked as .txt file
        elif os.path.isfile(file_path + '.txt'):
            self.logger.info(
                f'Reading data from {data_path + "/" + dataset_name}')
            x_train, y_train, x_test, y_test = self.read_txt_files(
                dataset_name, data_path)
            is_multi = False

        # If data unpacked as .ts file
        elif os.path.isfile(file_path + '.ts'):
            self.logger.info(
                f'Reading data from {data_path + "/" + dataset_name}')
            x_train, y_train, x_test, y_test = self.read_ts_files(
                dataset_name, data_path)
            is_multi = True

        # If data unpacked as .arff file
        elif os.path.isfile(file_path + '.arff'):
            self.logger.info(
                f'Reading data from {data_path + "/" + dataset_name}')
            x_train, y_train, x_test, y_test = self.read_arff_files(
                dataset_name, data_path)
            is_multi = True

        else:
            self.logger.error(
                f'Data not found in {data_path + "/" + dataset_name}')
            return None, None, None

        y_train, y_test = convert_type(y_train, y_test)

        if shuffle:
            shuffled_idx = np.arange(x_train.shape[0])
            np.random.shuffle(shuffled_idx)
            if isinstance(x_train, pd.DataFrame):
                x_train = x_train.iloc[shuffled_idx, :]
            else:
                x_train = x_train[shuffled_idx, :]
            y_train = y_train[shuffled_idx]
        return is_multi, (x_train, y_train), (x_test, y_test)

    def predict_encoding(self, file_path: Path, n_lines: int = 20) -> str:
        with Path(file_path).open('rb') as f:
            rawdata = b''.join([f.readline() for _ in range(n_lines)])
        return chardet.detect(rawdata)['encoding']

    def _load_from_tsfile_to_dataframe(self, full_file_path_and_name, return_separate_X_and_y=True,
                                       replace_missing_vals_with='NaN'):
        """Loads data from a .ts file into a Pandas DataFrame.
        Taken from https://github.com/ChangWeiTan/TS-Extrinsic-Regression/blob/master/utils/data_loader.py

        Args:
            full_file_path_and_name: The full pathname of the .ts file to read. return_separate_X_and_y: true if X
                                     and Y values should be returned as separate Data Frames (X) and a numpy array (y),
                                     false otherwise.
            replace_missing_vals_with: The value that missing values in the text file should be replaced with prior to
                                       parsing.

        Returns:
            If ``return_separate_X_and_y`` then a tuple containing a DataFrame and a numpy array containing the
            relevant time-series and corresponding class values. If not ``return_separate_X_and_y`` then a single
            DataFrame containing all time-series and (if relevant) a column ``class_vals`` the associated class values.

        """

        # Initialize flags and variables used when parsing the file
        metadata_started = False
        data_started = False

        has_problem_name_tag = False
        has_timestamps_tag = False
        has_univariate_tag = False
        has_class_labels_tag = False
        has_target_labels_tag = False
        has_data_tag = False

        previous_timestamp_was_float = None
        previous_timestamp_was_int = None
        previous_timestamp_was_timestamp = None
        num_dimensions = None
        is_first_case = True
        instance_list = []
        class_val_list = []
        line_num = 0
        TsFileParseException = Exception

        encoding = self.predict_encoding(full_file_path_and_name)

        with open(full_file_path_and_name, 'r', encoding=encoding) as file:
            dataset_name = os.path.basename(full_file_path_and_name)
            for line in tqdm(file.readlines(), desc='Loading data', leave=False, postfix=dataset_name, unit='lines'):
                # print(".", end='')
                # Strip white space from start/end of line and change to lowercase for use below
                line = line.strip().lower()
                # Empty lines are valid at any point in a file
                if line:
                    # Check if this line contains metadata
                    # Please note that even though metadata is stored in this function it is not currently
                    # published externally
                    if line.startswith("@problemname"):
                        # Check that the data has not started
                        if data_started:
                            raise TsFileParseException(
                                "metadata must come before data")
                        # Check that the associated value is valid
                        tokens = line.split(' ')
                        token_len = len(tokens)

                        if token_len == 1:
                            raise TsFileParseException(
                                "problemname tag requires an associated value")

                        # problem_name = line[len("@problemname") + 1:]
                        has_problem_name_tag = True
                        metadata_started = True
                    elif line.startswith("@timestamps"):
                        # Check that the data has not started
                        if data_started:
                            raise TsFileParseException(
                                "metadata must come before data")

                        # Check that the associated value is valid
                        tokens = line.split(' ')
                        token_len = len(tokens)

                        if token_len != 2:
                            raise TsFileParseException(
                                "timestamps tag requires an associated Boolean value")
                        elif tokens[1] == "true":
                            timestamps = True
                        elif tokens[1] == "false":
                            timestamps = False
                        else:
                            raise TsFileParseException(
                                "invalid timestamps value")
                        has_timestamps_tag = True
                        metadata_started = True
                    elif line.startswith("@univariate"):
                        # Check that the data has not started
                        if data_started:
                            raise TsFileParseException(
                                "metadata must come before data")

                        # Check that the associated value is valid
                        tokens = line.split(' ')
                        token_len = len(tokens)
                        if token_len != 2:
                            raise TsFileParseException(
                                "univariate tag requires an associated Boolean value")
                        elif tokens[1] == "true":
                            univariate = True
                        elif tokens[1] == "false":
                            univariate = False
                        else:
                            raise TsFileParseException(
                                "invalid univariate value")

                        has_univariate_tag = True
                        metadata_started = True
                    elif line.startswith("@classlabel"):
                        # Check that the data has not started
                        if data_started:
                            raise TsFileParseException(
                                "metadata must come before data")

                        # Check that the associated value is valid
                        tokens = line.split(' ')
                        token_len = len(tokens)

                        if token_len == 1:
                            raise TsFileParseException(
                                "classlabel tag requires an associated Boolean value")

                        if tokens[1] == "true":
                            class_labels = True
                        elif tokens[1] == "false":
                            class_labels = False
                        else:
                            raise TsFileParseException(
                                "invalid classLabel value")

                        # Check if we have any associated class values
                        if token_len == 2 and class_labels:
                            raise TsFileParseException(
                                "if the classlabel tag is true then class values must be supplied")

                        has_class_labels_tag = True
                        class_label_list = [token.strip()
                                            for token in tokens[2:]]
                        metadata_started = True
                    elif line.startswith("@targetlabel"):
                        # Check that the data has not started
                        if data_started:
                            raise TsFileParseException(
                                "metadata must come before data")

                        # Check that the associated value is valid
                        tokens = line.split(' ')
                        token_len = len(tokens)

                        if token_len == 1:
                            raise TsFileParseException(
                                "targetlabel tag requires an associated Boolean value")

                        if tokens[1] == "true":
                            target_labels = True
                        elif tokens[1] == "false":
                            target_labels = False
                        else:
                            raise TsFileParseException(
                                "invalid targetLabel value")

                        has_target_labels_tag = True
                        class_val_list = []
                        metadata_started = True
                    # Check if this line contains the start of data
                    elif line.startswith("@data"):
                        if line != "@data":
                            raise TsFileParseException(
                                "data tag should not have an associated value")

                        if data_started and not metadata_started:
                            raise TsFileParseException(
                                "metadata must come before data")
                        else:
                            has_data_tag = True
                            data_started = True
                    # If the 'data tag has been found then metadata has been parsed and data can be loaded
                    elif data_started:
                        # Check that a full set of metadata has been provided
                        incomplete_regression_meta_data = not has_problem_name_tag or not has_timestamps_tag or \
                                                          not has_univariate_tag or not has_target_labels_tag or \
                                                          not has_data_tag
                        incomplete_classification_meta_data = \
                            not has_problem_name_tag or not has_timestamps_tag \
                            or not has_univariate_tag or not has_class_labels_tag \
                            or not has_data_tag
                        if incomplete_regression_meta_data and incomplete_classification_meta_data:
                            raise TsFileParseException(
                                "a full set of metadata has not been provided before the data")

                        # Replace any missing values with the value specified
                        line = line.replace("?", replace_missing_vals_with)

                        # Check if we dealing with data that has timestamps
                        if timestamps:
                            # We're dealing with timestamps so cannot just split line on ':'
                            # as timestamps may contain one
                            has_another_value = False
                            has_another_dimension = False

                            timestamps_for_dimension = []
                            values_for_dimension = []

                            this_line_num_dimensions = 0
                            line_len = len(line)
                            char_num = 0

                            while char_num < line_len:
                                # Move through any spaces
                                while char_num < line_len and str.isspace(line[char_num]):
                                    char_num += 1

                                # See if there is any more data to read in or if we should validate that read thus far

                                if char_num < line_len:

                                    # See if we have an empty dimension (i.e. no values)
                                    if line[char_num] == ":":
                                        if len(instance_list) < (this_line_num_dimensions + 1):
                                            instance_list.append([])

                                        instance_list[this_line_num_dimensions].append(
                                            pd.Series())
                                        this_line_num_dimensions += 1

                                        has_another_value = False
                                        has_another_dimension = True

                                        timestamps_for_dimension = []
                                        values_for_dimension = []

                                        char_num += 1
                                    else:
                                        # Check if we have reached a class label
                                        if line[char_num] != "(" and target_labels:
                                            class_val = line[char_num:].strip()

                                            # if class_val not in class_val_list:
                                            #     raise TsFileParseException(
                                            #         "the class value '" + class_val + "' on line " + str(
                                            #             line_num + 1) + " is not valid")

                                            class_val_list.append(
                                                float(class_val))
                                            char_num = line_len

                                            has_another_value = False
                                            has_another_dimension = False

                                            timestamps_for_dimension = []
                                            values_for_dimension = []

                                        else:

                                            # Read in the data contained within the next tuple

                                            if line[char_num] != "(" and not target_labels:
                                                raise TsFileParseException(
                                                    "dimension " + str(
                                                        this_line_num_dimensions + 1) + " on line " + str(
                                                        line_num + 1) + " does not start with a '('")

                                            char_num += 1
                                            tuple_data = ""

                                            while char_num < line_len and line[char_num] != ")":
                                                tuple_data += line[char_num]
                                                char_num += 1

                                            if char_num >= line_len or line[char_num] != ")":
                                                raise TsFileParseException(
                                                    "dimension " + str(
                                                        this_line_num_dimensions + 1) + " on line " + str(
                                                        line_num + 1) + " does not end with a ')'")

                                            # Read in any spaces immediately after the current tuple

                                            char_num += 1

                                            while char_num < line_len and str.isspace(line[char_num]):
                                                char_num += 1

                                            # Check if there is another value or dimension to process after this tuple

                                            if char_num >= line_len:
                                                has_another_value = False
                                                has_another_dimension = False

                                            elif line[char_num] == ",":
                                                has_another_value = True
                                                has_another_dimension = False

                                            elif line[char_num] == ":":
                                                has_another_value = False
                                                has_another_dimension = True

                                            char_num += 1

                                            # Get the numeric value for the tuple by reading from the end
                                            # of the tuple data backwards to the last comma

                                            last_comma_index = tuple_data.rfind(
                                                ',')

                                            if last_comma_index == -1:
                                                raise TsFileParseException(
                                                    "dimension " + str(
                                                        this_line_num_dimensions + 1) + " on line " + str(
                                                        line_num + 1)
                                                    + " contains a tuple that has no comma inside of it")

                                            try:
                                                value = tuple_data[last_comma_index + 1:]
                                                value = float(value)

                                            except ValueError:
                                                raise TsFileParseException(
                                                    "dimension " + str(
                                                        this_line_num_dimensions + 1) + " on line " + str(
                                                        line_num + 1)
                                                    + " contains a tuple that does not have a valid numeric value")

                                            # Check the type of timestamp that we have

                                            timestamp = tuple_data[0: last_comma_index]

                                            try:
                                                timestamp = int(timestamp)
                                                timestamp_is_int = True
                                                timestamp_is_timestamp = False
                                            except ValueError:
                                                timestamp_is_int = False

                                            if not timestamp_is_int:
                                                try:
                                                    timestamp = float(
                                                        timestamp)
                                                    timestamp_is_float = True
                                                    timestamp_is_timestamp = False
                                                except ValueError:
                                                    timestamp_is_float = False

                                            if not timestamp_is_int and not timestamp_is_float:
                                                try:
                                                    timestamp = timestamp.strip()
                                                    timestamp_is_timestamp = True
                                                except ValueError:
                                                    timestamp_is_timestamp = False

                                            # Make sure that the timestamps in the file
                                            # (not just this dimension or case) are consistent

                                            if not timestamp_is_timestamp and not timestamp_is_int \
                                                    and not timestamp_is_float:
                                                raise TsFileParseException(
                                                    "dimension " + str(
                                                        this_line_num_dimensions + 1) + " on line " + str(
                                                        line_num + 1) +
                                                    " contains a tuple that has an invalid timestamp '"
                                                    + timestamp + "'")

                                            if previous_timestamp_was_float is not None \
                                                    and previous_timestamp_was_float and not timestamp_is_float:
                                                raise TsFileParseException(
                                                    "dimension " + str(
                                                        this_line_num_dimensions + 1) + " on line " + str(
                                                        line_num + 1) +
                                                    " contains tuples where the timestamp format is inconsistent")

                                            if previous_timestamp_was_int is not \
                                                    None and previous_timestamp_was_int and not timestamp_is_int:
                                                raise TsFileParseException(
                                                    "dimension " + str(
                                                        this_line_num_dimensions + 1) + " on line " + str(
                                                        line_num + 1) +
                                                    " contains tuples where the timestamp format is inconsistent")

                                            if previous_timestamp_was_timestamp is not None \
                                                    and previous_timestamp_was_timestamp and not timestamp_is_timestamp:
                                                raise TsFileParseException(
                                                    "dimension " + str(
                                                        this_line_num_dimensions + 1) + " on line " + str(
                                                        line_num + 1) +
                                                    " contains tuples where the timestamp format is inconsistent")

                                            # Store the values

                                            timestamps_for_dimension += [
                                                timestamp]
                                            values_for_dimension += [value]

                                            #  If this was our first tuple then we store the type of timestamp we had

                                            if previous_timestamp_was_timestamp is None and timestamp_is_timestamp:
                                                previous_timestamp_was_timestamp = True
                                                previous_timestamp_was_int = False
                                                previous_timestamp_was_float = False

                                            if previous_timestamp_was_int is None and timestamp_is_int:
                                                previous_timestamp_was_timestamp = False
                                                previous_timestamp_was_int = True
                                                previous_timestamp_was_float = False

                                            if previous_timestamp_was_float is None and timestamp_is_float:
                                                previous_timestamp_was_timestamp = False
                                                previous_timestamp_was_int = False
                                                previous_timestamp_was_float = True

                                            # See if we should add the data for this dimension

                                            if not has_another_value:
                                                if len(instance_list) < (this_line_num_dimensions + 1):
                                                    instance_list.append([])

                                                if timestamp_is_timestamp:
                                                    timestamps_for_dimension = pd.DatetimeIndex(
                                                        timestamps_for_dimension)

                                                instance_list[this_line_num_dimensions].append(
                                                    pd.Series(index=timestamps_for_dimension,
                                                              data=values_for_dimension))
                                                this_line_num_dimensions += 1

                                                timestamps_for_dimension = []
                                                values_for_dimension = []

                                elif has_another_value:
                                    raise TsFileParseException(
                                        "dimension " + str(this_line_num_dimensions + 1) + " on line " + str(
                                            line_num + 1) + " ends with a ',' that is not followed by another tuple")

                                elif has_another_dimension and target_labels:
                                    raise TsFileParseException(
                                        "dimension " + str(this_line_num_dimensions + 1) + " on line " + str(
                                            line_num + 1) + " ends with a ':' while it should list a class value")

                                elif has_another_dimension and not target_labels:
                                    if len(instance_list) < (this_line_num_dimensions + 1):
                                        instance_list.append([])

                                    instance_list[this_line_num_dimensions].append(
                                        pd.Series(dtype=np.float32))
                                    this_line_num_dimensions += 1
                                    num_dimensions = this_line_num_dimensions

                                # If this is the 1st line of data we have seen then note the dimensions

                                if not has_another_value and not has_another_dimension:
                                    if num_dimensions is None:
                                        num_dimensions = this_line_num_dimensions

                                    if num_dimensions != this_line_num_dimensions:
                                        raise TsFileParseException("line " + str(
                                            line_num + 1) +
                                                                   " does not have the same number of dimensions as the previous line of data")

                            # Check that we are not expecting some more data, and if not, store that processed above

                            if has_another_value:
                                raise TsFileParseException(
                                    "dimension " + str(this_line_num_dimensions + 1) + " on line " + str(
                                        line_num + 1) + " ends with a ',' that is not followed by another tuple")

                            elif has_another_dimension and target_labels:
                                raise TsFileParseException(
                                    "dimension " + str(this_line_num_dimensions + 1) + " on line " + str(
                                        line_num + 1) + " ends with a ':' while it should list a class value")

                            elif has_another_dimension and not target_labels:
                                if len(instance_list) < (this_line_num_dimensions + 1):
                                    instance_list.append([])

                                instance_list[this_line_num_dimensions].append(
                                    pd.Series())
                                this_line_num_dimensions += 1
                                num_dimensions = this_line_num_dimensions

                            # If this is the 1st line of data we have seen then note the dimensions

                            if not has_another_value and num_dimensions != this_line_num_dimensions:
                                raise TsFileParseException("line " + str(
                                    line_num + 1) +
<<<<<<< HEAD
                                    "does not have the same number of dimensions as the "
                                    "previous line of data")
=======
                                                           "does not have the same number of dimensions as the "
                                                           "previous line of data")
>>>>>>> ba098701

                            # Check if we should have class values, and if so that they are contained
                            # in those listed in the metadata

                            if target_labels and len(class_val_list) == 0:
                                raise TsFileParseException(
                                    "the cases have no associated class values")
                        else:
                            dimensions = line.split(":")
                            # If first row then note the number of dimensions (that must be the same for all cases)
                            if is_first_case:
                                num_dimensions = len(dimensions)

                                if target_labels:
                                    num_dimensions -= 1

                                for dim in range(0, num_dimensions):
                                    instance_list.append([])
                                is_first_case = False

                            # See how many dimensions that the case whose data in represented in this line has
                            this_line_num_dimensions = len(dimensions)

                            if target_labels:
                                this_line_num_dimensions -= 1

                            # All dimensions should be included for all series, even if they are empty
                            if this_line_num_dimensions != num_dimensions:
                                print("inconsistent number of dimensions. Expecting " + str(
                                    num_dimensions) + " but have read " + str(this_line_num_dimensions))

                            # Process the data for each dimension
                            for dim in range(0, num_dimensions):
                                try:
                                    dimension = dimensions[dim].strip()

                                    if dimension:
                                        data_series = dimension.split(",")
                                        data_series = [float(i)
                                                       for i in data_series]
                                        instance_list[dim].append(
                                            pd.Series(data_series))
                                    else:
                                        instance_list[dim].append(pd.Series())
                                except Exception as ex:
                                    _ = 1

                            if target_labels:
                                try:
                                    class_val_list.append(
                                        float(dimensions[num_dimensions].strip()))
                                except Exception as ex:
                                    _ = 1

                line_num += 1

        # Check that the file was not empty
        if line_num:
            # Check that the file contained both metadata and data
            complete_regression_meta_data = has_problem_name_tag and has_timestamps_tag and has_univariate_tag \
                                            and has_target_labels_tag and has_data_tag
            complete_classification_meta_data = \
                has_problem_name_tag and has_timestamps_tag \
                and has_univariate_tag and has_class_labels_tag and has_data_tag

            if metadata_started and not complete_regression_meta_data and not complete_classification_meta_data:
                raise TsFileParseException("metadata incomplete")
            elif metadata_started and not data_started:
                raise TsFileParseException(
                    "file contained metadata but no data")
            elif metadata_started and data_started and len(instance_list) == 0:
                raise TsFileParseException(
                    "file contained metadata but no data")

            # Create a DataFrame from the data parsed above
            data = pd.DataFrame(dtype=np.float32)

            for dim in range(0, num_dimensions):
                data['dim_' + str(dim)] = instance_list[dim]

            # Check if we should return any associated class labels separately

            if target_labels:
                if return_separate_X_and_y:
                    return data, np.asarray(class_val_list)
                else:
                    data['class_vals'] = pd.Series(class_val_list)
                    return data
            else:
                return data
        else:
            raise TsFileParseException("empty file")

    def read_tsv(self, dataset_name: str, data_path: str) -> tuple:
        """Read ``tsv`` file that contains data for classification experiment. Data must be placed
        in ``data`` folder with ``.tsv`` extension.

        Args:
            dataset_name: name of dataset
            data_path: path to temporary folder with downloaded data
        Returns:
            tuple: (x_train, x_test) and (y_train, y_test)

        """
        df_train = pd.read_csv(os.path.join(data_path, dataset_name, f'{dataset_name}_TRAIN.tsv'),
                               sep='\t',
                               header=None)

        x_train = df_train.iloc[:, 1:]
        y_train = df_train[0].values

        df_test = pd.read_csv(os.path.join(data_path, dataset_name, f'{dataset_name}_TEST.tsv'),
                              sep='\t',
                              header=None)

        x_test = df_test.iloc[:, 1:]
        y_test = df_test[0].values
        try:
            y_train, y_test = y_train.astype(int), y_test.astype(int)
        except ValueError:
            y_train, y_test = y_train.astype(str), y_test.astype(str)

        return x_train, y_train, x_test, y_test

    @staticmethod
    def read_txt_files(dataset_name: str, temp_data_path: str):
        """
        Reads data from ``.txt`` file.

        Args:
            dataset_name: name of dataset
            temp_data_path: path to temporary folder with downloaded data

        Returns:
            train and test data tuple
        """
        data_train = np.genfromtxt(
            temp_data_path + '/' + dataset_name + f'/{dataset_name}_TRAIN.txt')
        data_test = np.genfromtxt(
            temp_data_path + '/' + dataset_name + f'/{dataset_name}_TEST.txt')
        x_train, y_train = data_train[:, 1:], data_train[:, 0]
        x_test, y_test = data_test[:, 1:], data_test[:, 0]
        return x_train, y_train, x_test, y_test

    def read_ts_files(self, dataset_name, data_path):
        try:
            x_test, y_test = load_from_tsfile_to_dataframe(data_path + '/' + dataset_name + f'/{dataset_name}_TEST.ts',
                                                           return_separate_X_and_y=True)
            x_train, y_train = load_from_tsfile_to_dataframe(
                data_path + '/' + dataset_name + f'/{dataset_name}_TRAIN.ts',
                return_separate_X_and_y=True)
            return x_train, y_train, x_test, y_test
        except Exception:
            x_test, y_test = self._load_from_tsfile_to_dataframe(
                data_path + '/' + dataset_name + f'/{dataset_name}_TEST.ts',
                return_separate_X_and_y=True)
            x_train, y_train = self._load_from_tsfile_to_dataframe(
                data_path + '/' + dataset_name + f'/{dataset_name}_TRAIN.ts',
                return_separate_X_and_y=True)
            return x_train, y_train, x_test, y_test

    def read_arff_files(self, dataset_name, temp_data_path):
        """Reads data from ``.arff`` file.

        """
        train = loadarff(temp_data_path + '/' + dataset_name +
                         f'/{dataset_name}_TRAIN.arff')
        test = loadarff(temp_data_path + '/' + dataset_name +
                        f'/{dataset_name}_TEST.arff')

        data_train = np.asarray([train[0][name] for name in train[1].names()])
        x_train = data_train[:-1].T.astype('float64')
        y_train = data_train[-1]

        data_test = np.asarray([test[0][name] for name in test[1].names()])
        x_test = data_test[:-1].T.astype('float64')
        y_test = data_test[-1]
        return x_train, y_train, x_test, y_test

    def extract_data(self, dataset_name: str, data_path: str):
        """Unpacks data from downloaded file and saves it into Data folder with ``.tsv`` extension.

        Args:
            dataset_name: name of dataset
            data_path: path to folder downloaded data

        Returns:
            tuple: train and test data

        """
        try:
            is_multi, (x_train, y_train), (x_test, y_test) = self.read_train_test_files(
                data_path, dataset_name)

        except Exception as e:
            self.logger.error(f'Error while unpacking data: {e}')
            return None, None

        # Conversion of target values to int or str
        y_train, y_test = convert_type(y_train, y_test)

        # Save data to tsv files
        new_path = os.path.join(
            PROJECT_PATH, 'fedot_ind', 'data', dataset_name)
        os.makedirs(new_path, exist_ok=True)

        self.logger.info(f'Saving {dataset_name} data files')
        for subset in ('TRAIN', 'TEST'):
            if not is_multi:
                df = pd.DataFrame(x_train if subset == 'TRAIN' else x_test)
                df.insert(0, 'class', y_train if subset == 'TRAIN' else y_test)
                df.to_csv(os.path.join(
                    new_path, f'{dataset_name}_{subset}.tsv'), sep='\t', index=False, header=False)
                del df

            else:
                old_path = os.path.join(
                    data_path, dataset_name, f'{dataset_name}_{subset}.ts')
                shutil.move(old_path, new_path)

        if is_multi:
            return (x_train, y_train), (x_test, y_test)
        else:
            return (pd.DataFrame(x_train), y_train), (pd.DataFrame(x_test), y_test)


def convert_type(y_train, y_test):
    # Conversion of target values to int or str
    try:
        y_train = y_train.astype('float')
        y_test = y_test.astype('float')
    except ValueError:
        y_train = y_train.astype(str)
        y_test = y_test.astype(str)
    return y_train, y_test<|MERGE_RESOLUTION|>--- conflicted
+++ resolved
@@ -8,21 +8,13 @@
 import chardet
 import pandas as pd
 from datasetsforecast.m3 import M3
-<<<<<<< HEAD
-# from datasetsforecast.m4 import M4
-=======
 from datasetsforecast.m4 import M4
->>>>>>> ba098701
 from datasetsforecast.m5 import M5
 from scipy.io.arff import loadarff
 from sktime.datasets._data_io import load_from_tsfile_to_dataframe
 from tqdm import tqdm
 
 from fedot_ind.api.utils.path_lib import PROJECT_PATH
-<<<<<<< HEAD
-from fedot_ind.core.repository.constanst_repository import M4_PREFIX
-=======
->>>>>>> ba098701
 from fedot_ind.core.architecture.settings.computational import backend_methods as np
 
 
@@ -44,27 +36,18 @@
         self.dataset_name = dataset_name
         self.folder = folder
         self.forecast_data_source = {'M3': M3.load,
-                                     # 'M4': M4.load,
-                                     'M4': self.local_m4_load,
+                                     'M4': M4.load,
                                      'M5': M5.load
                                      }
 
     def load_forecast_data(self):
-        loader = self.forecast_data_source['M4']
-        group_df = loader(directory='data',
-                          group=f'{M4_PREFIX[self.dataset_name[0]]}')
-        # 'M3_Monthly_M10'
-        ts_df = group_df[group_df['label'] == self.dataset_name]
-        del ts_df['label']
-        ts_df = ts_df.set_index(
-            'datetime') if 'datetime' in ts_df.columns else ts_df.set_index('idx')
-        return ts_df
-
-    def local_m4_load(self, directory, group):
-        path_to_result = PROJECT_PATH + '/examples/data/forecasting/'
-        for result_cvs in os.listdir(path_to_result):
-            if result_cvs.__contains__(group):
-                return pd.read_csv(Path(path_to_result, result_cvs))
+        benchmark_name, dataset_name, id_name = self.dataset_name.split('_')
+        ts_df, exog_df, stat_df = self.forecast_data_source[benchmark_name](directory='data',
+                                                                            group=dataset_name)
+        ts_df = ts_df[ts_df['unique_id'] == id_name]
+        del ts_df['unique_id']
+        ts_df = ts_df.set_index('ds')
+        return ts_df, (exog_df, stat_df)
 
     def load_data(self, shuffle=True) -> tuple:
         """Load data for classification experiment locally or externally from UCR archive.
@@ -82,7 +65,7 @@
                                                               shuffle=shuffle)
 
         if train_data is None:
-            self.logger.info('Downloading...')
+            self.logger.info(f'Downloading...')
 
             # Create temporary folder for downloaded data
             cache_path = os.path.join(PROJECT_PATH, 'temp_cache/')
@@ -108,7 +91,7 @@
 
             shutil.rmtree(cache_path)
             return train_data, test_data
-        self.logger.info('Data read successfully from local folder')
+        self.logger.info(f'Data readed successfully from local folder')
         return train_data, test_data
 
     def read_train_test_files(self, data_path, dataset_name, shuffle=True):
@@ -234,7 +217,7 @@
                             raise TsFileParseException(
                                 "problemname tag requires an associated value")
 
-                        # problem_name = line[len("@problemname") + 1:]
+                        problem_name = line[len("@problemname") + 1:]
                         has_problem_name_tag = True
                         metadata_started = True
                     elif line.startswith("@timestamps"):
@@ -655,13 +638,8 @@
                             if not has_another_value and num_dimensions != this_line_num_dimensions:
                                 raise TsFileParseException("line " + str(
                                     line_num + 1) +
-<<<<<<< HEAD
-                                    "does not have the same number of dimensions as the "
-                                    "previous line of data")
-=======
                                                            "does not have the same number of dimensions as the "
                                                            "previous line of data")
->>>>>>> ba098701
 
                             # Check if we should have class values, and if so that they are contained
                             # in those listed in the metadata
