from typing import Optional

from fedot.core.operations.operation_parameters import OperationParameters
from fedot_ind.core.architecture.settings.computational import backend_methods as np
from fedot_ind.core.models.early_tc.base_early_tc import EarlyTSClassifier
from sklearn.metrics import confusion_matrix
from sklearn.model_selection import cross_val_predict


class ECEC(EarlyTSClassifier):
    """
    The Effective Confidence-based Early Classification algorithm
    from J. Lv, X. Hu, L. Li, and P.-P. Li, “An effective confidence-based early classification
    of time series,” IEEE Access, vol. 7, pp. 96 113–96 124, 2019
    """
    def __init__(self, params: Optional[OperationParameters] = {}):
        super().__init__(params)
        self.__cv = 5

    def _init_model(self, X, y):
        super()._init_model(X, y)
        self._reliabilities = np.zeros((self.n_pred, self.n_classes, self.n_classes))

    def _predict_one_slave(self, X, i, offset=0):
        predicted_probas, predicted_labels = super()._predict_one_slave(X, i, offset)
        reliabilities = self._reliabilities[i, predicted_labels, predicted_labels].flatten()  # n_inst
        return predicted_labels.astype(int), predicted_probas, reliabilities

    def _predict(self, X, training=False):
        predicted_labels, predicted_probas, reliabilities = super()._predict(X, training)
        confidences = 1 - np.cumprod(1 - reliabilities, axis=0)
        non_confident = confidences < self.confidence_thresholds[:len(predicted_labels), None]
        predicted_labels = np.stack(predicted_labels)
        predicted_probas = np.stack(predicted_probas)
        return predicted_labels, predicted_probas, non_confident, confidences

    def predict_proba(self, X):
        _, predicted_probas, non_confident, confidences = self._predict(X)
        predicted_probas[non_confident] = -1
        return super().predict_proba(predicted_probas, confidences)

    def _fit_one_interval(self, X, y, i):
        X_part = X[..., :self.prediction_idx[i] + 1]
        X_part = self.scalers[i].fit_transform(X_part)
        self.slave_estimators[i].fit(X_part, y)
        labels = cross_val_predict(self.slave_estimators[i], X_part, y, cv=self.__cv)
        return labels

    def _score(self, y, y_pred, alpha):
        matches = (y_pred == np.tile(y, (self.n_pred, 1)))  # n_pred x n_inst
        n, n_inst, *_ = matches.shape
        confidences = np.ones((n, n_inst), dtype='float32')
        for i in range(self.n_pred):
            confidences[i] = self._reliabilities[i, y, y_pred[i]]
        confidences = 1 - np.cumprod(1 - confidences, axis=0)  # n_pred x n_inst
        candidates = self._select_thrs(confidences)  # n_candidates
        cfs = np.zeros((len(candidates), n))
        for i, candidate in enumerate(candidates):
            mask = confidences >= candidate  # n_pred x n_inst
<<<<<<< HEAD
            accuracy_for_candidate = (matches * mask).sum(1) / mask.sum(1) # n_pred
            accuracy_for_candidate[np.isnan(accuracy_for_candidate)] = 0
=======
            accuracy_for_candidate = (matches * mask).sum(1) / mask.sum(1)  # n_pred
>>>>>>> fa802695
            cfs[i] = self.cost_func(self.earliness, accuracy_for_candidate, alpha)
        self._chosen_estimator_idx = np.argmin(cfs.mean(0))
        return candidates[np.argmin(cfs, axis=0)]  # n_pred

    @staticmethod
    def _select_thrs(confidences):
        C = np.unique(confidences.round(3))
        difference = np.diff(C)
        pair_means = C[:-1] + difference / 2
        difference_shifted = np.roll(difference, 1)
        difference_idx = np.argwhere(difference <= difference_shifted)
        means_candidates = pair_means[difference_idx].flatten()
        return means_candidates if len(means_candidates) else C

    @staticmethod
    def cost_func(earliness, accuracies, alpha):
        return alpha * (1 - accuracies) + (1 - alpha) * earliness

    def fit(self, X, y):
        y = np.array(y).flatten().astype(int)
        self._init_model(X, y)
        labels = []
        for i in range(self.n_pred):
            labels.append(self._fit_one_interval(X, y, i))
        predicted_labels = np.stack(labels)
        for i in range(self.n_pred):
            y_pred = predicted_labels[i]
            reliability_i = confusion_matrix(y, y_pred, normalize='pred')
            self._reliabilities[i] = reliability_i
        self.confidence_thresholds = self._score(y, predicted_labels, self.accuracy_importance)

    def _transform_score(self, confidences):
        thr = self.confidence_thresholds[self._estimator_for_predict[-1]]
        confidences = confidences - thr
        positive = confidences > 0
        confidences[positive] *= 1 / (1 - thr)
        confidences[~positive] *= 1 / thr
        return confidences<|MERGE_RESOLUTION|>--- conflicted
+++ resolved
@@ -57,12 +57,8 @@
         cfs = np.zeros((len(candidates), n))
         for i, candidate in enumerate(candidates):
             mask = confidences >= candidate  # n_pred x n_inst
-<<<<<<< HEAD
             accuracy_for_candidate = (matches * mask).sum(1) / mask.sum(1) # n_pred
             accuracy_for_candidate[np.isnan(accuracy_for_candidate)] = 0
-=======
-            accuracy_for_candidate = (matches * mask).sum(1) / mask.sum(1)  # n_pred
->>>>>>> fa802695
             cfs[i] = self.cost_func(self.earliness, accuracy_for_candidate, alpha)
         self._chosen_estimator_idx = np.argmin(cfs.mean(0))
         return candidates[np.argmin(cfs, axis=0)]  # n_pred
