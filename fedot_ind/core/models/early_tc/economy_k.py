--- conflicted
+++ resolved
@@ -7,7 +7,7 @@
 from sklearn.metrics import confusion_matrix
 from sklearn.model_selection import cross_val_predict
 
-<<<<<<< HEAD
+
 class EconomyK(EarlyTSClassifier):
     """
     Model described in 
@@ -20,17 +20,6 @@
         self.prediction_mode = params.get('prediction_mode', 'last_available')
         self.lambda_ = params.get('lambda_', 1.)
         self._cluster_factor = params.get('cluster_factor' , 1)
-=======
-
-class EconomyK(BaseETC):
-    def __init__(self, params: Optional[OperationParameters] = None):
-        if params is None:
-            params = {}
-        super().__init__(params)
-        self.prediction_mode = params.get('prediction_mode', 'last_available')
-        self.lambda_ = params.get('lambda', 1.)
-        self._cluster_factor = params.get('cluster_factor', 1)
->>>>>>> fa802695
         self._random_state = 2104
         self.__cv = 5
 
@@ -99,21 +88,9 @@
         return super().predict_proba(probas, times)
 
     def _transform_score(self, time):
-<<<<<<< HEAD
         scores = 1 - (time - self.prediction_idx[self._estimator_for_predict, None]) / (self.prediction_idx[-1] - self._estimator_for_predict)[:, None]
         assert ((0 <= scores) & (scores <= 1)).all()
         scores *= 2
         scores -= 1
         scores[np.isnan(scores)] = 0
-        return scores
-
-=======
-        idx = self._estimator_for_predict[-1]
-        # [1 / n; 1 ] - 1 / n) * n /(n - 1) * 2 - 1
-        scores = (1 - (time - self.prediction_idx[idx]) / self.prediction_idx[-1])
-        n = self.n_pred
-        scores -= 1 / n
-        scores *= n / (n - 1) * 2
-        scores -= 1
-        return scores
->>>>>>> fa802695
+        return scores