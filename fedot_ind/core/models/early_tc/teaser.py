--- conflicted
+++ resolved
@@ -1,22 +1,8 @@
 from typing import Optional
 from fedot_ind.core.architecture.settings.computational import backend_methods as np
-<<<<<<< HEAD
-=======
-from fedot_ind.core.architecture.abstraction.decorators import convert_to_input_data
-from fedot.core.data.data import InputData, OutputData
->>>>>>> 4204d6a2
 from sklearn.svm import OneClassSVM
 from sklearn.model_selection import GridSearchCV
-<<<<<<< HEAD
 from fedot.core.operations.operation_parameters import OperationParameters
-=======
-from sklearn.base import ClassifierMixin, BaseEstimator
-from sktime.classification.dictionary_based import MUSE, WEASEL
-from fedot.core.operations.evaluation.operation_implementations.implementation_interfaces import ModelImplementation
-from fedot.core.operations.operation_parameters import OperationParameters
-from fedot.core.repository.dataset_types import DataTypesEnum
-from fedot.core.repository.tasks import Task, TaskTypesEnum
->>>>>>> 4204d6a2
 from fedot_ind.core.models.early_tc.base_early_tc import BaseETC
 
 
@@ -24,12 +10,9 @@
     def __init__(self, params: Optional[OperationParameters] = None):        
         super().__init__(params)
         self._oc_svm_params = (100., 10., 5., 2.5, 1.5, 1., 0.5, 0.25, 0.1)
-<<<<<<< HEAD
-=======
-        self.weasel_params = {}
-        self.random_state = None # is needed?
->>>>>>> 4204d6a2
 
+    def _init_model(self, X, y):
+        super()._init_model(X, y)
     def _init_model(self, X, y):
         super()._init_model(X, y)
         self.oc_estimators = [None] * self.n_pred
