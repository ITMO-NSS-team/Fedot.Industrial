--- conflicted
+++ resolved
@@ -7,7 +7,6 @@
 from sklearn.svm import OneClassSVM
 
 
-<<<<<<< HEAD
 class TEASER(EarlyTSClassifier):
     """
      Two-tier Early and Accurate Series classifiER
@@ -17,10 +16,6 @@
     """
     
     def __init__(self, params: Optional[OperationParameters] = {}):        
-=======
-class TEASER(BaseETC):
-    def __init__(self, params: Optional[OperationParameters] = None):
->>>>>>> fa802695
         super().__init__(params)
         self._oc_svm_params = (100., 10., 5., 2.5, 1.5, 1., 0.5, 0.25, 0.1)
 
@@ -67,37 +62,18 @@
             # if they are not outliers
             final_verdict = self.oc_estimators[estimator_indices[i]].decision_function(X_to_ith)
             # mark as accepted
-<<<<<<< HEAD
             final_verdicts[i] = final_verdict 
         (non_acceptance[non_acceptance & (final_verdict > 0)], 
          final_verdicts[non_acceptance], 
          final_verdicts[~non_acceptance & (final_verdicts < 0)]
         ) = False, -1, self.consecutive_predictions / self.n_pred
-=======
-            final_verdicts[i] = final_verdict
-        non_acceptance[non_acceptance & (final_verdict > 0)] = False
->>>>>>> fa802695
         return predicted_labels, predicted_probas, non_acceptance, final_verdicts
 
     def predict_proba(self, X):
         _, predicted_probas, non_acceptance, final_verdicts = self._predict(X)
         predicted_probas[non_acceptance] = 0 #final_verdicts[non_acceptance, None]
         return super().predict_proba(predicted_probas, final_verdicts)
-<<<<<<< HEAD
-    
-    def predict(self, X):
-        prediction = self.predict_proba(X)
-        labels = prediction[0:1].argmax(-1)
-        scores = prediction[1:2, ..., 0]
-        labels[scores < 0] = -1
-        prediction = np.stack([labels, scores], 0)
-        if prediction.shape[1] == 1:
-            prediction = prediction.squeeze(1)
-        return prediction
-    
-=======
 
->>>>>>> fa802695
     def _score(self, X, y, accuracy_importance=None):
         scores = super()._score(X, y, accuracy_importance)
         self._chosen_estimator_idx = np.argmax(scores)
