import copy
import os
from typing import Optional

import torch
import torch.nn.functional as F
from fedot.core.data.data import InputData, OutputData
from fedot.core.data.data_split import train_test_data_setup
from fedot.core.operations.operation_parameters import OperationParameters
from fedot.core.repository.dataset_types import DataTypesEnum
from torch import Tensor
from torch.optim import lr_scheduler
from tqdm import tqdm

from fedot_ind.core.architecture.abstraction.decorators import convert_inputdata_to_torch_dataset, \
    convert_to_4d_torch_array
from fedot_ind.core.architecture.settings.computational import backend_methods as np
from fedot_ind.core.models.nn.network_modules.layers.special import adjust_learning_rate, EarlyStopping
from fedot_ind.core.repository.constanst_repository import CROSS_ENTROPY, MULTI_CLASS_CROSS_ENTROPY, RMSE


class BaseNeuralModel:
    """Class responsible for NN model implementation.

    Attributes:
        self.num_features: int, the number of features.

    Example:
        To use this operation you can create pipeline as follows::
            from fedot.core.pipelines.pipeline_builder import PipelineBuilder
            from examples.fedot.fedot_ex import init_input_data
            from fedot_ind.tools.loader import DataLoader
            from fedot_ind.core.repository.initializer_industrial_models import IndustrialModels

            train_data, test_data = DataLoader(dataset_name='Ham').load_data()
            with IndustrialModels():
                pipeline = PipelineBuilder().add_node('resnet_model').add_node('rf').build()
                input_data = init_input_data(train_data[0], train_data[1])
                pipeline.fit(input_data)
                features = pipeline.predict(input_data)
                print(features)
    """

    def __init__(self, params: Optional[OperationParameters] = None):
        self.params = params or {}
        self.num_classes = self.params.get('num_classes', None)
        self.epochs = self.params.get('epochs', 100)
        self.batch_size = self.params.get('batch_size', 16)
        self.activation = self.params.get('activation', 'ReLU')
        self.learning_rate = self.params.get('learning_rate', 0.001)

        self.label_encoder = None
        self.model = None
        self.model_for_inference = None
        self.target = None
        self.task_type = None

    def _get_loss_metric(self, ts: InputData):
        if ts.task.task_type.value == 'classification':
            loss_fn = CROSS_ENTROPY() if ts.num_classes == 2 else MULTI_CLASS_CROSS_ENTROPY()
        elif ts.task.task_type.value == 'regression':
            loss_fn = RMSE()
            self.num_classes = 1
        else:
            loss_fn = None
        return loss_fn

    def fit(self, input_data: InputData):
        self.num_classes = input_data.num_classes
        self.target = input_data.target
        self.task_type = input_data.task
        self.is_regression_task = self.task_type.task_type.value == 'regression'
        self._fit_model(input_data)
        self._save_and_clear_cache()
        return self

    @convert_to_4d_torch_array
    def _fit_model(self, ts: InputData, split_data: bool = True):

        loss_fn, optimizer = self._init_model(ts)
        train_loader, val_loader = self._prepare_data(ts, split_data=True)

        self._train_loop(
            train_loader=train_loader,
            val_loader=val_loader,
            loss_fn=loss_fn,
            optimizer=optimizer
        )

    def _init_model(self, ts) -> tuple:
        raise NotImplementedError()

    def _prepare_data(self, ts, split_data: bool = True, collate_fn=None):

        if split_data:
            train_data, val_data = train_test_data_setup(
                ts, stratify=True, shuffle_flag=True, split_ratio=0.7)
            train_dataset = self._create_dataset(train_data)
            val_dataset = self._create_dataset(val_data)
        else:
            train_dataset = self._create_dataset(ts)
            val_dataset = None

        train_loader = torch.utils.data.DataLoader(
            train_dataset, batch_size=self.batch_size, shuffle=True, collate_fn=collate_fn)

        if val_dataset is None:
            val_loader = val_dataset
        else:
            val_loader = torch.utils.data.DataLoader(
                val_dataset, batch_size=self.batch_size, shuffle=True, collate_fn=collate_fn)

        self.label_encoder = train_dataset.label_encoder
        return train_loader, val_loader

    def _train_one_batch(self, batch, optimizer, loss_fn):
        optimizer.zero_grad()
        inputs, targets = batch
        output = self.model(inputs)
        loss = loss_fn(output, targets.float())
        loss.backward()
        optimizer.step()
        training_loss = loss.data.item() * inputs.size(0)
        total = targets.size(0)
<<<<<<< HEAD
        if targets.ndim == 2:
            targets = targets.argmax(-1)
        if output.ndim == 2:
            output = output.argmax(-1)
        correct = (output == targets).sum().item()
=======
        correct = (torch.argmax(output, 1) ==
                   torch.argmax(targets, 1)).sum().item()
>>>>>>> fa802695
        return training_loss, total, correct

    def _eval_one_batch(self, batch, loss_fn):
        inputs, targets = batch
        output = self.model(inputs)
        loss = loss_fn(output, targets.float())
        valid_loss = loss.data.item() * inputs.size(0)
        total = targets.size(0)
<<<<<<< HEAD
        if targets.ndim == 2:
            targets = targets.argmax(-1)
        if output.ndim == 2:
            output = output.argmax(-1)
        correct = (output == targets).sum().item()
=======
        correct = (torch.argmax(output, 1) ==
                   torch.argmax(targets, 1)).sum().item()
>>>>>>> fa802695
        return valid_loss, total, correct

    def _run_one_epoch(self, train_loader, val_loader,
                       optimizer, loss_fn,
                       epoch, val_interval,
                       early_stopping, scheduler,
                       best_val_loss):
        training_loss = 0.0
        valid_loss = 0.0
        self.model.train()
        total = 0
        correct = 0
        best_model = self.model
        for batch in tqdm(train_loader):
            training_loss_batch, total_batch, correct_batch = self._train_one_batch(batch, optimizer, loss_fn)
            training_loss += training_loss_batch
            total += total_batch
            correct += correct_batch
        accuracy = correct / total
        training_loss /= len(train_loader.dataset)
        print('Epoch: {}, Accuracy = {}, Training Loss: {:.2f}'.format(
            epoch, accuracy, training_loss))

        if val_loader is not None and epoch % val_interval == 0:
            self.model.eval()
            total = 0
            correct = 0
            for batch in val_loader:
                valid_loss_batch, total_batch, correct_batch = self._eval_one_batch(batch, loss_fn)
                valid_loss += valid_loss_batch
                total += total_batch
                correct += correct_batch
            if valid_loss < best_val_loss:
                best_val_loss = valid_loss
                best_model = copy.deepcopy(self.model)

        early_stopping(training_loss, self.model, './')
        adjust_learning_rate(optimizer, scheduler,
                             epoch + 1, self.learning_rate, printout=False)
        scheduler.step()
        return best_model, best_val_loss

    def _train_loop(self, train_loader, val_loader, loss_fn, optimizer):
        early_stopping = EarlyStopping()
        scheduler = lr_scheduler.OneCycleLR(optimizer=optimizer,
                                            steps_per_epoch=max(1, len(train_loader)),
                                            epochs=self.epochs,
                                            max_lr=self.learning_rate)
        if val_loader is None:
            print('Not enough class samples for validation')
        best_model = None
        best_val_loss = float('inf')
        val_interval = self.get_validation_frequency(
            self.epochs, self.learning_rate)
<<<<<<< HEAD
=======
        'RMSE' if self.is_regression_task else 'Accuracy'
>>>>>>> fa802695
        for epoch in range(1, self.epochs + 1):
            best_model, best_val_loss = self._run_one_epoch(
                train_loader, val_loader,
                optimizer, loss_fn,
                epoch, val_interval,
                early_stopping, scheduler,
                best_val_loss
            )
            if early_stopping.early_stop:
                print("Early stopping")
                break

        if best_model is not None:
            self.model = best_model

    def predict(
            self,
            input_data: InputData,
            output_mode: str = 'default') -> np.array:
        """
        Method for feature generation for all series
        """
        return self._predict_model(input_data.features, output_mode)

    def predict_for_fit(
            self,
            input_data: InputData,
            output_mode: str = 'default') -> np.array:
        """
        Method for feature generation for all series
        """
        return self._predict_model(input_data.features, output_mode)

    def _predict_model(self, x_test, output_mode: str = 'default'):
        self.model.eval()
        x_test = Tensor(x_test).to(self._device)
        pred = self.model(x_test)
        return self._convert_predict(pred, output_mode)

    def _convert_predict(self, pred, output_mode: str = 'labels'):
        have_encoder = all([self.label_encoder is not None, output_mode == 'labels'])
        output_is_clf_labels = all([not self.is_regression_task, output_mode == 'labels'])

        pred = pred.cpu().detach().numpy() if self.is_regression_task else F.softmax(pred, dim=1)
        y_pred = torch.argmax(pred, dim=1).cpu().detach().numpy() if output_is_clf_labels else pred
        y_pred = self.label_encoder.inverse_transform(y_pred) if have_encoder else y_pred

        predict = OutputData(
            idx=np.arange(len(y_pred)),
            task=self.task_type,
            predict=y_pred,
            target=self.target,
            data_type=DataTypesEnum.table)
        return predict

    def _save_and_clear_cache(self):
        prefix = f'model_{self.__repr__()}_activation_{self.activation}_epochs_{self.epochs}_bs_{self.batch_size}.pth'
        torch.save(self.model.state_dict(), prefix)
        del self.model
        with torch.no_grad():
            torch.cuda.empty_cache()
        self.model = self.model_for_inference.to(torch.device('cpu'))
        self.model.load_state_dict(torch.load(
            prefix, map_location=torch.device('cpu')))
        os.remove(prefix)

    @convert_inputdata_to_torch_dataset
    def _create_dataset(self, ts: InputData):
        return ts

    def _evaluate_num_of_epochs(self, ts):
        min_num_epochs = min(100, round(ts.features.shape[0] * 1.5))
        if self.epochs is None:
            self.epochs = min_num_epochs
        else:
            self.epochs = max(min_num_epochs, self.epochs)

    @staticmethod
    def get_validation_frequency(epoch, lr):
        if epoch < 10:
            return 1  # Validate frequently in early epochs
        elif lr < 0.01:
            return 5  # Validate less frequently after learning rate decay
        else:
            return 2  # Default validation frequency

    @property
    def _device(self):
        return torch.device('cuda' if torch.cuda.is_available() else 'cpu')<|MERGE_RESOLUTION|>--- conflicted
+++ resolved
@@ -122,16 +122,11 @@
         optimizer.step()
         training_loss = loss.data.item() * inputs.size(0)
         total = targets.size(0)
-<<<<<<< HEAD
         if targets.ndim == 2:
             targets = targets.argmax(-1)
         if output.ndim == 2:
             output = output.argmax(-1)
         correct = (output == targets).sum().item()
-=======
-        correct = (torch.argmax(output, 1) ==
-                   torch.argmax(targets, 1)).sum().item()
->>>>>>> fa802695
         return training_loss, total, correct
 
     def _eval_one_batch(self, batch, loss_fn):
@@ -140,16 +135,11 @@
         loss = loss_fn(output, targets.float())
         valid_loss = loss.data.item() * inputs.size(0)
         total = targets.size(0)
-<<<<<<< HEAD
         if targets.ndim == 2:
             targets = targets.argmax(-1)
         if output.ndim == 2:
             output = output.argmax(-1)
         correct = (output == targets).sum().item()
-=======
-        correct = (torch.argmax(output, 1) ==
-                   torch.argmax(targets, 1)).sum().item()
->>>>>>> fa802695
         return valid_loss, total, correct
 
     def _run_one_epoch(self, train_loader, val_loader,
@@ -204,10 +194,6 @@
         best_val_loss = float('inf')
         val_interval = self.get_validation_frequency(
             self.epochs, self.learning_rate)
-<<<<<<< HEAD
-=======
-        'RMSE' if self.is_regression_task else 'Accuracy'
->>>>>>> fa802695
         for epoch in range(1, self.epochs + 1):
             best_model, best_val_loss = self._run_one_epoch(
                 train_loader, val_loader,
