--- conflicted
+++ resolved
@@ -1,4 +1,3 @@
-import copy
 import os
 from typing import Optional
 
@@ -6,7 +5,7 @@
 import torch
 import torch.nn.functional as F
 from fedot.core.data.data import InputData, OutputData
-from fedot.core.data.data_split import train_test_data_setup
+from fedot.core.data.data_split import _are_stratification_allowed, train_test_data_setup
 from fedot.core.operations.operation_parameters import OperationParameters
 from fedot.core.repository.dataset_types import DataTypesEnum
 from torch import Tensor
@@ -15,6 +14,7 @@
 from fedot_ind.core.architecture.abstraction.decorators import convert_inputdata_to_torch_dataset, \
     convert_to_4d_torch_array, fedot_data_type
 from fedot_ind.core.architecture.settings.computational import backend_methods as np
+from fedot_ind.core.architecture.settings.computational import default_device
 from fedot_ind.core.models.nn.network_modules.layers.special import adjust_learning_rate, EarlyStopping
 
 
@@ -48,12 +48,6 @@
         self.learning_rate = 0.001
 
         self.label_encoder = None
-<<<<<<< HEAD
-        self.model = None
-        self.model_for_inference = None
-        self.target = None
-        self.task_type = None
-=======
 
     @convert_inputdata_to_torch_dataset
     def _create_dataset(self, ts: InputData):
@@ -61,42 +55,40 @@
 
     def _init_model(self, ts) -> tuple:
         NotImplementedError()
->>>>>>> ba098701
-
-    def fit(self, input_data: InputData):
-        self.num_classes = input_data.num_classes
-        self.target = input_data.target
-        self.task_type = input_data.task
-
-<<<<<<< HEAD
-        self._fit_model(input_data)
-        self._save_and_clear_cache()
-=======
+
+    def _evaluate_num_of_epochs(self, ts):
+        min_num_epochs = min(100, round(ts.features.shape[0] * 1.5))
+        if self.epochs is None:
+            self.epochs = min_num_epochs
+        else:
+            self.epochs = max(min_num_epochs, self.epochs)
+
     def _convert_predict(self, pred, output_mode: str = 'labels'):
         pred = F.softmax(pred, dim=1)
->>>>>>> ba098701
-
-    @convert_to_4d_torch_array
-    def _fit_model(self, ts: InputData):
-
-        loss_fn, optimizer = self._init_model(ts)
-        train_loader, val_loader = self._prepare_data(ts, split_data=True)
-
-        self._train_loop(
-            train_loader=train_loader,
-            val_loader=val_loader,
-            loss_fn=loss_fn,
-            optimizer=optimizer
-        )
-
-    def _init_model(self, ts) -> tuple:
-        NotImplementedError()
+
+        if output_mode == 'labels':
+            y_pred = torch.argmax(pred, dim=1)
+        else:
+            y_pred = pred.cpu().detach().numpy()
+
+        if self.label_encoder is not None and output_mode is 'labels':
+            y_pred = self.label_encoder.inverse_transform(y_pred)
+
+        predict = OutputData(
+            idx=np.arange(len(y_pred)),
+            task=self.task_type,
+            predict=y_pred,
+            target=self.target,
+            data_type=DataTypesEnum.table)
+        return predict
 
     def _prepare_data(self, ts, split_data: bool = True):
 
-        if split_data:
+        stratify = _are_stratification_allowed(ts, 0.7)
+
+        if split_data and stratify:
             train_data, val_data = train_test_data_setup(
-                ts, stratify=True, shuffle_flag=True, split_ratio=0.7)
+                ts, stratify=stratify, shuffle_flag=True, split_ratio=0.7)
             train_dataset = self._create_dataset(train_data)
             val_dataset = self._create_dataset(val_data)
         else:
@@ -112,11 +104,10 @@
             val_loader = torch.utils.data.DataLoader(
                 val_dataset, batch_size=self.batch_size, shuffle=True)
 
+        self.num_classes = train_dataset.classes
         self.label_encoder = train_dataset.label_encoder
         return train_loader, val_loader
 
-<<<<<<< HEAD
-=======
     def _save_and_clear_cache(self):
         prefix = f'model_{self.__repr__()}_activation_{self.activation}_epochs_{self.epochs}_bs_{self.batch_size}.pt'
         torch.save(self.model.state_dict(), prefix)
@@ -128,7 +119,6 @@
             prefix, map_location=torch.device('cpu')))
         os.remove(prefix)
 
->>>>>>> ba098701
     def _train_loop(self, train_loader, val_loader, loss_fn, optimizer):
         early_stopping = EarlyStopping()
         scheduler = lr_scheduler.OneCycleLR(optimizer=optimizer,
@@ -138,16 +128,10 @@
         if val_loader is None:
             print('Not enough class samples for validation')
 
-        best_model = None
-        best_val_loss = float('inf')
-        val_interval = self.get_validation_frequency(self.epochs, self.learning_rate)
-
         for epoch in range(1, self.epochs + 1):
             training_loss = 0.0
             valid_loss = 0.0
             self.model.train()
-            total = 0
-            correct = 0
             for batch in train_loader:
                 optimizer.zero_grad()
                 inputs, targets = batch
@@ -156,28 +140,20 @@
                 loss.backward()
                 optimizer.step()
                 training_loss += loss.data.item() * inputs.size(0)
-                total += targets.size(0)
-                correct += (torch.argmax(output, 1) == torch.argmax(targets, 1)).sum().item()
-
-            accuracy = correct / total
+
             training_loss /= len(train_loader.dataset)
-            print('Epoch: {}, Accuracy = {}, Training Loss: {:.2f}'.format(epoch, accuracy, training_loss))
-
-            if val_loader is not None and epoch % val_interval == 0:
+            print('Epoch: {}, Training Loss: {:.2f}'.format(epoch, training_loss))
+
+            if val_loader is not None:
                 self.model.eval()
-                total = 0
-                correct = 0
                 for batch in val_loader:
                     inputs, targets = batch
                     output = self.model(inputs)
                     loss = loss_fn()(output, targets.float())
                     valid_loss += loss.data.item() * inputs.size(0)
-                    total += targets.size(0)
-                    correct += (torch.argmax(output, 1) == torch.argmax(targets, 1)).sum().item()
-                if valid_loss < best_val_loss:
-                    best_val_loss = valid_loss
-                    best_model = copy.deepcopy(self.model)
-
+                valid_loss /= len(val_loader.dataset)
+                print('Epoch: {},Validation Loss: {:.2f}'.format(epoch,
+                                                                 valid_loss))
             early_stopping(training_loss, self.model, './')
             adjust_learning_rate(optimizer, scheduler,
                                  epoch + 1, self.learning_rate, printout=False)
@@ -186,11 +162,9 @@
             if early_stopping.early_stop:
                 print("Early stopping")
                 break
-
-<<<<<<< HEAD
-        if best_model is not None:
-            self.model = best_model
-=======
+            print('Updating learning rate to {}'.format(
+                scheduler.get_last_lr()[0]))
+
     @convert_to_4d_torch_array
     def _fit_model(self, ts: InputData, split_data: bool = False):
 
@@ -223,7 +197,6 @@
         self.task_type = input_data.task
         self._fit_model(input_data)
         self._save_and_clear_cache()
->>>>>>> ba098701
 
     @fedot_data_type
     def predict(self,
@@ -239,69 +212,4 @@
         """
         Method for feature generation for all series
         """
-        return self._predict_model(input_data, output_mode)
-
-    @convert_to_4d_torch_array
-    def _predict_model(self, x_test, output_mode: str = 'default'):
-        self.model.eval()
-        # x_test = Tensor(x_test).to(default_device('cpu'))
-        x_test = Tensor(x_test).to(self._device)
-        pred = self.model(x_test)
-        return self._convert_predict(pred, output_mode)
-
-    def _convert_predict(self, pred, output_mode: str = 'labels'):
-        pred = F.softmax(pred, dim=1)
-
-        if output_mode == 'labels':
-            y_pred = torch.argmax(pred, dim=1).cpu().detach().numpy()
-        else:
-            y_pred = pred.cpu().detach().numpy()
-
-        if self.label_encoder is not None and output_mode == 'labels':
-            y_pred = self.label_encoder.inverse_transform(y_pred)
-
-        predict = OutputData(
-            idx=np.arange(len(y_pred)),
-            task=self.task_type,
-            predict=y_pred,
-            target=self.target,
-            data_type=DataTypesEnum.table)
-        return predict
-
-    def _save_and_clear_cache(self):
-        prefix = f'model_{self.__repr__()}_activation_{self.activation}_epochs_{self.epochs}_bs_{self.batch_size}.pt'
-        torch.save(self.model.state_dict(), prefix)
-        del self.model
-        with torch.no_grad():
-            torch.cuda.empty_cache()
-        if self.__repr__().startswith('Res'):
-            self.model = self.model_for_inference.model.to(torch.device('cpu'))
-        else:
-            self.model = self.model_for_inference.to(torch.device('cpu'))
-        self.model.load_state_dict(torch.load(
-            prefix, map_location=torch.device('cpu')))
-        os.remove(prefix)
-
-    @convert_inputdata_to_torch_dataset
-    def _create_dataset(self, ts: InputData):
-        return ts
-
-    def _evaluate_num_of_epochs(self, ts):
-        min_num_epochs = min(100, round(ts.features.shape[0] * 1.5))
-        if self.epochs is None:
-            self.epochs = min_num_epochs
-        else:
-            self.epochs = max(min_num_epochs, self.epochs)
-
-    @staticmethod
-    def get_validation_frequency(epoch, lr):
-        if epoch < 10:
-            return 1  # Validate frequently in early epochs
-        elif lr < 0.01:
-            return 5  # Validate less frequently after learning rate decay
-        else:
-            return 2  # Default validation frequency
-
-    @property
-    def _device(self):
-        return torch.device('cuda' if torch.cuda.is_available() else 'cpu')+        return self._predict_model(input_data, output_mode)