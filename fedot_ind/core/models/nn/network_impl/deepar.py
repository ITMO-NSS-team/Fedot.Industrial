--- conflicted
+++ resolved
@@ -46,11 +46,7 @@
             factors, means = self.factors, self.means
             if len(x.size()) == 4:
                 factors = factors[..., None]
-<<<<<<< HEAD
                 means = factors[..., None]
-=======
-                means == factors[..., None]
->>>>>>> 8afc248b
             return x * factors + means
 
     def scale(self, x: torch.Tensor) -> torch.Tensor:
@@ -253,10 +249,6 @@
         if self.preprocess_to_lagged:
             self.patch_len = input_data.features.shape[-1]
             train_loader = self._create_torch_loader(input_data, is_train)
-<<<<<<< HEAD
-=======
-            train_loader = self._create_torch_loader(input_data, is_train)
->>>>>>> 8afc248b
         else:
             if self.patch_len is None:
                 dominant_window_size = WindowSizeSelector(
@@ -276,18 +268,10 @@
         model.eval()
         hidden_state = None
         n = len(data_loader)
-<<<<<<< HEAD
         for i, (x, *_) in enumerate(data_loader, 1):
             if i == n:
                 break
             hidden_state = model.encode(x, hidden_state, scaled=True)
-=======
-        with torch.no_grad():
-            for i, (x, *_) in enumerate(data_loader, 1):
-                if i == n:
-                    break
-                hidden_state = model.encode(x, hidden_state, scaled=False)
->>>>>>> 8afc248b
         initial_hidden_state = hidden_state
 
         if initial_hidden_state is not None and self.cell_type == 'LSTM':
@@ -323,10 +307,6 @@
         return predict
 
     def _predict(self, test_data, output_mode, hidden_state=None, **output_kw):
-<<<<<<< HEAD
-        mode = 'lagged' if self.preprocess_to_lagged else 'auto'
-=======
->>>>>>> 8afc248b
         self.forecast_length = test_data.task.task_params.forecast_length or self.forecast_length
 
         test_loader, _ = self._prepare_data(test_data,
@@ -467,38 +447,20 @@
     def __ts_to_input_data(self, input_data: Union[InputData, pd.DataFrame]):
         if isinstance(input_data, InputData):
             return input_data
-<<<<<<< HEAD
 
         task = Task(TaskTypesEnum.ts_forecasting,
                     TsForecastingParams(forecast_length=self.forecast_length))
 
         if isinstance(input_data, pd.DataFrame):
             time_series = input_data
-=======
-
-        task = Task(TaskTypesEnum.ts_forecasting,
-                    TsForecastingParams(forecast_length=self.forecast_length))
-
-        if isinstance(input_data, pd.DataFrame):
-            time_series = input_data
-
->>>>>>> 8afc248b
             if 'datetime' in time_series.columns:
                 idx = pd.to_datetime(time_series['datetime'].values)
             else:
                 idx = np.arange(len(time_series.values.flatten()))
-<<<<<<< HEAD
             time_series = time_series.value
         else:
             time_series = input_data
             idx = np.arange(len(time_series.flatten()))
-=======
-
-            time_series = time_series.values
-        else:
-            time_series = input_data
-            idx = np.arange(time_series.shape[-1])
->>>>>>> 8afc248b
 
         train_input = InputData(idx=idx,
                                 features=time_series.flatten(),
