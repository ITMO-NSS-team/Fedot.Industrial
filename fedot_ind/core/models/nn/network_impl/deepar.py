from fedot_ind.core.models.nn.network_impl.base_nn_model import BaseNeuralModel
from typing import Optional, Callable, Any, List, Union, Tuple
from fedot.core.operations.operation_parameters import OperationParameters
from fedot.core.data.data import InputData, OutputData
from fedot_ind.core.repository.constanst_repository import CROSS_ENTROPY
import torch.optim as optim
from torch.nn import LSTM, GRU, Linear, Module, RNN
import torch
from fedot_ind.core.models.nn.network_modules.layers.special import RevIN
from fedot_ind.core.models.nn.network_modules.losses import (NormalDistributionLoss, CauchyDistributionLoss,
        LogNormDistributionLoss, InverseGaussDistributionLoss, BetaDistributionLoss)
from fedot_ind.core.architecture.settings.computational import backend_methods as np
from fedot_ind.core.architecture.abstraction.decorators import convert_inputdata_to_torch_time_series_dataset, convert_to_3d_torch_array
<<<<<<< HEAD
from fedot_ind.core.architecture.abstraction.decorators import convert_inputdata_to_torch_time_series_dataset, convert_to_3d_torch_array
=======
>>>>>>> 17beebff
from fedot_ind.core.operation.transformation.window_selector import WindowSizeSelector
import pandas as pd
from fedot.core.repository.tasks import Task, TaskTypesEnum, TsForecastingParams
from fedot_ind.core.models.nn.network_modules.layers.special import adjust_learning_rate, EarlyStopping
from fedot.core.repository.dataset_types import DataTypesEnum
from fedot.core.operations.evaluation.operation_implementations.data_operations.ts_transformations import \
    transform_features_and_target_into_lagged
from fedot_ind.core.operation.transformation.data.hankel import HankelMatrix
from fedot_ind.core.architecture.preprocessing.data_convertor import DataConverter
import torch.utils.data as data
from fedot_ind.core.architecture.settings.computational import default_device
import torch.optim.lr_scheduler as lr_scheduler 
from fedot.core.data.data_split import train_test_data_setup
from copy import deepcopy

__all__ = ['DeepAR']

class _TSScaler(Module):
    def __init__(self):
        super().__init__()
        self.factors = None
        self.eps = 1e-10
        self.fitted = False
    
    def forward(self, x: torch.Tensor, normalize: bool=True) -> torch.Tensor:
        if normalize:
            self.fitted = True
            self.means = x.mean(dim=-1, keepdim=True)
            self.factors = torch.sqrt(x.std(dim=-1, keepdim=True, # True results in really strange behavior of affine transformer
                             unbiased=False)) + self.eps
            return (x - self.means) / self.factors
        else:
            assert self.fitted, 'Unknown scale! Fit this'
            factors, means = self.factors, self.means
            if len(x.size()) == 4:
                factors = factors[..., None]
                means == factors[..., None]
            return x * factors + means
        
    def scale(self, x: torch.Tensor) -> torch.Tensor:
        return (x - self.means) / self.factors
    
    def upscale(self, x: torch.Tensor) -> torch.Tensor:
        return self(x, False)

class DeepARModule(Module):
    _loss_fns = {
        'normal': NormalDistributionLoss,
        'cauchy': CauchyDistributionLoss,
        'lognorm': LogNormDistributionLoss,
        'inverse_gamma': InverseGaussDistributionLoss,
        'beta': BetaDistributionLoss,
    }

    def __init__(self, cell_type: str, input_size: int, hidden_size: int, 
                 rnn_layers: int, dropout: float, distribution: str):
        super().__init__()
        self.rnn = {'LSTM': LSTM, 'GRU': GRU, 'RNN': RNN}[cell_type](
            input_size = input_size,
            hidden_size = hidden_size,
            num_layers = rnn_layers,
            batch_first = True,
            dropout = dropout if rnn_layers > 1 else 0.
        )
        self.hidden_size = hidden_size
        self.scaler = _TSScaler()
        self.distribution = self._loss_fns[distribution]
        if distribution is not None:
            self.projector = Linear(self.hidden_size, len(self.distribution.distribution_arguments))
        else:
            self.projector = Linear(self.hidden_size, 2)
            

    def encode(self, ts: torch.Tensor, hidden_state: torch.Tensor=None, scaled: bool=True):
        """
        Encode sequence into hidden state
        ts.size = (length, hidden)
        """
        if not scaled:
            ts = self.scaler(ts)
        _, hidden_state = self.rnn(
            ts, hidden_state
        )  
        return hidden_state
    
    def _decode_whole_seq(self, ts: torch.Tensor, hidden_state: torch.Tensor) -> Tuple[torch.Tensor, torch.Tensor]:
        """ used for next value prediction"""
        output, hidden_state = self.rnn(
            ts, hidden_state
        )
        output = self.projector(output)
        return output, hidden_state

    def forecast(self, prefix: torch.Tensor, forecast_length: int, hidden_state=None,
                output_mode: str='quantiles', **mode_kw):
        self.eval()
        forecast = []
        with torch.no_grad():
            for i in range(forecast_length):
                    output, hidden_state = self(prefix, hidden_state)
                    forecast.append(self._transform_params(output, mode=output_mode, **mode_kw).detach().cpu())
                    prediction = self._transform_params(output, mode='predictions')
                    prefix = torch.roll(prefix, -1, dims=-1)
                    prefix[..., [-1]] = prediction
            forecast = torch.stack(forecast, dim=1).squeeze(-1)
        return forecast
    


    def forward(self, x: torch.Tensor, hidden_state=None,
                   mode='raw', **mode_kw) -> Tuple[torch.Tensor, torch.Tensor]:
        """
        Forward pass
        x.size == (nseries, length)
        """
        # encode
        x = self.scaler(x, normalize=True)
        hidden_state = self.encode(x, hidden_state=hidden_state, scaled=True)
        # decode
        if self.training:
            assert mode == 'raw', "cannot use another mode, but 'raw' while training"
            return self._decode_whole_seq(x, hidden_state)
        else:
            output, hidden_state = self._decode_whole_seq(x, hidden_state)
            return self._transform_params(output, 
                                          mode=mode, **mode_kw), hidden_state        
    
    def to_quantiles(self, params: torch.Tensor, quantiles=None) -> torch.Tensor:
        if quantiles is None:
            quantiles = self.quantiles
        distr = self.distribution.map_x_to_distribution(params)
        return distr.icdf(quantiles).unsqueeze(1) # batch_size x 1 x n_quantiles
    
    def to_samples(self, params: torch.Tensor, n_samples=100) -> torch.Tensor:
        distr = self.distribution.map_x_to_distribution(params)
        return distr.sample((n_samples,)).permute(1, 2, 0) # batch_size x n_ts x n_samples

    def to_predictions(self, params: torch.Tensor) -> torch.Tensor:
        distr = self.distribution.map_x_to_distribution(params)
        return distr.sample((1,)).permute(1, 2, 0) # batch_size x n_ts x 1
    
    def _transform_params(self, distr_params, mode='raw', **mode_kw) -> torch.Tensor:
        if mode == 'raw':
            return distr_params
        elif mode == 'quantiles':
            transformed = self.to_quantiles(distr_params, **mode_kw)
        elif mode == 'predictions':
            transformed = self.to_predictions(distr_params)
        elif mode == 'samples':
            transformed = self.to_samples(distr_params, **mode_kw)
        else:
            raise ValueError('Unexpected forecast mode!')
        transformed = self.scaler(transformed, False)
        return transformed
        

class DeepAR(BaseNeuralModel):
    """No exogenous variable support
    Variational Inference + Probable Anomaly detection"""

    def __init__(self, params: Optional[OperationParameters]=None):
        if not params:
            params = {}
        # training settings
        self.epochs = params.get('epochs', 50)
        self.learning_rate = params.get('learning_rate', 0.1)
        self.batch_size = params.get('batch_size', 16)

        # architecture settings
        self.activation = params.get('activation', 'tanh')
        self.cell_type = params.get('cell_type', 'LSTM')
        self.hidden_size = params.get('hidden_size', 10)
        self.rnn_layers = params.get('rnn_layers', 2)
        self.dropout = params.get('dropout', 0.1)
        self.expected_distribution = params.get('expected_distribution', 'normal')
        self.patch_len = params.get('patch_len', None)
        self.preprocess_to_lagged = False
<<<<<<< HEAD
        self.horizon = 1 # params.get('horizon', 1) for future extension
        self.task_type = 'ts_forecsting'
=======
        self.horizon = params.get('horizon', 1)
>>>>>>> 17beebff

        # forecasting settings
        self.forecast_mode = params.get('forecast_mode', 'predictions')
        self.quantiles = torch.tensor(params.get('quantiles', [0.25, 0.5, 0.75]))
        self.n_samples = params.get('n_samples', 10)
        self.test_patch_len = None
        self.forecast_length = params.get('forecast_length', 1)
<<<<<<< HEAD
        self.forecast_length = params.get('forecast_length', 1)
=======
>>>>>>> 17beebff

        # additional
        self.print_training_progress = params.get('print_training_progress', False)

    
    def _init_model(self, ts) -> tuple:
        self.loss_fn = DeepARModule._loss_fns[self.expected_distribution]()
        input_size = self.patch_len or ts.features.shape[-1] # .reshape(ts.features.shape[0], -1)
        self.patch_len = input_size
        self.model = DeepARModule(input_size=input_size,
                                   hidden_size=self.hidden_size,
                                   cell_type=self.cell_type,
                                   dropout=self.dropout,
                                   rnn_layers=self.rnn_layers,
                                   distribution=self.expected_distribution).to(default_device())
        self.model_for_inference = DeepARModule(input_size=input_size,
                                   hidden_size=self.hidden_size,
                                   cell_type=self.cell_type,
                                   dropout=self.dropout,
                                   rnn_layers=self.rnn_layers,
                                   distribution=self.expected_distribution).to(default_device())
<<<<<<< HEAD
                                   distribution=self.expected_distribution).to(default_device())
=======
>>>>>>> 17beebff
        self._evaluate_num_of_epochs(ts)
        self.optimizer = optim.Adam(self.model.parameters(), lr=self.learning_rate)

        return self.loss_fn, self.optimizer

<<<<<<< HEAD
    def fit(self, input_data: InputData):
        train_loader, val_loader = self._prepare_data(input_data, 
                                                      split_data=False, 
=======
    def fit(self, input_data: InputData, split_data: bool = False):
        train_loader, val_loader = self._prepare_data(input_data, 
                                                      split_data=split_data, 
>>>>>>> 17beebff
                                                      horizon=1,
                                                      is_train=True)
        loss_fn, optimizer = self._init_model(input_data)
        
<<<<<<< HEAD
        
=======
>>>>>>> 17beebff
        self._train_loop(model=self.model, 
                        train_loader=train_loader,
                        loss_fn=loss_fn, 
                        optimizer=optimizer, 
                        val_loader=val_loader,
                        )
        return self

    def _prepare_data(self, input_data: InputData, split_data, horizon=None, is_train=True):
<<<<<<< HEAD
    def _prepare_data(self, input_data: InputData, split_data, horizon=None, is_train=True):
=======
>>>>>>> 17beebff
        val_loader = None
        if self.preprocess_to_lagged:
            self.patch_len = input_data.features.shape[-1]
            train_loader = self._create_torch_loader(input_data, is_train)
<<<<<<< HEAD
            train_loader = self._create_torch_loader(input_data, is_train)
=======
>>>>>>> 17beebff
        else:
            if self.patch_len is None:
                dominant_window_size = WindowSizeSelector(
                    method='dff').get_window_size(input_data.features)
                self.patch_len = 2 * dominant_window_size
            train_loader, val_loader = self._get_train_val_loaders(
                    input_data.features, self.patch_len,
                    split_data, horizon=horizon,
                    is_train=is_train
                    )

<<<<<<< HEAD
                    input_data.features, self.patch_len,
                    split_data, horizon=horizon,
                    is_train=is_train
                    )

=======
>>>>>>> 17beebff
        self.test_patch_len = self.patch_len
        return train_loader, val_loader
    
    def get_initial_hidden_state(self, data_loader: data.DataLoader,):
        model = self.model # place for model and model_for_inference switch
        model.eval()
        hidden_state = None
        n = len(data_loader)
<<<<<<< HEAD
        with torch.no_grad():
            for i, (x, *_) in enumerate(data_loader, 1):
                if i == n:
                    break
                hidden_state = model.encode(x, hidden_state, scaled=False)
        initial_hidden_state = hidden_state
        if initial_hidden_state is not None:
            initial_hidden_state = (initial_hidden_state[0][:, -self.horizon:, :], initial_hidden_state[1][:, -self.horizon:, :])
        if initial_hidden_state is not None:
            initial_hidden_state = (initial_hidden_state[0][:, -self.horizon:, :], initial_hidden_state[1][:, -self.horizon:, :])
=======
        for i, (x, *_) in enumerate(data_loader, 1):
            if i == n:
                break
            hidden_state = model.encode(x, hidden_state, scaled=True)
        initial_hidden_state = hidden_state
        if initial_hidden_state is not None:
            initial_hidden_state = (initial_hidden_state[0][:, -self.horizon:, :], initial_hidden_state[1][:, -self.horizon:, :])
>>>>>>> 17beebff
        return initial_hidden_state

    def predict(self,
                test_data: InputData,
                output_mode: str = None):
        if not output_mode:
            output_mode = self.forecast_mode
        forecast_idx_predict = np.arange(start=test_data.idx[-1],
                                         stop=test_data.idx[-1] + self.forecast_length,
<<<<<<< HEAD
                                         stop=test_data.idx[-1] + self.forecast_length,
=======
>>>>>>> 17beebff
                                         step=1)
        # some logic to select needed ts
        if output_mode == 'quantiles':
            kwargs = dict(quantiles=self.quantiles)
        elif output_mode == 'samples':
            kwargs = dict(n_samples=self.n_samples)
        else:
            kwargs = {}
        fcs = self._predict(test_data, output_mode, **kwargs)
        prediction = fcs[0, ...].squeeze().numpy()
        predict = OutputData(
            idx=forecast_idx_predict,
            task=self.task_type,
            predict=prediction,
            target=test_data.target,
            data_type=DataTypesEnum.table)
        return predict


    def _predict(self, test_data, output_mode, hidden_state=None, **output_kw):
<<<<<<< HEAD
=======
        mode = 'lagged' if self.preprocess_to_lagged else 'auto'
>>>>>>> 17beebff
        self.forecast_length = test_data.task.task_params.forecast_length or self.forecast_length

        test_loader, _ = self._prepare_data(test_data,
                                            split_data=False,
                                            horizon=1,    
                                            is_train=False,
<<<<<<< HEAD
                                            is_train=False,
=======
>>>>>>> 17beebff
                                            )

        initial_hidden_state = hidden_state or self.get_initial_hidden_state(test_loader)
        last_patch, last_target = test_loader.dataset[[-1]]
        if len(last_target) == 1: #rewrite for horizon != 1 
<<<<<<< HEAD
        last_patch, last_target = test_loader.dataset[[-1]]
        if len(last_target) == 1: #rewrite for horizon != 1 
=======
>>>>>>> 17beebff
            last_patch = torch.roll(last_patch, -1, dims=-1)
            last_patch[..., -1] = last_target.squeeze()

        last_patch = last_patch.to(default_device())


<<<<<<< HEAD

        fc = self.model.forecast(last_patch, self.forecast_length, 
                                 output_mode=output_mode, 
                                 hidden_state=initial_hidden_state, 
=======
        fc = self.model.forecast(last_patch, self.forecast_length, 
                                 mode=mode, output_mode=output_mode, 
                                #  hidden_state=initial_hidden_state, 
>>>>>>> 17beebff
                                 **output_kw)
        return fc

    def predict_for_fit(self, test_data):
        output_mode = 'predictions' 
        forecast_idx_predict = np.arange(start=test_data.idx[-1],
                                         stop=test_data.idx[-1] + self.forecast_length,
                                         step=1)

        fcs = self._predict(test_data, output_mode)
        # some logic to select needed ts for other modes
        prediction = fcs.squeeze().numpy()
        predict = OutputData(
            idx=forecast_idx_predict,
            task=self.task_type,
            predict=prediction,
            target=test_data.target,
            data_type=DataTypesEnum.table)   
        return predict
    
    def _train_loop(self, model,
                    train_loader,
                    loss_fn,
                    val_loader,
                    optimizer):
        train_steps = len(train_loader)
        early_stopping = EarlyStopping()

<<<<<<< HEAD

=======
>>>>>>> 17beebff
        scheduler = lr_scheduler.OneCycleLR(optimizer=optimizer,
                                            steps_per_epoch=train_steps,
                                            epochs=self.epochs,
                                            max_lr=self.learning_rate)
        kwargs = {'lradj': 'type3'}

        best_model = None
        best_val_loss = float('inf')
        if self.print_training_progress:
            print('Total epochs:', self.epochs)
        for epoch in range(self.epochs):
            iter_count = 0
            train_loss = []
            model.train()
            training_loss = 0.0
            valid_loss = 0.0

            for i, (batch_x, batch_y) in enumerate(train_loader):
                iter_count += 1
                optimizer.zero_grad()
                batch_x = (batch_x.float()).to(default_device())
                batch_y = batch_y[:, ..., [0]].float().to(default_device()) # only first entrance
                outputs, *hidden_state = model(batch_x)

                loss = loss_fn(outputs, batch_y, self.model.scaler)
                train_loss.append(loss.item())

                loss.backward()
                optimizer.step()

                scheduler.step()
            if val_loader is not None and epoch % val_interval == 0:
                model.eval()
                total = 0
                for batch in val_loader:
                    inputs, targets = batch
                    output = model(inputs)

                    loss = loss_fn(output, targets.float())

                    valid_loss += loss.data.item() * inputs.size(0)
                    total += inputs.size(0)
                valid_loss /= total
                if valid_loss < best_val_loss:
                    best_val_loss = valid_loss
                    best_model = deepcopy(model)

            train_loss = np.average(train_loss)
            if self.print_training_progress:
                print("Epoch: {0}, Steps: {1} | Train Loss: {2:.7f}".format(
                epoch + 1, train_steps, train_loss))
            if early_stopping.early_stop:
                if self.print_training_progress:
                    print("Early stopping")
                break
            last_lr = scheduler.get_last_lr()[0]
            if self.print_training_progress:
                print('Updating learning rate to {}'.format(last_lr))
        return best_model
    
    def _get_train_val_loaders(self,
                      ts,
                      patch_len=None,
                      split_data: bool = True,
<<<<<<< HEAD
=======
                    #   validation_blocks: int = None, 
>>>>>>> 17beebff
                      val_size: float = 0.2,
                      horizon=None,
                      is_train=True,
                      ):
        train_data = self.__ts_to_input_data(ts)
<<<<<<< HEAD
                      is_train=True,
                      ):
        train_data = self.__ts_to_input_data(ts)
=======
>>>>>>> 17beebff
        if horizon is None:
            horizon = self.horizon
        if patch_len is None:
            patch_len = self.patch_len

        if patch_len + horizon > train_data.features.shape[0]:
            self.patch_len = train_data.features.shape[0] - horizon
            patch_len = self.patch_len
<<<<<<< HEAD
            # print('Lowering patch_len')
        
        if not split_data:
            _, train_data.features, train_data.target =\
                  transform_features_and_target_into_lagged(train_data,
                                                            horizon,
                                                            patch_len                                                            )
        else:
            raise NotImplementedError('Problem with lagged_data splitting')
=======
            print('Lowering patch_len')
        
        if split_data:
            raise NotImplementedError('Problem with lagged_data splitting')
            train_data, val_data = train_test_data_setup(
                train_data, validation_blocks=validation_blocks)
            _, train_data.features, train_data.target = transform_features_and_target_into_lagged(train_data,
                                                                                                  horizon,
                                                                                                  patch_len)
            _, val_data.features, val_data.target = transform_features_and_target_into_lagged(val_data,
                                                                                              horizon,
                                                                                              patch_len)
            val_loader = self._create_torch_loader(val_data)
            train_loader = self._create_torch_loader(train_data)
            return train_loader, val_loader
        else:
            _, train_data.features, train_data.target =\
                  transform_features_and_target_into_lagged(train_data,
                                                            horizon,
                                                            patch_len
                                                            )
>>>>>>> 17beebff
        train_loader = self._create_torch_loader(train_data, is_train)
        return train_loader, None


    def __ts_to_input_data(self, input_data: Union[InputData, pd.DataFrame]):
        if isinstance(input_data, InputData):
            return input_data
        
        task = Task(TaskTypesEnum.ts_forecasting,
                    TsForecastingParams(forecast_length=self.forecast_length))
        
        if  isinstance(input_data, pd.DataFrame):
            time_series = input_data

            if 'datetime' in time_series.columns:
                idx = pd.to_datetime(time_series['datetime'].values)
            else:
                idx = np.arange(len(time_series.values.flatten()))

            time_series = time_series.values
        else:
            time_series = input_data
            idx = np.arange(time_series.shape[-1])

        train_input = InputData(idx=idx,
                                features=time_series.flatten(),
                                target=time_series.flatten(),
                                task=task,
                                data_type=DataTypesEnum.ts)
        
        return train_input
    

    @convert_to_3d_torch_array
    def _create_torch_loader(self, train_data, is_train):
        batch_size = self.batch_size if is_train else self.forecast_length

        if not isinstance(train_data.features, torch.Tensor):
            features = torch.tensor(train_data.features).float()
            target = torch.tensor(train_data.target).float()
        else:
            features, target = train_data.features, train_data.target

        train_loader = torch.utils.data.DataLoader(
            data.TensorDataset(features, target),
            batch_size=batch_size, shuffle=False,
            )
        return train_loader
    <|MERGE_RESOLUTION|>--- conflicted
+++ resolved
@@ -11,10 +11,7 @@
         LogNormDistributionLoss, InverseGaussDistributionLoss, BetaDistributionLoss)
 from fedot_ind.core.architecture.settings.computational import backend_methods as np
 from fedot_ind.core.architecture.abstraction.decorators import convert_inputdata_to_torch_time_series_dataset, convert_to_3d_torch_array
-<<<<<<< HEAD
 from fedot_ind.core.architecture.abstraction.decorators import convert_inputdata_to_torch_time_series_dataset, convert_to_3d_torch_array
-=======
->>>>>>> 17beebff
 from fedot_ind.core.operation.transformation.window_selector import WindowSizeSelector
 import pandas as pd
 from fedot.core.repository.tasks import Task, TaskTypesEnum, TsForecastingParams
@@ -192,12 +189,8 @@
         self.expected_distribution = params.get('expected_distribution', 'normal')
         self.patch_len = params.get('patch_len', None)
         self.preprocess_to_lagged = False
-<<<<<<< HEAD
         self.horizon = 1 # params.get('horizon', 1) for future extension
         self.task_type = 'ts_forecsting'
-=======
-        self.horizon = params.get('horizon', 1)
->>>>>>> 17beebff
 
         # forecasting settings
         self.forecast_mode = params.get('forecast_mode', 'predictions')
@@ -205,10 +198,7 @@
         self.n_samples = params.get('n_samples', 10)
         self.test_patch_len = None
         self.forecast_length = params.get('forecast_length', 1)
-<<<<<<< HEAD
         self.forecast_length = params.get('forecast_length', 1)
-=======
->>>>>>> 17beebff
 
         # additional
         self.print_training_progress = params.get('print_training_progress', False)
@@ -230,32 +220,20 @@
                                    dropout=self.dropout,
                                    rnn_layers=self.rnn_layers,
                                    distribution=self.expected_distribution).to(default_device())
-<<<<<<< HEAD
                                    distribution=self.expected_distribution).to(default_device())
-=======
->>>>>>> 17beebff
         self._evaluate_num_of_epochs(ts)
         self.optimizer = optim.Adam(self.model.parameters(), lr=self.learning_rate)
 
         return self.loss_fn, self.optimizer
 
-<<<<<<< HEAD
     def fit(self, input_data: InputData):
         train_loader, val_loader = self._prepare_data(input_data, 
                                                       split_data=False, 
-=======
-    def fit(self, input_data: InputData, split_data: bool = False):
-        train_loader, val_loader = self._prepare_data(input_data, 
-                                                      split_data=split_data, 
->>>>>>> 17beebff
                                                       horizon=1,
                                                       is_train=True)
         loss_fn, optimizer = self._init_model(input_data)
         
-<<<<<<< HEAD
-        
-=======
->>>>>>> 17beebff
+        
         self._train_loop(model=self.model, 
                         train_loader=train_loader,
                         loss_fn=loss_fn, 
@@ -265,18 +243,12 @@
         return self
 
     def _prepare_data(self, input_data: InputData, split_data, horizon=None, is_train=True):
-<<<<<<< HEAD
     def _prepare_data(self, input_data: InputData, split_data, horizon=None, is_train=True):
-=======
->>>>>>> 17beebff
         val_loader = None
         if self.preprocess_to_lagged:
             self.patch_len = input_data.features.shape[-1]
             train_loader = self._create_torch_loader(input_data, is_train)
-<<<<<<< HEAD
             train_loader = self._create_torch_loader(input_data, is_train)
-=======
->>>>>>> 17beebff
         else:
             if self.patch_len is None:
                 dominant_window_size = WindowSizeSelector(
@@ -288,14 +260,11 @@
                     is_train=is_train
                     )
 
-<<<<<<< HEAD
                     input_data.features, self.patch_len,
                     split_data, horizon=horizon,
                     is_train=is_train
                     )
 
-=======
->>>>>>> 17beebff
         self.test_patch_len = self.patch_len
         return train_loader, val_loader
     
@@ -304,7 +273,6 @@
         model.eval()
         hidden_state = None
         n = len(data_loader)
-<<<<<<< HEAD
         with torch.no_grad():
             for i, (x, *_) in enumerate(data_loader, 1):
                 if i == n:
@@ -315,15 +283,6 @@
             initial_hidden_state = (initial_hidden_state[0][:, -self.horizon:, :], initial_hidden_state[1][:, -self.horizon:, :])
         if initial_hidden_state is not None:
             initial_hidden_state = (initial_hidden_state[0][:, -self.horizon:, :], initial_hidden_state[1][:, -self.horizon:, :])
-=======
-        for i, (x, *_) in enumerate(data_loader, 1):
-            if i == n:
-                break
-            hidden_state = model.encode(x, hidden_state, scaled=True)
-        initial_hidden_state = hidden_state
-        if initial_hidden_state is not None:
-            initial_hidden_state = (initial_hidden_state[0][:, -self.horizon:, :], initial_hidden_state[1][:, -self.horizon:, :])
->>>>>>> 17beebff
         return initial_hidden_state
 
     def predict(self,
@@ -333,10 +292,7 @@
             output_mode = self.forecast_mode
         forecast_idx_predict = np.arange(start=test_data.idx[-1],
                                          stop=test_data.idx[-1] + self.forecast_length,
-<<<<<<< HEAD
                                          stop=test_data.idx[-1] + self.forecast_length,
-=======
->>>>>>> 17beebff
                                          step=1)
         # some logic to select needed ts
         if output_mode == 'quantiles':
@@ -357,52 +313,37 @@
 
 
     def _predict(self, test_data, output_mode, hidden_state=None, **output_kw):
-<<<<<<< HEAD
-=======
-        mode = 'lagged' if self.preprocess_to_lagged else 'auto'
->>>>>>> 17beebff
         self.forecast_length = test_data.task.task_params.forecast_length or self.forecast_length
 
         test_loader, _ = self._prepare_data(test_data,
                                             split_data=False,
                                             horizon=1,    
                                             is_train=False,
-<<<<<<< HEAD
                                             is_train=False,
-=======
->>>>>>> 17beebff
                                             )
 
         initial_hidden_state = hidden_state or self.get_initial_hidden_state(test_loader)
         last_patch, last_target = test_loader.dataset[[-1]]
         if len(last_target) == 1: #rewrite for horizon != 1 
-<<<<<<< HEAD
         last_patch, last_target = test_loader.dataset[[-1]]
         if len(last_target) == 1: #rewrite for horizon != 1 
-=======
->>>>>>> 17beebff
             last_patch = torch.roll(last_patch, -1, dims=-1)
             last_patch[..., -1] = last_target.squeeze()
 
         last_patch = last_patch.to(default_device())
 
 
-<<<<<<< HEAD
 
         fc = self.model.forecast(last_patch, self.forecast_length, 
                                  output_mode=output_mode, 
                                  hidden_state=initial_hidden_state, 
-=======
-        fc = self.model.forecast(last_patch, self.forecast_length, 
-                                 mode=mode, output_mode=output_mode, 
-                                #  hidden_state=initial_hidden_state, 
->>>>>>> 17beebff
                                  **output_kw)
         return fc
 
     def predict_for_fit(self, test_data):
         output_mode = 'predictions' 
         forecast_idx_predict = np.arange(start=test_data.idx[-1],
+                                         stop=test_data.idx[-1] + self.forecast_length,
                                          stop=test_data.idx[-1] + self.forecast_length,
                                          step=1)
 
@@ -425,10 +366,7 @@
         train_steps = len(train_loader)
         early_stopping = EarlyStopping()
 
-<<<<<<< HEAD
-
-=======
->>>>>>> 17beebff
+
         scheduler = lr_scheduler.OneCycleLR(optimizer=optimizer,
                                             steps_per_epoch=train_steps,
                                             epochs=self.epochs,
@@ -493,21 +431,14 @@
                       ts,
                       patch_len=None,
                       split_data: bool = True,
-<<<<<<< HEAD
-=======
-                    #   validation_blocks: int = None, 
->>>>>>> 17beebff
                       val_size: float = 0.2,
                       horizon=None,
                       is_train=True,
                       ):
         train_data = self.__ts_to_input_data(ts)
-<<<<<<< HEAD
                       is_train=True,
                       ):
         train_data = self.__ts_to_input_data(ts)
-=======
->>>>>>> 17beebff
         if horizon is None:
             horizon = self.horizon
         if patch_len is None:
@@ -516,7 +447,6 @@
         if patch_len + horizon > train_data.features.shape[0]:
             self.patch_len = train_data.features.shape[0] - horizon
             patch_len = self.patch_len
-<<<<<<< HEAD
             # print('Lowering patch_len')
         
         if not split_data:
@@ -526,29 +456,6 @@
                                                             patch_len                                                            )
         else:
             raise NotImplementedError('Problem with lagged_data splitting')
-=======
-            print('Lowering patch_len')
-        
-        if split_data:
-            raise NotImplementedError('Problem with lagged_data splitting')
-            train_data, val_data = train_test_data_setup(
-                train_data, validation_blocks=validation_blocks)
-            _, train_data.features, train_data.target = transform_features_and_target_into_lagged(train_data,
-                                                                                                  horizon,
-                                                                                                  patch_len)
-            _, val_data.features, val_data.target = transform_features_and_target_into_lagged(val_data,
-                                                                                              horizon,
-                                                                                              patch_len)
-            val_loader = self._create_torch_loader(val_data)
-            train_loader = self._create_torch_loader(train_data)
-            return train_loader, val_loader
-        else:
-            _, train_data.features, train_data.target =\
-                  transform_features_and_target_into_lagged(train_data,
-                                                            horizon,
-                                                            patch_len
-                                                            )
->>>>>>> 17beebff
         train_loader = self._create_torch_loader(train_data, is_train)
         return train_loader, None
 
@@ -586,14 +493,24 @@
     def _create_torch_loader(self, train_data, is_train):
         batch_size = self.batch_size if is_train else self.forecast_length
 
+    
+
+    @convert_to_3d_torch_array
+    def _create_torch_loader(self, train_data, is_train):
+        batch_size = self.batch_size if is_train else self.forecast_length
+
         if not isinstance(train_data.features, torch.Tensor):
             features = torch.tensor(train_data.features).float()
             target = torch.tensor(train_data.target).float()
         else:
             features, target = train_data.features, train_data.target
 
+        else:
+            features, target = train_data.features, train_data.target
+
         train_loader = torch.utils.data.DataLoader(
             data.TensorDataset(features, target),
+            batch_size=batch_size, shuffle=False,
             batch_size=batch_size, shuffle=False,
             )
         return train_loader
