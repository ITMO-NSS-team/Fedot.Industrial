from itertools import chain

from fedot.core.data.data import InputData
from fedot.core.operations.operation_parameters import OperationParameters
from typing import Optional

from fedot_ind.core.architecture.settings.computational import backend_methods as np
from fedot_ind.core.models.base_extractor import BaseExtractor


class QuantileExtractor(BaseExtractor):
    """Class responsible for quantile feature generator experiment.

    Attributes:
        window_size (int): size of window
        stride (int): stride for window
        var_threshold (float): threshold for variance

    Example:
        To use this class you need to import it and call needed methods::

            from fedot.core.pipelines.pipeline_builder import PipelineBuilder
            from examples.fedot.fedot_ex import init_input_data
            from fedot_ind.tools.loader import DataLoader
            from fedot_ind.core.repository.initializer_industrial_models import IndustrialModels

            train_data, test_data = DataLoader(dataset_name='Ham').load_data()
            with IndustrialModels():
                pipeline = PipelineBuilder().add_node('quantile_extractor',
                                                       params={'window_size': 20, 'window_mode': True})
                                            .add_node('rf')
                                            .build()
                input_data = init_input_data(train_data[0], train_data[1])
                pipeline.fit(input_data)
                features = pipeline.predict(input_data)

    """

    def __init__(self, params: Optional[OperationParameters] = None):
        super().__init__(params)
        self.window_size = params.get('window_size', 0)
        self.stride = params.get('stride', 1)
        # self.var_threshold = 0.1
        self.logging_params.update({'Wsize': self.window_size,
                                    'Stride': self.stride,
                                    # 'VarTh': self.var_threshold
<<<<<<< HEAD
                                   }
=======
                                    }
>>>>>>> 8da4f5d0
                                   )

    def _concatenate_global_and_local_feature(
            self,
            global_features: InputData,
            window_stat_features: InputData) -> InputData:

        if isinstance(window_stat_features.features[0], list):
            window_stat_features.features = np.concatenate(
                window_stat_features.features, axis=0)
            window_stat_features.supplementary_data['feature_name'] = list(
                chain(*window_stat_features.supplementary_data['feature_name']))

        window_stat_features.features = np.concatenate(
            [global_features.features, window_stat_features.features], axis=0)
        window_stat_features.features = np.nan_to_num(
            window_stat_features.features)

        window_stat_features.supplementary_data['feature_name'] = list(
            chain(*[global_features.supplementary_data['feature_name'],
                    window_stat_features.supplementary_data['feature_name']]))
        return window_stat_features

    def extract_stats_features(self, ts: np.array) -> InputData:
        global_features = self.get_statistical_features(
            ts, add_global_features=True)
        if self.window_size != 0:
            window_stat_features = self.apply_window_for_stat_feature(
                ts_data=ts,
                feature_generator=self.get_statistical_features,
                window_size=self.window_size)
        else:
            window_stat_features = self.get_statistical_features(ts)
        return self._concatenate_global_and_local_feature(
            global_features, window_stat_features)

    def generate_features_from_ts(self,
                                  ts: np.array,
                                  window_length: int = None) -> InputData:
        if len(ts.shape) == 1:
            aggregation_df = self.extract_stats_features(ts)
        else:
            aggregation_df = self._get_feature_matrix(
                self.extract_stats_features, ts)

        return aggregation_df<|MERGE_RESOLUTION|>--- conflicted
+++ resolved
@@ -44,11 +44,7 @@
         self.logging_params.update({'Wsize': self.window_size,
                                     'Stride': self.stride,
                                     # 'VarTh': self.var_threshold
-<<<<<<< HEAD
-                                   }
-=======
                                     }
->>>>>>> 8da4f5d0
                                    )
 
     def _concatenate_global_and_local_feature(
