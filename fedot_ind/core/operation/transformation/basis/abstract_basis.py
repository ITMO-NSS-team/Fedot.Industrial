from multiprocessing import Pool
from typing import Optional

import numpy as np
from fedot.core.data.data import InputData
from fedot.core.operations.operation_parameters import OperationParameters
from fedot.core.repository.dataset_types import DataTypesEnum
from pymonad.either import Either
from pymonad.list import ListMonad
from tqdm import tqdm

from fedot_ind.core.operation.IndustrialCachableOperation import IndustrialCachableOperationImplementation


class BasisDecompositionImplementation(IndustrialCachableOperationImplementation):
    """
    A class for decomposing data on the abstract basis and evaluating the derivative of the resulting decomposition.
    """

    def __init__(self, params: Optional[OperationParameters] = None):
        super().__init__(params)
        self.n_components = params.get('n_components', 2)
        self.basis = None
        self.data_type = DataTypesEnum.image
        self.min_rank = 1

    def _get_basis(self, data):
        if type(data) == list:
            basis = self._get_multidim_basis(data)
        else:
            basis = self._get_1d_basis(data)
        return basis

    def fit(self, data):
        """Decomposes the given data on the chosen basis.

        Returns:
            np.array: The decomposition of the given data.
        """
        pass

    def _decompose_signal(self, signal) -> list:
        pass

    def evaluate_derivative(self, order: int = 1):
        """Evaluates the derivative of the decomposition of the given data.

        Returns:
            np.array: The derivative of the decomposition of the given data.
        """
        pass

    def _transform_one_sample(self, sample: np.array):
        """
            Method for transforming one sample
        """
        pass

    def _get_1d_basis(self, input_data):
        decompose = lambda signal: ListMonad(self._decompose_signal(signal))
        basis = Either.insert(input_data).then(decompose).value[0]
        return basis

    def _transform(self, input_data: InputData) -> np.array:
        """Method for transforming all samples

        """
        features = np.array(ListMonad(*input_data.features.tolist()).value)
<<<<<<< HEAD
        with Pool(2) as p:
            v = list(tqdm(p.imap(self._transform_one_sample, features),
                          total=features.shape[0],
                          desc=f'{self.__class__.__name__} transform',
                          colour='red',
                          unit='ts',
                          ascii=False,
                          position=0,
                          leave=True,
=======
        features = np.array([series[~np.isnan(series)] for series in features])

        with Pool(2) as p:
            v = list(tqdm(p.imap(self._transform_one_sample, features),
                          total=features.shape[0],
                          colour='red',
                          unit='ts',
                          desc='Components processed'
>>>>>>> c3e80069
                          )
                     )

        predict = np.array(v)
        return predict

    def _get_multidim_basis(self, input_data):
        decompose = lambda multidim_signal: ListMonad(list(map(self._decompose_signal, multidim_signal)))
        basis = Either.insert(input_data).then(decompose).value[0]
        return basis<|MERGE_RESOLUTION|>--- conflicted
+++ resolved
@@ -39,7 +39,7 @@
         """
         pass
 
-    def _decompose_signal(self, signal) -> list:
+    def _decompose_signal(self):
         pass
 
     def evaluate_derivative(self, order: int = 1):
@@ -66,17 +66,6 @@
 
         """
         features = np.array(ListMonad(*input_data.features.tolist()).value)
-<<<<<<< HEAD
-        with Pool(2) as p:
-            v = list(tqdm(p.imap(self._transform_one_sample, features),
-                          total=features.shape[0],
-                          desc=f'{self.__class__.__name__} transform',
-                          colour='red',
-                          unit='ts',
-                          ascii=False,
-                          position=0,
-                          leave=True,
-=======
         features = np.array([series[~np.isnan(series)] for series in features])
 
         with Pool(2) as p:
@@ -85,13 +74,15 @@
                           colour='red',
                           unit='ts',
                           desc='Components processed'
->>>>>>> c3e80069
                           )
                      )
 
         predict = np.array(v)
         return predict
 
+    def _get_multidim_basis(self, data):
+        pass
+
     def _get_multidim_basis(self, input_data):
         decompose = lambda multidim_signal: ListMonad(list(map(self._decompose_signal, multidim_signal)))
         basis = Either.insert(input_data).then(decompose).value[0]
