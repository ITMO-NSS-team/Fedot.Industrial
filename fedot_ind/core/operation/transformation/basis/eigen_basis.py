--- conflicted
+++ resolved
@@ -53,8 +53,7 @@
             self.logging_params.update({'SV_thr': self.SV_threshold})
 
         if len(number_of_dim) == 1:
-            predict = [self._transform_one_sample(signal) for signal in features[:, 0, :]]
-            predict = [[np.array(v) if len(v) > 1 else v[0] for v in predict]]
+            predict.append(self._transform_one_sample(features[:, 0, :]))
         else:
             for dimension in number_of_dim:
                 parallel = Parallel(n_jobs=self.n_processes, verbose=0, pre_dispatch="2*n_jobs")
@@ -149,14 +148,14 @@
 
         number_of_dim = list(range(data.shape[1]))
         if len(number_of_dim) == 1:
-            svd_numbers = [self._transform_one_sample(signal, svd_flag=True) for signal in data[:, 0, :]]
+            return self._transform_one_sample(data[:, 0, :], svd_flag=True)
         else:
             for dimension in number_of_dim:
                 dimension_rank = []
                 for signal in data[:, dimension, :]:
                     dimension_rank.append(self._transform_one_sample(signal, svd_flag=True))
             svd_numbers.append(mode_func(dimension_rank))
-        return mode_func(svd_numbers)
+            return mode_func(svd_numbers)
 
     def _transform_one_sample(self, series: np.array, svd_flag: bool = False):
         trajectory_transformer = HankelMatrix(time_series=series, window_size=self.window_size)
@@ -169,22 +168,14 @@
             return self._get_1d_basis(data)
 
     def estimate_singular_values(self, data):
-        def svd(x):
-            reg_type = self.rank_regularization if hasattr(self, 'rank_regularization') else \
-                'hard_thresholding'
-            return ListMonad(self.svd_estimator.rsvd(
-                tensor=x,
-                approximation=self.low_rank_approximation,
-                reg_type=reg_type))
+        def svd(x): return ListMonad(self.svd_estimator.rsvd(
+            tensor=x,
+            approximation=self.low_rank_approximation,
+            reg_type=self.rank_regularization))
 
         basis = Either.insert(data).then(svd).value[0]
         spectrum = [s_val for s_val in basis[1] if s_val > 0.001]
         rank = len(spectrum)
-<<<<<<< HEAD
-        self.explained_dispersion.append(
-            [round(x / sum(spectrum) * 100) for x in spectrum])
-=======
         self.explained_dispersion.append([round(x / sum(spectrum) * 100) for x in spectrum])
         # self.left_approx_sv, self.right_approx_sv = basis[0], basis[2]
->>>>>>> cf58b356
         return rank