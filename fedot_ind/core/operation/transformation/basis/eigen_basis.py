from typing import Optional, TypeVar

import tensorly as tl
from fedot.core.data.data import InputData, OutputData
from fedot.core.operations.operation_parameters import OperationParameters
from fedot.core.repository.dataset_types import DataTypesEnum
from joblib import delayed, Parallel
from pymonad.either import Either
from pymonad.list import ListMonad
from tensorly.decomposition import parafac

from fedot_ind.core.architecture.preprocessing.data_convertor import DataConverter, NumpyConverter
from fedot_ind.core.architecture.settings.computational import backend_methods as np
from fedot_ind.core.operation.decomposition.matrix_decomposition.power_iteration_decomposition import RSVDDecomposition
from fedot_ind.core.operation.transformation.basis.abstract_basis import BasisDecompositionImplementation
from fedot_ind.core.operation.transformation.data.hankel import HankelMatrix
from fedot_ind.core.operation.transformation.regularization.spectrum import reconstruct_basis, \
    singular_value_hard_threshold

class_type = TypeVar("T", bound="DataDrivenBasis")


class EigenBasisImplementation(BasisDecompositionImplementation):
    """Eigen basis decomposition implementation
        Example:
            ts1 = np.random.rand(200)
            ts2 = np.random.rand(200)
            ts = [ts1, ts2]
            bss = EigenBasisImplementation({'window_size': 30})
            basis_multi = bss._transform(ts)
            basis_1d = bss._transform(ts1)
    """

    def __init__(self, params: Optional[OperationParameters] = None):
        super().__init__(params)
        self.window_size = params.get('window_size', 20)
        self.low_rank_approximation = params.get('low_rank_approximation', True)
        self.tensor_approximation = params.get('tensor_approximation', False)
<<<<<<< HEAD
        self.rank_regularization = params.get(
            'rank_regularization', 'hard_thresholding')
=======
        self.rank_regularization = params.get('rank_regularization', 'hard_thresholding')
>>>>>>> 73ed2917
        self.logging_params.update({'WS': self.window_size})
        self.explained_dispersion = []
        self.SV_threshold = None
        self.svd_estimator = RSVDDecomposition()

    def __repr__(self):
        return 'EigenBasisImplementation'

    def _channel_decompose(self, features):
        number_of_dim = list(range(features.shape[1]))
        predict = []
        if self.SV_threshold is None:
            self.SV_threshold = max(self.get_threshold(data=features), 2)
            self.logging_params.update({'SV_thr': self.SV_threshold})

        if len(number_of_dim) == 1:
            predict.append(self._transform_one_sample(features[:, 0, :]))
        else:
            for dimension in number_of_dim:
<<<<<<< HEAD
                parallel = Parallel(n_jobs=self.n_processes,
                                    verbose=0, pre_dispatch="2*n_jobs")
                v = parallel(delayed(self._transform_one_sample)(sample)
                             for sample in features[:, dimension, :])
=======
                parallel = Parallel(n_jobs=self.n_processes, verbose=0, pre_dispatch="2*n_jobs")
                v = parallel(delayed(self._transform_one_sample)(sample) for sample in features[:, dimension, :])
>>>>>>> 73ed2917
                predict.append(np.array(v) if len(v) > 1 else v[0])
        return predict

    def _convert_basis_to_predict(self, basis, input_data):
        self.predict = basis

        if input_data.task.task_params is None:
            input_data.task.task_params = self.__repr__()
        elif input_data.task.task_params not in [self.__repr__(), 'LargeFeatureSpace']:
            input_data.task.task_params.feature_filter = self.__repr__()

        predict = OutputData(idx=input_data.idx,
                             features=input_data.features,
                             predict=self.predict,
                             task=input_data.task,
                             target=input_data.target,
                             data_type=DataTypesEnum.table,
                             supplementary_data=input_data.supplementary_data)
        return predict

    def _transform(self, input_data: InputData) -> np.array:
        """
        Method for transforming all samples
        """
        features = DataConverter(data=input_data).convert_to_monad_data()
        features = NumpyConverter(data=features).convert_to_torch_format()

        def tensor_decomposition(x):
            return ListMonad(self._get_multidim_basis(x)) if self.tensor_approximation else self._channel_decompose(x)

        basis = np.array(Either.insert(features).then(tensor_decomposition).value[0])
        predict = self._convert_basis_to_predict(basis, input_data)
        return predict

    def _get_1d_basis(self, data):
        def data_driven_basis(Monoid):
            return ListMonad(reconstruct_basis(Monoid[0],
                                               Monoid[1],
                                               Monoid[2],
                                               ts_length=self.ts_length))

        def threshold(Monoid):
            return ListMonad([Monoid[0],
                              Monoid[1][:self.SV_threshold],
                              Monoid[2]])

        def svd(x):
            return ListMonad(self.svd_estimator.rsvd(tensor=x,
                                                     approximation=self.low_rank_approximation,
                                                     regularized_rank=self.SV_threshold))

<<<<<<< HEAD
        basis = Either.insert(data).then(svd).then(
            threshold).then(data_driven_basis).value[0]
=======
        basis = Either.insert(data).then(svd).then(threshold).then(data_driven_basis).value[0]
>>>>>>> 73ed2917
        return np.swapaxes(basis, 1, 0)

    def _get_multidim_basis(self, data):
        rank = round(data.shape[2] / 10)
        beta = data.shape[2] / data.shape[0]

        def tensor_decomposition(x): return ListMonad(
            parafac(tl.tensor(x), rank=rank).factors)

        def multi_threshold(x): return singular_value_hard_threshold(singular_values=x,
                                                                     beta=beta,
                                                                     threshold=None)

        def threshold(Monoid): return ListMonad([Monoid[0],
                                                 list(
                                                     map(multi_threshold, Monoid[1])),
                                                 Monoid[2].T])

        def data_driven_basis(Monoid): return ListMonad(reconstruct_basis(Monoid[0],
                                                                          Monoid[1],
                                                                          Monoid[2],
                                                                          ts_length=data.shape[2]))

        basis = np.array(
            Either.insert(data).then(tensor_decomposition).then(threshold).then(data_driven_basis).value[0])

        basis = basis.reshape(basis.shape[1], -1)

        return basis

    def get_threshold(self, data) -> int:
        svd_numbers = []

        def mode_func(x):
            return max(set(x), key=x.count)

        number_of_dim = list(range(data.shape[1]))
        if len(number_of_dim) == 1:
            return self._transform_one_sample(data[:, 0, :], svd_flag=True)
        else:
            for dimension in number_of_dim:
                dimension_rank = []
                for signal in data[:, dimension, :]:
<<<<<<< HEAD
                    dimension_rank.append(
                        self._transform_one_sample(signal, svd_flag=True))
=======
                    dimension_rank.append(self._transform_one_sample(signal, svd_flag=True))
>>>>>>> 73ed2917
            svd_numbers.append(mode_func(dimension_rank))
            return mode_func(svd_numbers)

    def _transform_one_sample(self, series: np.array, svd_flag: bool = False):
        trajectory_transformer = HankelMatrix(time_series=series, window_size=self.window_size)
        data = trajectory_transformer.trajectory_matrix
        self.ts_length = trajectory_transformer.ts_length
        rank = self.estimate_singular_values(data)
        if svd_flag:
            return rank
        else:
            return self._get_1d_basis(data)

    def estimate_singular_values(self, data):
        def svd(x): return ListMonad(self.svd_estimator.rsvd(
            tensor=x,
            approximation=self.low_rank_approximation,
            reg_type=self.rank_regularization))

        basis = Either.insert(data).then(svd).value[0]
        spectrum = [s_val for s_val in basis[1] if s_val > 0.001]
        rank = len(spectrum)
<<<<<<< HEAD
        self.explained_dispersion.append(
            [round(x / sum(spectrum) * 100) for x in spectrum])
=======
        self.explained_dispersion.append([round(x / sum(spectrum) * 100) for x in spectrum])
>>>>>>> 73ed2917
        # self.left_approx_sv, self.right_approx_sv = basis[0], basis[2]
        return rank<|MERGE_RESOLUTION|>--- conflicted
+++ resolved
@@ -36,12 +36,7 @@
         self.window_size = params.get('window_size', 20)
         self.low_rank_approximation = params.get('low_rank_approximation', True)
         self.tensor_approximation = params.get('tensor_approximation', False)
-<<<<<<< HEAD
-        self.rank_regularization = params.get(
-            'rank_regularization', 'hard_thresholding')
-=======
         self.rank_regularization = params.get('rank_regularization', 'hard_thresholding')
->>>>>>> 73ed2917
         self.logging_params.update({'WS': self.window_size})
         self.explained_dispersion = []
         self.SV_threshold = None
@@ -61,15 +56,8 @@
             predict.append(self._transform_one_sample(features[:, 0, :]))
         else:
             for dimension in number_of_dim:
-<<<<<<< HEAD
-                parallel = Parallel(n_jobs=self.n_processes,
-                                    verbose=0, pre_dispatch="2*n_jobs")
-                v = parallel(delayed(self._transform_one_sample)(sample)
-                             for sample in features[:, dimension, :])
-=======
                 parallel = Parallel(n_jobs=self.n_processes, verbose=0, pre_dispatch="2*n_jobs")
                 v = parallel(delayed(self._transform_one_sample)(sample) for sample in features[:, dimension, :])
->>>>>>> 73ed2917
                 predict.append(np.array(v) if len(v) > 1 else v[0])
         return predict
 
@@ -121,12 +109,7 @@
                                                      approximation=self.low_rank_approximation,
                                                      regularized_rank=self.SV_threshold))
 
-<<<<<<< HEAD
-        basis = Either.insert(data).then(svd).then(
-            threshold).then(data_driven_basis).value[0]
-=======
         basis = Either.insert(data).then(svd).then(threshold).then(data_driven_basis).value[0]
->>>>>>> 73ed2917
         return np.swapaxes(basis, 1, 0)
 
     def _get_multidim_basis(self, data):
@@ -170,12 +153,7 @@
             for dimension in number_of_dim:
                 dimension_rank = []
                 for signal in data[:, dimension, :]:
-<<<<<<< HEAD
-                    dimension_rank.append(
-                        self._transform_one_sample(signal, svd_flag=True))
-=======
                     dimension_rank.append(self._transform_one_sample(signal, svd_flag=True))
->>>>>>> 73ed2917
             svd_numbers.append(mode_func(dimension_rank))
             return mode_func(svd_numbers)
 
@@ -198,11 +176,6 @@
         basis = Either.insert(data).then(svd).value[0]
         spectrum = [s_val for s_val in basis[1] if s_val > 0.001]
         rank = len(spectrum)
-<<<<<<< HEAD
-        self.explained_dispersion.append(
-            [round(x / sum(spectrum) * 100) for x in spectrum])
-=======
         self.explained_dispersion.append([round(x / sum(spectrum) * 100) for x in spectrum])
->>>>>>> 73ed2917
         # self.left_approx_sv, self.right_approx_sv = basis[0], basis[2]
         return rank