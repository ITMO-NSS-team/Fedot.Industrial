import os
from typing import Optional

import numpy as np
from fedot.core.data.data import InputData, OutputData
from fedot.core.operations.evaluation.operation_implementations.implementation_interfaces import \
    DataOperationImplementation
from fedot.core.operations.operation_parameters import OperationParameters
from fedot.core.repository.dataset_types import DataTypesEnum

from fedot_ind.api.utils.path_lib import PROJECT_PATH
from fedot_ind.core.operation.caching import DataCacher


class IndustrialCachableOperationImplementation(DataOperationImplementation):
    def __init__(self, params: Optional[OperationParameters] = None):
        super().__init__(params)

        cache_folder = os.path.join(PROJECT_PATH, 'cache')
        os.makedirs(cache_folder, exist_ok=True)
        self.cacher = DataCacher(data_type_prefix=f'Features of basis',
                                 cache_folder=cache_folder)

        self.data_type = DataTypesEnum.image

    def fit(self, data):
        """Decomposes the given data on the chosen basis.

        Returns:
            np.array: The decomposition of the given data.
        """
        pass

    def try_load_from_cache(self, hashed_info: str) -> np.array:
        predict = self.cacher.load_data_from_cache(hashed_info=hashed_info)
        return predict

    def transform(self, input_data: InputData, use_cache: bool = False) -> OutputData:
        """Method firstly tries to load result from cache. If unsuccessful, it starts to generate features
        """
        if use_cache:
            class_params = {k: v for k, v in self.__dict__.items() if k not in ['cacher',
                                                                                'data_type',
                                                                                'params',
                                                                                'n_processes',
                                                                                'logging_params',
                                                                                'logger',
                                                                                'relevant_features']}

            hashed_info = self.cacher.hash_info(data=input_data.features,
                                                operation_info=class_params.__repr__())
            # '9123f78f08'
            try:
                predict = self.try_load_from_cache(hashed_info)
            except FileNotFoundError:
                predict = self._transform(input_data)
                self.cacher.cache_data(hashed_info, predict)

<<<<<<< HEAD
        predict = self._transform(input_data)
        if type(input_data) == InputData:
            predict = self._convert_to_output(input_data, predict, data_type=self.data_type)
        return predict
=======
        # predict = self._transform(input_data)
            predict = self._convert_to_output(input_data, predict, data_type=self.data_type)
            return predict
        else:
            predict = self._transform(input_data)
            predict = self._convert_to_output(input_data, predict, data_type=self.data_type)
            return predict
>>>>>>> 9dd7e697

    def _transform(self, input_data) -> np.array:
        """
            Method for feature generation for all series
        """
        pass<|MERGE_RESOLUTION|>--- conflicted
+++ resolved
@@ -56,12 +56,6 @@
                 predict = self._transform(input_data)
                 self.cacher.cache_data(hashed_info, predict)
 
-<<<<<<< HEAD
-        predict = self._transform(input_data)
-        if type(input_data) == InputData:
-            predict = self._convert_to_output(input_data, predict, data_type=self.data_type)
-        return predict
-=======
         # predict = self._transform(input_data)
             predict = self._convert_to_output(input_data, predict, data_type=self.data_type)
             return predict
@@ -69,7 +63,6 @@
             predict = self._transform(input_data)
             predict = self._convert_to_output(input_data, predict, data_type=self.data_type)
             return predict
->>>>>>> 9dd7e697
 
     def _transform(self, input_data) -> np.array:
         """
