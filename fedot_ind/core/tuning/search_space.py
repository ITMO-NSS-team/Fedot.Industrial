from functools import partial

from hyperopt import hp

NESTED_PARAMS_LABEL = 'nested_label'

industrial_search_space = {
    'eigen_basis':
        {'window_size': {'hyperopt-dist': hp.choice, 'sampling-scope': [[x for x in range(5, 50, 5)]]},
         'stride': {'hyperopt-dist': hp.choice, 'sampling-scope': [[x for x in range(1, 10, 1)]]},
         'rank_regularization': {'hyperopt-dist': hp.choice, 'sampling-scope': [
             ['hard_thresholding', 'explained_dispersion']]}},
    'wavelet_basis':
        {'n_components': {'hyperopt-dist': hp.uniformint, 'sampling-scope': [2, 10]},
         'wavelet': {'hyperopt-dist': hp.choice,
                     'sampling-scope': [['mexh', 'morl', 'db5', 'sym5']]}},
    'fourier_basis':
        {'threshold': {'hyperopt-dist': hp.uniformint,
                       'sampling-scope': [10000, 50000]}},
    'topological_extractor':
        {'window_size': {'hyperopt-dist': hp.choice, 'sampling-scope': [[x for x in range(5, 50, 5)]]},
         'stride': {'hyperopt-dist': hp.choice, 'sampling-scope': [[x for x in range(1, 10, 1)]]}},
    'quantile_extractor':
        {'stride': {'hyperopt-dist': hp.choice, 'sampling-scope': [[x for x in range(1, 10, 1)]]},
         'window_size': {'hyperopt-dist': hp.choice, 'sampling-scope': [[x for x in range(0, 50, 3)]]}},
    'recurrence_extractor':
        {'window_size': {'hyperopt-dist': hp.choice, 'sampling-scope': [[x for x in range(5, 50, 5)]]},
         'stride': {'hyperopt-dist': hp.choice, 'sampling-scope': [[x for x in range(1, 10, 1)]]},
         # 'rec_metric': (hp.choice, [['chebyshev', 'cosine', 'euclidean', 'mahalanobis']])
         },
    'signal_extractor':
        {'n_components': {'hyperopt-dist': hp.uniformint, 'sampling-scope': [2, 10]},
         'wavelet': {'hyperopt-dist': hp.choice,
                     'sampling-scope': [['mexh', 'morl', 'db5', 'sym5']]}},
    'minirocket_extractor':
        {'num_features': {'hyperopt-dist': hp.choice,
                          'sampling-scope': [[x for x in range(5000, 20000, 1000)]]}},
    'patch_tst_model':
        {'epochs': {'hyperopt-dist': hp.choice, 'sampling-scope': [[x for x in range(10, 100, 10)]]},
         'batch_size': {'hyperopt-dist': hp.choice, 'sampling-scope': [[x for x in range(8, 64, 6)]]},
         'activation': {'hyperopt-dist': hp.choice,
                        'sampling-scope': [
                            ['LeakyReLU', 'ELU', 'SwishBeta', 'ReLU', 'Tanh', 'Softmax', 'SmeLU', 'Mish']]}},
    'omniscale_model':
        {'epochs': {'hyperopt-dist': hp.choice, 'sampling-scope': [[x for x in range(30, 300, 30)]]},
         'activation': {'hyperopt-dist': hp.choice,
                        'sampling-scope': [
                            ['LeakyReLU', 'ELU', 'SwishBeta', 'Tanh', 'Softmax', 'SmeLU', 'Mish']]}},
    'inception_model':
        {'epochs': {'hyperopt-dist': hp.choice, 'sampling-scope': [[x for x in range(30, 300, 30)]]},
         'activation': {'hyperopt-dist': hp.choice,
                        'sampling-scope': [
                            ['LeakyReLU', 'SwishBeta', 'Tanh', 'Softmax', 'SmeLU', 'Mish']]}},
    'resnet_model':
        {'epochs': {'hyperopt-dist': hp.choice, 'sampling-scope': [[x for x in range(30, 300, 30)]]},
         'activation': {'hyperopt-dist': hp.choice,
                        'sampling-scope': [
                            ['LeakyReLU', 'SwishBeta', 'Tanh', 'Softmax', 'SmeLU', 'Mish']]}},
    'ssa_forecaster':
        {'window_size_method': {'hyperopt-dist': hp.choice,
                                'sampling-scope': [['hac', 'dff']]},
<<<<<<< HEAD
         'history_lookback': {'hyperopt-dist': hp.choice, 'sampling-scope': [[x for x in range(30, 300, 30)]]}, }
=======
         'history_lookback': {'hyperopt-dist': hp.choice, 'sampling-scope': [[x for x in range(30, 300, 30)]]},}
>>>>>>> ba098701
}


def get_industrial_search_space(self):
    parameters_per_operation = {'kmeans': {
        'n_clusters': {
            'hyperopt-dist': hp.uniformint,
            'sampling-scope': [2, 7],
            'type': 'discrete'}
    },
        'adareg': {
            'learning_rate': {
                'hyperopt-dist': hp.loguniform,
                'sampling-scope': [1e-3, 1],
                'type': 'continuous'},
            'loss': {
                'hyperopt-dist': hp.choice,
                'sampling-scope': [["linear", "square", "exponential"]],
                'type': 'categorical'}
        },
        'gbr': {
            'loss': {
                'hyperopt-dist': hp.choice,
                'sampling-scope': [["ls", "lad", "huber", "quantile"]],
                'type': 'categorical'},
            'learning_rate': {
                'hyperopt-dist': hp.loguniform,
                'sampling-scope': [1e-3, 1],
                'type': 'continuous'},
            'max_depth': {
                'hyperopt-dist': hp.uniformint,
                'sampling-scope': [1, 11],
                'type': 'discrete'},
            'min_samples_split': {
                'hyperopt-dist': hp.uniformint,
                'sampling-scope': [2, 21],
                'type': 'discrete'},
            'min_samples_leaf': {
                'hyperopt-dist': hp.uniformint,
                'sampling-scope': [1, 21],
                'type': 'discrete'},
            'subsample': {
                'hyperopt-dist': hp.uniform,
                'sampling-scope': [0.05, 1.0],
                'type': 'continuous'},
            'max_features': {
                'hyperopt-dist': hp.uniform,
                'sampling-scope': [0.05, 1.0],
                'type': 'continuous'},
            'alpha': {
                'hyperopt-dist': hp.uniform,
                'sampling-scope': [0.75, 0.99],
                'type': 'continuous'}
        },
        'logit': {
            'C': {
                'hyperopt-dist': hp.uniform,
                'sampling-scope': [1e-2, 10.0],
                'type': 'continuous'},

            'penalty': {
                'hyperopt-dist': hp.choice,
                'sampling-scope': [['l1', 'l2']],
                'type': 'categorical'},

            'solver': {
                'hyperopt-dist': hp.choice,
                'sampling-scope': [['liblinear']],
                'type': 'categorical'}
        },
        'rf': {
            'criterion': {
                'hyperopt-dist': hp.choice,
                'sampling-scope': [["gini", "entropy"]],
                'type': 'categorical'},
            'max_features': {
                'hyperopt-dist': hp.uniform,
                'sampling-scope': [0.05, 1.0],
                'type': 'continuous'},
            'min_samples_split': {
                'hyperopt-dist': hp.uniformint,
                'sampling-scope': [2, 10],
                'type': 'discrete'},
            'min_samples_leaf': {
                'hyperopt-dist': hp.uniformint,
                'sampling-scope': [1, 15],
                'type': 'discrete'},
            'bootstrap': {
                'hyperopt-dist': hp.choice,
                'sampling-scope': [[True, False]],
                'type': 'categorical'}
        },
        'ridge': {
            'alpha': {
                'hyperopt-dist': hp.uniform,
                'sampling-scope': [0.01, 10.0],
                'type': 'continuous'}
        },
        'lasso': {
            'alpha': {
                'hyperopt-dist': hp.uniform,
                'sampling-scope': [0.01, 10.0],
                'type': 'continuous'}
        },
        'rfr': {
            'max_features': {
                'hyperopt-dist': hp.uniform,
                'sampling-scope': [0.05, 1.0],
                'type': 'continuous'},
            'min_samples_split': {
                'hyperopt-dist': hp.uniformint,
                'sampling-scope': [2, 21],
                'type': 'discrete'},
            'min_samples_leaf': {
                'hyperopt-dist': hp.uniformint,
                'sampling-scope': [1, 15],
                'type': 'discrete'},
            'bootstrap': {
                'hyperopt-dist': hp.choice,
                'sampling-scope': [[True, False]],
                'type': 'categorical'}
        },
        'xgbreg': {
            'max_depth': {
                'hyperopt-dist': hp.uniformint,
                'sampling-scope': [1, 11],
                'type': 'discrete'},
            'learning_rate': {
                'hyperopt-dist': hp.loguniform,
                'sampling-scope': [1e-3, 1],
                'type': 'continuous'},
            'subsample': {
                'hyperopt-dist': hp.uniform,
                'sampling-scope': [0.05, 1.0],
                'type': 'continuous'},
            'min_child_weight': {
                'hyperopt-dist': hp.uniformint,
                'sampling-scope': [1, 21],
                'type': 'discrete'},
        },
        'xgboost': {
            'max_depth': {
                'hyperopt-dist': hp.uniformint,
                'sampling-scope': [1, 7],
                'type': 'discrete'},
            'learning_rate': {
                'hyperopt-dist': hp.loguniform,
                'sampling-scope': [1e-3, 1],
                'type': 'continuous'},
            'subsample': {
                'hyperopt-dist': hp.uniform,
                'sampling-scope': [0.05, 0.99],
                'type': 'continuous'},
            'min_child_weight': {
                'hyperopt-dist': hp.uniformint,
                'sampling-scope': [1, 21],
                'type': 'discrete'}
        },
        'svr': {
            'C': {
                'hyperopt-dist': hp.uniform,
                'sampling-scope': [1e-4, 25.0],
                'type': 'continuous'},
            'epsilon': {
                'hyperopt-dist': hp.uniform,
                'sampling-scope': [1e-4, 1],
                'type': 'continuous'},
            'tol': {
                'hyperopt-dist': hp.loguniform,
                'sampling-scope': [1e-5, 1e-1],
                'type': 'continuous'},
            'loss': {
                'hyperopt-dist': hp.choice,
                'sampling-scope': [["epsilon_insensitive", "squared_epsilon_insensitive"]],
                'type': 'categorical'}
        },
        'dtreg': {
            'max_depth': {
                'hyperopt-dist': hp.uniformint,
                'sampling-scope': [1, 11],
                'type': 'discrete'},
            'min_samples_split': {
                'hyperopt-dist': hp.uniformint,
                'sampling-scope': [2, 21],
                'type': 'discrete'},
            'min_samples_leaf': {
                'hyperopt-dist': hp.uniformint,
                'sampling-scope': [1, 21],
                'type': 'discrete'}
        },
        'treg': {
            'max_features': {
                'hyperopt-dist': hp.uniform,
                'sampling-scope': [0.05, 1.0],
                'type': 'continuous'},
            'min_samples_split': {
                'hyperopt-dist': hp.uniformint,
                'sampling-scope': [2, 21],
                'type': 'discrete'},
            'min_samples_leaf': {
                'hyperopt-dist': hp.uniformint,
                'sampling-scope': [1, 21],
                'type': 'discrete'},
            'bootstrap': {
                'hyperopt-dist': hp.choice,
                'sampling-scope': [[True, False]],
                'type': 'categorical'}
        },
        'dt': {
            'max_depth': {
                'hyperopt-dist': hp.uniformint,
                'sampling-scope': [1, 11],
                'type': 'discrete'},
            'min_samples_split': {
                'hyperopt-dist': hp.uniformint,
                'sampling-scope': [2, 21],
                'type': 'discrete'},
            'min_samples_leaf': {
                'hyperopt-dist': hp.uniformint,
                'sampling-scope': [1, 21],
                'type': 'discrete'}
        },
        'knnreg': {
            'n_neighbors': {
                'hyperopt-dist': hp.uniformint,
                'sampling-scope': [1, 50],
                'type': 'discrete'},
            'weights': {
                'hyperopt-dist': hp.choice,
                'sampling-scope': [["uniform", "distance"]],
                'type': 'categorical'},
            'p': {
                'hyperopt-dist': hp.choice,
                'sampling-scope': [[1, 2]],
                'type': 'categorical'}
        },
        'knn': {
            'n_neighbors': {
                'hyperopt-dist': hp.uniformint,
                'sampling-scope': [1, 50],
                'type': 'discrete'},
            'weights': {
                'hyperopt-dist': hp.choice,
                'sampling-scope': [["uniform", "distance"]],
                'type': 'categorical'},
            'p': {
                'hyperopt-dist': hp.choice,
                'sampling-scope': [[1, 2]],
                'type': 'categorical'}
        },
        'arima': {
            'p': {
                'hyperopt-dist': hp.uniformint,
                'sampling-scope': [1, 7],
                'type': 'discrete'},
            'd': {
                'hyperopt-dist': hp.uniformint,
                'sampling-scope': [0, 2],
                'type': 'discrete'},
            'q': {
                'hyperopt-dist': hp.uniformint,
                'sampling-scope': [1, 5],
                'type': 'discrete'}
        },
        'stl_arima': {
            'p': {
                'hyperopt-dist': hp.uniformint,
                'sampling-scope': [1, 7],
                'type': 'discrete'},
            'd': {
                'hyperopt-dist': hp.uniformint,
                'sampling-scope': [0, 2],
                'type': 'discrete'},
            'q': {
                'hyperopt-dist': hp.uniformint,
                'sampling-scope': [1, 5],
                'type': 'discrete'},
            'period': {
                'hyperopt-dist': hp.uniformint,
                'sampling-scope': [1, 365],
                'type': 'discrete'}
        },
        'mlp': {
            'hidden_layer_sizes': {
                'hyperopt-dist': hp.choice,
                'sampling-scope': [[(256, 128, 64, 32), (1028, 512, 64,)]],
                'type': 'categorical'},
            'activation': {
                'hyperopt-dist': hp.choice,
                'sampling-scope': [['logistic', 'tanh', 'relu']],
                'type': 'categorical'},
            'max_iter': {'hyperopt-dist': hp.uniformint,
                         'sampling-scope': [1000, 2000],
                         'type': 'discrete'},
            'learning_rate': {'hyperopt-dist': hp.choice,
                              'sampling-scope': [['constant', 'adaptive']],
                              'type': 'categorical'}
        },
        'ar': {
            'lag_1': {
                'hyperopt-dist': hp.uniform,
                'sampling-scope': [2, 200],
                'type': 'continuous'},
            'lag_2': {
                'hyperopt-dist': hp.uniform,
                'sampling-scope': [2, 800],
                'type': 'continuous'}
        },
        'ets': {
            'error': {
                'hyperopt-dist': hp.choice,
                'sampling-scope': [["add", "mul"]],
                'type': 'categorical'},
            'trend': {
                'hyperopt-dist': hp.choice,
                'sampling-scope': [[None, "add", "mul"]],
                'type': 'categorical'},
            'seasonal': {
                'hyperopt-dist': hp.choice,
                'sampling-scope': [[None, "add", "mul"]],
                'type': 'categorical'},
            'damped_trend': {
                'hyperopt-dist': hp.choice,
                'sampling-scope': [[True, False]],
                'type': 'categorical'},
            'seasonal_periods': {
                'hyperopt-dist': hp.uniform,
                'sampling-scope': [1, 100],
                'type': 'continuous'}
        },
        'glm': {
            NESTED_PARAMS_LABEL: {
                'hyperopt-dist': hp.choice,
                'sampling-scope': [[
                    {
                        'family': 'gaussian',
                        'link': hp.choice('link_gaussian', ['identity',
                                                            'inverse_power',
                                                            'log'])
                    },
                    {
                        'family': 'gamma',
                        'link': hp.choice('link_gamma', ['identity',
                                                         'inverse_power',
                                                         'log'])
                    },
                    {
                        'family': 'inverse_gaussian',
                        'link': hp.choice('link_inv_gaussian', ['identity',
                                                                'inverse_power'])
                    }

                ]],
                'type': 'categorical'}
        },
        'cgru': {
            'hidden_size': {
                'hyperopt-dist': hp.uniform,
                'sampling-scope': [20, 200],
                'type': 'continuous'},
            'learning_rate': {
                'hyperopt-dist': hp.uniform,
                'sampling-scope': [0.0005, 0.005],
                'type': 'continuous'},
            'cnn1_kernel_size': {
                'hyperopt-dist': hp.uniformint,
                'sampling-scope': [3, 8],
                'type': 'discrete'},
            'cnn1_output_size': {
                'hyperopt-dist': hp.choice,
                'sampling-scope': [[8, 16, 32, 64]],
                'type': 'categorical'},
            'cnn2_kernel_size': {
                'hyperopt-dist': hp.uniformint,
                'sampling-scope': [3, 8],
                'type': 'discrete'},
            'cnn2_output_size': {
                'hyperopt-dist': hp.choice,
                'sampling-scope': [[8, 16, 32, 64]],
                'type': 'categorical'},
            'batch_size': {
                'hyperopt-dist': hp.choice,
                'sampling-scope': [[64, 128]],
                'type': 'categorical'},
            'num_epochs': {
                'hyperopt-dist': hp.choice,
                'sampling-scope': [[10, 20, 50, 100]],
                'type': 'categorical'},
            'optimizer': {
                'hyperopt-dist': hp.choice,
                'sampling-scope': [['adamw', 'sgd']],
                'type': 'categorical'},
            'loss': {
                'hyperopt-dist': hp.choice,
                'sampling-scope': [['mae', 'mse']],
                'type': 'categorical'},
        },
        'topological_features': {
            'window_size_as_share': {
                'hyperopt-dist': hp.uniform,
                'sampling-scope': [0.1, 0.9],
                'type': 'continuous'
            },
            'max_homology_dimension': {
                'hyperopt-dist': hp.uniformint,
                'sampling-scope': [1, 3],
                'type': 'discrete'
            },
            'metric': {
                'hyperopt-dist': hp.choice,
                'sampling-scope': [['euclidean', 'manhattan', 'cosine']],
                'type': 'categorical'}
        },
        'pca': {
            'n_components': {
                'hyperopt-dist': hp.uniform,
                'sampling-scope': [0.1, 0.99],
                'type': 'continuous'}
        },
        'kernel_pca': {
            'n_components': {
                'hyperopt-dist': hp.uniformint,
                'sampling-scope': [1, 20],
                'type': 'discrete'},
            'kernel': {
                'hyperopt-dist': hp.choice,
                'sampling-scope': [['linear', 'poly', 'rbf', 'sigmoid', 'cosine', 'precomputed']],
                'type': 'categorical'}
        },
        'fast_ica': {
            'n_components': {
                'hyperopt-dist': hp.uniformint,
                'sampling-scope': [1, 20],
                'type': 'discrete'},
            'fun': {
                'hyperopt-dist': hp.choice,
                'sampling-scope': [['logcosh', 'exp', 'cube']],
                'type': 'categorical'}
        },
        'ransac_lin_reg': {
            'min_samples': {
                'hyperopt-dist': hp.uniform,
                'sampling-scope': [0.1, 0.9],
                'type': 'continuous'},
            'residual_threshold': {
                'hyperopt-dist': hp.loguniform,
                'sampling-scope': [0.1, 1000],
                'type': 'continuous'},
            'max_trials': {
                'hyperopt-dist': hp.uniform,
                'sampling-scope': [50, 500],
                'type': 'continuous'},
            'max_skips': {
                'hyperopt-dist': hp.uniform,
                'sampling-scope': [50, 500000],
                'type': 'continuous'}
        },
        'ransac_non_lin_reg': {
            'min_samples': {
                'hyperopt-dist': hp.uniform,
                'sampling-scope': [0.1, 0.9],
                'type': 'continuous'},
            'residual_threshold': {
                'hyperopt-dist': hp.loguniform,
                'sampling-scope': [0.1, 1000],
                'type': 'continuous'},
            'max_trials': {
                'hyperopt-dist': hp.uniform,
                'sampling-scope': [50, 500],
                'type': 'continuous'},
            'max_skips': {
                'hyperopt-dist': hp.uniform,
                'sampling-scope': [50, 500000],
                'type': 'continuous'}
        },
        'isolation_forest_reg': {
            'max_samples': {
                'hyperopt-dist': hp.uniform,
                'sampling-scope': [0.05, 0.99],
                'type': 'continuous'},
            'max_features': {
                'hyperopt-dist': hp.uniform,
                'sampling-scope': [0.05, 0.99],
                'type': 'continuous'},
            'bootstrap': {
                'hyperopt-dist': hp.choice,
                'sampling-scope': [[True, False]],
                'type': 'categorical'}
        },
        'isolation_forest_class': {
            'max_samples': {
                'hyperopt-dist': hp.uniform,
                'sampling-scope': [0.05, 0.99],
                'type': 'continuous'},
            'max_features': {
                'hyperopt-dist': hp.uniform,
                'sampling-scope': [0.05, 0.99],
                'type': 'continuous'},
            'bootstrap': {
                'hyperopt-dist': hp.choice,
                'sampling-scope': [[True, False]],
                'type': 'categorical'}
        },
        'rfe_lin_reg': {
            'n_features_to_select': {
                'hyperopt-dist': hp.uniform,
                'sampling-scope': [0.5, 0.9],
                'type': 'continuous'},
            'step': {
                'hyperopt-dist': hp.uniform,
                'sampling-scope': [0.1, 0.2],
                'type': 'continuous'}
        },
        'rfe_non_lin_reg': {
            'n_features_to_select': {
                'hyperopt-dist': hp.uniform,
                'sampling-scope': [0.5, 0.9],
                'type': 'continuous'},
            'step': {
                'hyperopt-dist': hp.uniform,
                'sampling-scope': [0.1, 0.2],
                'type': 'continuous'}
        },
        'poly_features': {
            'degree': {
                'hyperopt-dist': hp.uniformint,
                'sampling-scope': [2, 5],
                'type': 'discrete'},
            'interaction_only': {
                'hyperopt-dist': hp.choice,
                'sampling-scope': [[True, False]],
                'type': 'categorical'}
        },
        'polyfit': {
            'degree': {
                'hyperopt-dist': hp.uniformint,
                'sampling-scope': [1, 6],
                'type': 'discrete'}
        },
        'lagged': {
            'window_size': {
                'hyperopt-dist': hp.uniformint,
                'sampling-scope': [5, 500],
                'type': 'discrete'}
        },
        'sparse_lagged': {
            'window_size': {
                'hyperopt-dist': hp.uniformint,
                'sampling-scope': [5, 500],
                'type': 'discrete'},
            'n_components': {
                'hyperopt-dist': hp.uniform,
                'sampling-scope': [0, 0.5],
                'type': 'continuous'},
            'use_svd': {
                'hyperopt-dist': hp.choice,
                'sampling-scope': [[True, False]],
                'type': 'categorical'}
        },
        'smoothing': {
            'window_size': {
                'hyperopt-dist': hp.uniformint,
                'sampling-scope': [2, 20],
                'type': 'discrete'}
        },
        'gaussian_filter': {
            'sigma': {
                'hyperopt-dist': hp.uniform,
                'sampling-scope': [1, 5],
                'type': 'continuous'}
        },
        'diff_filter': {
            'poly_degree': {
                'hyperopt-dist': hp.uniformint,
                'sampling-scope': [1, 5],
                'type': 'discrete'},
            'order': {
                'hyperopt-dist': hp.uniform,
                'sampling-scope': [1, 3],
                'type': 'continuous'},
            'window_size': {
                'hyperopt-dist': hp.uniform,
                'sampling-scope': [3, 20],
                'type': 'continuous'}
        },
        'cut': {
            'cut_part': {
                'hyperopt-dist': hp.uniform,
                'sampling-scope': [0, 0.9],
                'type': 'continuous'}
        },
        'lgbm': {
            'class_weight': {
                'hyperopt-dist': hp.choice,
                'sampling-scope': [[None, 'balanced']],
                'type': 'categorical'},
            'num_leaves': {
                'hyperopt-dist': hp.uniformint,
                'sampling-scope': [2, 256],
                'type': 'discrete'},
            'learning_rate': {
                'hyperopt-dist': hp.loguniform,
                'sampling-scope': [0.01, 0.2],
                'type': 'continuous'},
            'colsample_bytree': {
                'hyperopt-dist': hp.uniform,
                'sampling-scope': [0.4, 1],
                'type': 'continuous'},
            'subsample': {
                'hyperopt-dist': hp.uniform,
                'sampling-scope': [0.4, 1],
                'type': 'continuous'},
            'reg_alpha': {
                'hyperopt-dist': hp.loguniform,
                'sampling-scope': [1e-8, 10],
                'type': 'continuous'},
            'reg_lambda': {
                'hyperopt-dist': hp.loguniform,
                'sampling-scope': [1e-8, 10],
                'type': 'continuous'}
        },
        'lgbmreg': {
            'num_leaves': {
                'hyperopt-dist': hp.uniformint,
                'sampling-scope': [2, 256],
                'type': 'discrete'},
            'learning_rate': {
                'hyperopt-dist': hp.loguniform,
                'sampling-scope': [0.01, 0.2],
                'type': 'continuous'},
            'colsample_bytree': {
                'hyperopt-dist': hp.uniform,
                'sampling-scope': [0.4, 1],
                'type': 'continuous'},
            'subsample': {
                'hyperopt-dist': hp.uniform,
                'sampling-scope': [0.4, 1],
                'type': 'continuous'},
            'reg_alpha': {
                'hyperopt-dist': hp.loguniform,
                'sampling-scope': [1e-8, 10],
                'type': 'continuous'},
            'reg_lambda': {
                'hyperopt-dist': hp.loguniform,
                'sampling-scope': [1e-8, 10],
                'type': 'continuous'}
        },
        'catboost': {
            'max_depth': {
                'hyperopt-dist': hp.uniformint,
                'sampling-scope': [1, 11],
                'type': 'discrete'},
            'learning_rate': {
                'hyperopt-dist': hp.loguniform,
                'sampling-scope': [0.01, 0.2],
                'type': 'continuous'},
            'min_data_in_leaf': {
                'hyperopt-dist': partial(hp.qloguniform, q=1),
                'sampling-scope': [0, 6],
                'type': 'discrete'},
            'border_count': {
                'hyperopt-dist': hp.uniformint,
                'sampling-scope': [2, 255],
                'type': 'discrete'},
            'l2_leaf_reg': {
                'hyperopt-dist': hp.loguniform,
                'sampling-scope': [1e-8, 10],
                'type': 'continuous'}
        },
        'catboostreg': {
            'max_depth': {
                'hyperopt-dist': hp.uniformint,
                'sampling-scope': [1, 11],
                'type': 'discrete'},
            'learning_rate': {
                'hyperopt-dist': hp.loguniform,
                'sampling-scope': [0.01, 0.2],
                'type': 'continuous'},
            'min_data_in_leaf': {
                'hyperopt-dist': partial(hp.qloguniform, q=1),
                'sampling-scope': [0, 6],
                'type': 'discrete'},
            'border_count': {
                'hyperopt-dist': hp.uniformint,
                'sampling-scope': [2, 255],
                'type': 'discrete'},
            'l2_leaf_reg': {
                'hyperopt-dist': hp.loguniform,
                'sampling-scope': [1e-8, 10],
                'type': 'continuous'}
        },
        'resample': {
            'balance': {
                'hyperopt-dist': hp.choice,
                'sampling-scope': [['expand_minority', 'reduce_majority']],
                'type': 'categorical'},
            'replace': {
                'hyperopt-dist': hp.choice,
                'sampling-scope': [[True, False]],
                'type': 'categorical'},
            'balance_ratio': {
                'hyperopt-dist': hp.uniform,
                'sampling-scope': [0.3, 1],
                'type': 'continuous'}
        },
        'lda': {
            'solver': {
                'hyperopt-dist': hp.choice,
                'sampling-scope': [['svd', 'lsqr', 'eigen']],
                'type': 'categorical'},
            'shrinkage': {
                'hyperopt-dist': hp.uniform,
                'sampling-scope': [0.1, 0.9],
                'type': 'continuous'}
        },
        'ts_naive_average': {
            'part_for_averaging': {
                'hyperopt-dist': hp.uniform,
                'sampling-scope': [0.1, 1],
                'type': 'continuous'}
        },
        'locf': {
            'part_for_repeat': {
                'hyperopt-dist': hp.uniform,
                'sampling-scope': [0.01, 0.5],
                'type': 'continuous'}
        },
        'word2vec_pretrained': {
            'model_name': {
                'hyperopt-dist': hp.choice,
                'sampling-scope': [['glove-twitter-25', 'glove-twitter-50',
                                    'glove-wiki-gigaword-100', 'word2vec-ruscorpora-300']],
                'type': 'categorical'}
        },
        'tfidf': {
            'ngram_range': {
                'hyperopt-dist': hp.choice,
                'sampling-scope': [[(1, 1), (1, 2), (1, 3)]],
                'type': 'categorical'},
            'min_df': {
                'hyperopt-dist': hp.uniform,
                'sampling-scope': [0.0001, 0.1],
                'type': 'continuous'},
            'max_df': {
                'hyperopt-dist': hp.uniform,
                'sampling-scope': [0.9, 0.99],
                'type': 'continuous'}
        },
    }
    for key in industrial_search_space:
        parameters_per_operation[key] = industrial_search_space[key]

    if self.custom_search_space is not None:
        for operation in self.custom_search_space.keys():
            if self.replace_default_search_space:
                parameters_per_operation[operation] = self.custom_search_space[operation]
            else:
                for key, value in self.custom_search_space[operation].items():
                    parameters_per_operation[operation][key] = value

    return parameters_per_operation<|MERGE_RESOLUTION|>--- conflicted
+++ resolved
@@ -7,9 +7,7 @@
 industrial_search_space = {
     'eigen_basis':
         {'window_size': {'hyperopt-dist': hp.choice, 'sampling-scope': [[x for x in range(5, 50, 5)]]},
-         'stride': {'hyperopt-dist': hp.choice, 'sampling-scope': [[x for x in range(1, 10, 1)]]},
-         'rank_regularization': {'hyperopt-dist': hp.choice, 'sampling-scope': [
-             ['hard_thresholding', 'explained_dispersion']]}},
+         'stride': {'hyperopt-dist': hp.choice, 'sampling-scope': [[x for x in range(1, 10, 1)]]}},
     'wavelet_basis':
         {'n_components': {'hyperopt-dist': hp.uniformint, 'sampling-scope': [2, 10]},
          'wavelet': {'hyperopt-dist': hp.choice,
@@ -59,11 +57,7 @@
     'ssa_forecaster':
         {'window_size_method': {'hyperopt-dist': hp.choice,
                                 'sampling-scope': [['hac', 'dff']]},
-<<<<<<< HEAD
-         'history_lookback': {'hyperopt-dist': hp.choice, 'sampling-scope': [[x for x in range(30, 300, 30)]]}, }
-=======
          'history_lookback': {'hyperopt-dist': hp.choice, 'sampling-scope': [[x for x in range(30, 300, 30)]]},}
->>>>>>> ba098701
 }
 
 
@@ -83,7 +77,7 @@
                 'hyperopt-dist': hp.choice,
                 'sampling-scope': [["linear", "square", "exponential"]],
                 'type': 'categorical'}
-        },
+    },
         'gbr': {
             'loss': {
                 'hyperopt-dist': hp.choice,
@@ -117,7 +111,7 @@
                 'hyperopt-dist': hp.uniform,
                 'sampling-scope': [0.75, 0.99],
                 'type': 'continuous'}
-        },
+    },
         'logit': {
             'C': {
                 'hyperopt-dist': hp.uniform,
@@ -133,7 +127,7 @@
                 'hyperopt-dist': hp.choice,
                 'sampling-scope': [['liblinear']],
                 'type': 'categorical'}
-        },
+    },
         'rf': {
             'criterion': {
                 'hyperopt-dist': hp.choice,
@@ -155,19 +149,19 @@
                 'hyperopt-dist': hp.choice,
                 'sampling-scope': [[True, False]],
                 'type': 'categorical'}
-        },
+    },
         'ridge': {
             'alpha': {
                 'hyperopt-dist': hp.uniform,
                 'sampling-scope': [0.01, 10.0],
                 'type': 'continuous'}
-        },
+    },
         'lasso': {
             'alpha': {
                 'hyperopt-dist': hp.uniform,
                 'sampling-scope': [0.01, 10.0],
                 'type': 'continuous'}
-        },
+    },
         'rfr': {
             'max_features': {
                 'hyperopt-dist': hp.uniform,
@@ -185,7 +179,7 @@
                 'hyperopt-dist': hp.choice,
                 'sampling-scope': [[True, False]],
                 'type': 'categorical'}
-        },
+    },
         'xgbreg': {
             'max_depth': {
                 'hyperopt-dist': hp.uniformint,
@@ -203,7 +197,7 @@
                 'hyperopt-dist': hp.uniformint,
                 'sampling-scope': [1, 21],
                 'type': 'discrete'},
-        },
+    },
         'xgboost': {
             'max_depth': {
                 'hyperopt-dist': hp.uniformint,
@@ -221,7 +215,7 @@
                 'hyperopt-dist': hp.uniformint,
                 'sampling-scope': [1, 21],
                 'type': 'discrete'}
-        },
+    },
         'svr': {
             'C': {
                 'hyperopt-dist': hp.uniform,
@@ -239,7 +233,7 @@
                 'hyperopt-dist': hp.choice,
                 'sampling-scope': [["epsilon_insensitive", "squared_epsilon_insensitive"]],
                 'type': 'categorical'}
-        },
+    },
         'dtreg': {
             'max_depth': {
                 'hyperopt-dist': hp.uniformint,
@@ -253,7 +247,7 @@
                 'hyperopt-dist': hp.uniformint,
                 'sampling-scope': [1, 21],
                 'type': 'discrete'}
-        },
+    },
         'treg': {
             'max_features': {
                 'hyperopt-dist': hp.uniform,
@@ -271,7 +265,7 @@
                 'hyperopt-dist': hp.choice,
                 'sampling-scope': [[True, False]],
                 'type': 'categorical'}
-        },
+    },
         'dt': {
             'max_depth': {
                 'hyperopt-dist': hp.uniformint,
@@ -285,7 +279,7 @@
                 'hyperopt-dist': hp.uniformint,
                 'sampling-scope': [1, 21],
                 'type': 'discrete'}
-        },
+    },
         'knnreg': {
             'n_neighbors': {
                 'hyperopt-dist': hp.uniformint,
@@ -299,7 +293,7 @@
                 'hyperopt-dist': hp.choice,
                 'sampling-scope': [[1, 2]],
                 'type': 'categorical'}
-        },
+    },
         'knn': {
             'n_neighbors': {
                 'hyperopt-dist': hp.uniformint,
@@ -313,7 +307,7 @@
                 'hyperopt-dist': hp.choice,
                 'sampling-scope': [[1, 2]],
                 'type': 'categorical'}
-        },
+    },
         'arima': {
             'p': {
                 'hyperopt-dist': hp.uniformint,
@@ -327,7 +321,7 @@
                 'hyperopt-dist': hp.uniformint,
                 'sampling-scope': [1, 5],
                 'type': 'discrete'}
-        },
+    },
         'stl_arima': {
             'p': {
                 'hyperopt-dist': hp.uniformint,
@@ -345,7 +339,7 @@
                 'hyperopt-dist': hp.uniformint,
                 'sampling-scope': [1, 365],
                 'type': 'discrete'}
-        },
+    },
         'mlp': {
             'hidden_layer_sizes': {
                 'hyperopt-dist': hp.choice,
@@ -361,7 +355,7 @@
             'learning_rate': {'hyperopt-dist': hp.choice,
                               'sampling-scope': [['constant', 'adaptive']],
                               'type': 'categorical'}
-        },
+    },
         'ar': {
             'lag_1': {
                 'hyperopt-dist': hp.uniform,
@@ -371,7 +365,7 @@
                 'hyperopt-dist': hp.uniform,
                 'sampling-scope': [2, 800],
                 'type': 'continuous'}
-        },
+    },
         'ets': {
             'error': {
                 'hyperopt-dist': hp.choice,
@@ -393,7 +387,7 @@
                 'hyperopt-dist': hp.uniform,
                 'sampling-scope': [1, 100],
                 'type': 'continuous'}
-        },
+    },
         'glm': {
             NESTED_PARAMS_LABEL: {
                 'hyperopt-dist': hp.choice,
@@ -418,7 +412,7 @@
 
                 ]],
                 'type': 'categorical'}
-        },
+    },
         'cgru': {
             'hidden_size': {
                 'hyperopt-dist': hp.uniform,
@@ -460,7 +454,7 @@
                 'hyperopt-dist': hp.choice,
                 'sampling-scope': [['mae', 'mse']],
                 'type': 'categorical'},
-        },
+    },
         'topological_features': {
             'window_size_as_share': {
                 'hyperopt-dist': hp.uniform,
@@ -476,13 +470,13 @@
                 'hyperopt-dist': hp.choice,
                 'sampling-scope': [['euclidean', 'manhattan', 'cosine']],
                 'type': 'categorical'}
-        },
+    },
         'pca': {
             'n_components': {
                 'hyperopt-dist': hp.uniform,
                 'sampling-scope': [0.1, 0.99],
                 'type': 'continuous'}
-        },
+    },
         'kernel_pca': {
             'n_components': {
                 'hyperopt-dist': hp.uniformint,
@@ -492,7 +486,7 @@
                 'hyperopt-dist': hp.choice,
                 'sampling-scope': [['linear', 'poly', 'rbf', 'sigmoid', 'cosine', 'precomputed']],
                 'type': 'categorical'}
-        },
+    },
         'fast_ica': {
             'n_components': {
                 'hyperopt-dist': hp.uniformint,
@@ -502,7 +496,7 @@
                 'hyperopt-dist': hp.choice,
                 'sampling-scope': [['logcosh', 'exp', 'cube']],
                 'type': 'categorical'}
-        },
+    },
         'ransac_lin_reg': {
             'min_samples': {
                 'hyperopt-dist': hp.uniform,
@@ -520,7 +514,7 @@
                 'hyperopt-dist': hp.uniform,
                 'sampling-scope': [50, 500000],
                 'type': 'continuous'}
-        },
+    },
         'ransac_non_lin_reg': {
             'min_samples': {
                 'hyperopt-dist': hp.uniform,
@@ -538,7 +532,7 @@
                 'hyperopt-dist': hp.uniform,
                 'sampling-scope': [50, 500000],
                 'type': 'continuous'}
-        },
+    },
         'isolation_forest_reg': {
             'max_samples': {
                 'hyperopt-dist': hp.uniform,
@@ -552,7 +546,7 @@
                 'hyperopt-dist': hp.choice,
                 'sampling-scope': [[True, False]],
                 'type': 'categorical'}
-        },
+    },
         'isolation_forest_class': {
             'max_samples': {
                 'hyperopt-dist': hp.uniform,
@@ -566,7 +560,7 @@
                 'hyperopt-dist': hp.choice,
                 'sampling-scope': [[True, False]],
                 'type': 'categorical'}
-        },
+    },
         'rfe_lin_reg': {
             'n_features_to_select': {
                 'hyperopt-dist': hp.uniform,
@@ -576,7 +570,7 @@
                 'hyperopt-dist': hp.uniform,
                 'sampling-scope': [0.1, 0.2],
                 'type': 'continuous'}
-        },
+    },
         'rfe_non_lin_reg': {
             'n_features_to_select': {
                 'hyperopt-dist': hp.uniform,
@@ -586,7 +580,7 @@
                 'hyperopt-dist': hp.uniform,
                 'sampling-scope': [0.1, 0.2],
                 'type': 'continuous'}
-        },
+    },
         'poly_features': {
             'degree': {
                 'hyperopt-dist': hp.uniformint,
@@ -596,19 +590,19 @@
                 'hyperopt-dist': hp.choice,
                 'sampling-scope': [[True, False]],
                 'type': 'categorical'}
-        },
+    },
         'polyfit': {
             'degree': {
                 'hyperopt-dist': hp.uniformint,
                 'sampling-scope': [1, 6],
                 'type': 'discrete'}
-        },
+    },
         'lagged': {
             'window_size': {
                 'hyperopt-dist': hp.uniformint,
                 'sampling-scope': [5, 500],
                 'type': 'discrete'}
-        },
+    },
         'sparse_lagged': {
             'window_size': {
                 'hyperopt-dist': hp.uniformint,
@@ -622,19 +616,19 @@
                 'hyperopt-dist': hp.choice,
                 'sampling-scope': [[True, False]],
                 'type': 'categorical'}
-        },
+    },
         'smoothing': {
             'window_size': {
                 'hyperopt-dist': hp.uniformint,
                 'sampling-scope': [2, 20],
                 'type': 'discrete'}
-        },
+    },
         'gaussian_filter': {
             'sigma': {
                 'hyperopt-dist': hp.uniform,
                 'sampling-scope': [1, 5],
                 'type': 'continuous'}
-        },
+    },
         'diff_filter': {
             'poly_degree': {
                 'hyperopt-dist': hp.uniformint,
@@ -648,13 +642,13 @@
                 'hyperopt-dist': hp.uniform,
                 'sampling-scope': [3, 20],
                 'type': 'continuous'}
-        },
+    },
         'cut': {
             'cut_part': {
                 'hyperopt-dist': hp.uniform,
                 'sampling-scope': [0, 0.9],
                 'type': 'continuous'}
-        },
+    },
         'lgbm': {
             'class_weight': {
                 'hyperopt-dist': hp.choice,
@@ -684,7 +678,7 @@
                 'hyperopt-dist': hp.loguniform,
                 'sampling-scope': [1e-8, 10],
                 'type': 'continuous'}
-        },
+    },
         'lgbmreg': {
             'num_leaves': {
                 'hyperopt-dist': hp.uniformint,
@@ -710,7 +704,7 @@
                 'hyperopt-dist': hp.loguniform,
                 'sampling-scope': [1e-8, 10],
                 'type': 'continuous'}
-        },
+    },
         'catboost': {
             'max_depth': {
                 'hyperopt-dist': hp.uniformint,
@@ -732,7 +726,7 @@
                 'hyperopt-dist': hp.loguniform,
                 'sampling-scope': [1e-8, 10],
                 'type': 'continuous'}
-        },
+    },
         'catboostreg': {
             'max_depth': {
                 'hyperopt-dist': hp.uniformint,
@@ -754,7 +748,7 @@
                 'hyperopt-dist': hp.loguniform,
                 'sampling-scope': [1e-8, 10],
                 'type': 'continuous'}
-        },
+    },
         'resample': {
             'balance': {
                 'hyperopt-dist': hp.choice,
@@ -768,7 +762,7 @@
                 'hyperopt-dist': hp.uniform,
                 'sampling-scope': [0.3, 1],
                 'type': 'continuous'}
-        },
+    },
         'lda': {
             'solver': {
                 'hyperopt-dist': hp.choice,
@@ -778,26 +772,26 @@
                 'hyperopt-dist': hp.uniform,
                 'sampling-scope': [0.1, 0.9],
                 'type': 'continuous'}
-        },
+    },
         'ts_naive_average': {
             'part_for_averaging': {
                 'hyperopt-dist': hp.uniform,
                 'sampling-scope': [0.1, 1],
                 'type': 'continuous'}
-        },
+    },
         'locf': {
             'part_for_repeat': {
                 'hyperopt-dist': hp.uniform,
                 'sampling-scope': [0.01, 0.5],
                 'type': 'continuous'}
-        },
+    },
         'word2vec_pretrained': {
             'model_name': {
                 'hyperopt-dist': hp.choice,
                 'sampling-scope': [['glove-twitter-25', 'glove-twitter-50',
                                     'glove-wiki-gigaword-100', 'word2vec-ruscorpora-300']],
                 'type': 'categorical'}
-        },
+    },
         'tfidf': {
             'ngram_range': {
                 'hyperopt-dist': hp.choice,
@@ -811,7 +805,7 @@
                 'hyperopt-dist': hp.uniform,
                 'sampling-scope': [0.9, 0.99],
                 'type': 'continuous'}
-        },
+    },
     }
     for key in industrial_search_space:
         parameters_per_operation[key] = industrial_search_space[key]
