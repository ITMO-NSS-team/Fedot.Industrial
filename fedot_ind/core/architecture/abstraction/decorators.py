--- conflicted
+++ resolved
@@ -87,20 +87,7 @@
 
 
 class Singleton(type):
-<<<<<<< HEAD
     _instances = WeakValueDictionary()
-=======
-    def __init__(self, *args, **kwargs):
-        self.__instance = None
-        super().__init__(*args, **kwargs)
-
-    def __call__(self, *args, **kwargs):
-        if self.__instance is None:
-            self.__instance = super().__call__(*args, **kwargs)
-            return self.__instance
-        else:
-            return self.__instance
->>>>>>> 82804279
 
     def __call__(cls, *args, **kwargs):
         if cls not in cls._instances:
@@ -113,13 +100,9 @@
 class DaskServer(metaclass=Singleton):
     def __init__(self):
         print('Creating Dask Server')
-<<<<<<< HEAD
         cluster = LocalCluster(processes=False,
                                n_workers=6,
                                threads_per_worker=1,
                                memory_limit='4GB')
         # connect client to your cluster
-=======
-        cluster = LocalCluster(processes=False)
->>>>>>> 82804279
         self.client = Client(cluster)