--- conflicted
+++ resolved
@@ -4,10 +4,7 @@
 import pandas as pd
 import torch
 import torch.nn as nn
-from fedot import Fedot
 from fedot.core.data.data import InputData, OutputData
-from fedot.core.data.multi_modal import MultiModalData
-from fedot.core.pipelines.pipeline import Pipeline
 from fedot.core.repository.dataset_types import DataTypesEnum
 from fedot.core.repository.tasks import Task, TaskTypesEnum
 from pymonad.list import ListMonad
@@ -48,18 +45,15 @@
                 ts.target[ts.target == label_1] = 1
             elif self.classes > 2 and label_0 == 1:
                 ts.target = ts.target - 1
-            if type(min(ts.target)) is np.str_:
+            if type(min(ts.target)[0]) is np.str_:
                 self.label_encoder = LabelEncoder()
                 ts.target = self.label_encoder.fit_transform(ts.target)
             else:
                 self.label_encoder = None
 
             try:
-                self.y = torch.nn.functional.one_hot(
-                    torch.from_numpy(
-                        ts.target).long(),
-                    num_classes=self.classes).to(
-                    default_device()).squeeze(1)
+                self.y = torch.nn.functional.one_hot(torch.from_numpy(ts.target).long(),
+                                                     num_classes=self.classes).to(default_device()).squeeze(1)
             except Exception:
                 self.y = torch.nn.functional.one_hot(torch.from_numpy(
                     ts.target).long()).to(default_device()).squeeze(1)
@@ -95,11 +89,7 @@
         else:
             try:
                 return torch.tensor(data)
-<<<<<<< HEAD
-            except Exception:
-=======
             except:
->>>>>>> 36d413d4
                 print(f"Can't convert {type(data)} to InputData", Warning)
 
     def __init_input_data(self, features: pd.DataFrame,
@@ -130,31 +120,29 @@
                                prediction,
                                predict_data,
                                output_data_type):
-        if isinstance(prediction, OutputData):
+        if type(prediction) is OutputData:
             output_data = prediction
-        elif isinstance(prediction, list):
+        elif type(prediction) is list:
             output_data = prediction[0]
-            target = NumpyConverter(data=np.concatenate(
-                [p.target for p in prediction], axis=0)).convert_to_torch_format()
-            predict = NumpyConverter(data=np.concatenate(
-                [p.predict for p in prediction], axis=0)).convert_to_torch_format()
-            output_data = OutputData(
-                idx=predict_data.idx,
-                features=predict_data.features,
-                predict=predict,
-                task=predict_data.task,
-                target=target,
-                data_type=output_data_type,
-                supplementary_data=predict_data.supplementary_data)
-        else:
-            output_data = OutputData(
-                idx=predict_data.idx,
-                features=predict_data.features,
-                predict=prediction,
-                task=predict_data.task,
-                target=predict_data.target,
-                data_type=output_data_type,
-                supplementary_data=predict_data.supplementary_data)
+            target = NumpyConverter(
+                data=np.concatenate([p.target for p in prediction], axis=0)).convert_to_torch_format()
+            predict = NumpyConverter(
+                data=np.concatenate([p.predict for p in prediction], axis=0)).convert_to_torch_format()
+            output_data = OutputData(idx=predict_data.idx,
+                                     features=predict_data.features,
+                                     predict=predict,
+                                     task=predict_data.task,
+                                     target=target,
+                                     data_type=output_data_type,
+                                     supplementary_data=predict_data.supplementary_data)
+        else:
+            output_data = OutputData(idx=predict_data.idx,
+                                     features=predict_data.features,
+                                     predict=prediction,
+                                     task=predict_data.task,
+                                     target=predict_data.target,
+                                     data_type=output_data_type,
+                                     supplementary_data=predict_data.supplementary_data)
         return output_data
 
     def unwrap_list_to_output(self):
@@ -176,37 +164,13 @@
                 array.reshape(array.shape[0], array.shape[1] * array.shape[2])
                 if array is not None and len(array.shape) > 2 else array
                 for array in [self.input_data.features, self.input_data.target]]
-            # if new_features.shape[0] != new_target.shape[0]:
-            #     min_samples = min(new_features.shape[0], new_target.shape[0])
-            #     new_features, new_target = new_features[:min_samples], new_target[:min_samples]
-            input_data = InputData(
-                idx=self.input_data.idx,
-                features=new_features,
-                target=new_target,
-                task=self.input_data.task,
-                data_type=self.input_data.data_type,
-                supplementary_data=self.input_data.supplementary_data)
+            input_data = InputData(idx=self.input_data.idx,
+                                   features=new_features,
+                                   target=new_target,
+                                   task=self.input_data.task,
+                                   data_type=self.input_data.data_type,
+                                   supplementary_data=self.input_data.supplementary_data)
         elif mode == 'channel_independent':
-<<<<<<< HEAD
-            feats = self.input_data.features
-            flat_input = self.input_data.features.shape[0] == 1
-            if len(self.input_data.features.shape) == 1:
-                feats = self.input_data.features.reshape(1, -1)
-            elif len(self.input_data.features.shape) == 3 and self.input_data.features.shape[0] == 1:
-                feats = self.input_data.features.reshape(
-                    self.input_data.features.shape[1],
-                    1 * self.input_data.features.shape[2])
-            elif not flat_input:
-                feats = self.input_data.features.swapaxes(1, 0)
-            input_data = [
-                InputData(
-                    idx=self.input_data.idx,
-                    features=features,
-                    target=self.input_data.target,
-                    task=self.input_data.task,
-                    data_type=self.input_data.data_type,
-                    supplementary_data=self.input_data.supplementary_data) for features in feats]
-=======
             flat_input = self.input_data.features.shape[0] == 1 or len(
                 self.input_data.features.shape) == 1
             feats = self.input_data.features if flat_input else \
@@ -218,17 +182,15 @@
                                     data_type=self.input_data.data_type,
                                     supplementary_data=self.input_data.supplementary_data) for features in
                           feats]
->>>>>>> 36d413d4
         elif mode == 'multi_dimensional':
             features = NumpyConverter(
                 data=self.input_data.features).convert_to_torch_format()
-            input_data = InputData(
-                idx=self.input_data.idx,
-                features=features,
-                target=self.input_data.target,
-                task=self.input_data.task,
-                data_type=DataTypesEnum.image,
-                supplementary_data=self.input_data.supplementary_data)
+            input_data = InputData(idx=self.input_data.idx,
+                                   features=features,
+                                   target=self.input_data.target,
+                                   task=self.input_data.task,
+                                   data_type=DataTypesEnum.image,
+                                   supplementary_data=self.input_data.supplementary_data)
 
         return input_data
 
@@ -238,19 +200,12 @@
         self.tensor_data = self.convert_to_tensor(data)
 
     def convert_to_tensor(self, data):
-        if isinstance(data, tuple):
-            data = data[0]
-
         if isinstance(data, torch.Tensor):
             return data
         elif isinstance(data, np.ndarray):
             return torch.from_numpy(data)
         elif isinstance(data, pd.DataFrame):
-            if data.values.dtype == object:
-                return torch.from_numpy(
-                    np.array(data.values.tolist()).astype(float))
-            else:
-                return torch.from_numpy(data.values)
+            return torch.from_numpy(data.values)
         elif isinstance(data, InputData):
             return torch.from_numpy(data.features)
         else:
@@ -293,9 +248,6 @@
             np.isinf(self.numpy_data), 0, self.numpy_data)
 
     def convert_to_array(self, data):
-        if isinstance(data, tuple):
-            data = data[0]
-
         if isinstance(data, np.ndarray):
             return data
         elif isinstance(data, torch.Tensor):
@@ -311,11 +263,7 @@
         else:
             try:
                 return np.asarray(data)
-<<<<<<< HEAD
-            except Exception:
-=======
             except:
->>>>>>> 36d413d4
                 print(f"Can't convert {type(data)} to np.array", Warning)
 
     def convert_to_1d_array(self):
@@ -350,26 +298,11 @@
 
     def convert_to_4d_torch_format(self):
         if self.numpy_data.ndim == 4:
-<<<<<<< HEAD
-            if self.numpy_data.shape[1] in range(1, 5):
-                # because image.shape[1] could be maximum RGB(a) channels
-                return self.numpy_data
-            else:
-                return self.numpy_data.swapaxes(1, 3)
-        elif self.numpy_data.ndim == 1:
-            return self.numpy_data.reshape(-1, 1, 1)
-        else:
-            return self.numpy_data.reshape(self.numpy_data.shape[0],
-                                           1,
-                                           self.numpy_data.shape[1],
-                                           self.numpy_data.shape[2])
-=======
             return self.numpy_data
         return self.numpy_data.reshape(self.numpy_data.shape[0],
                                        1,
                                        self.numpy_data.shape[1],
                                        self.numpy_data.shape[2])
->>>>>>> 36d413d4
 
     def convert_to_torch_format(self):
         if self.numpy_data.ndim == 3:
@@ -384,10 +317,10 @@
                                            1,
                                            self.numpy_data.shape[1])
         elif self.numpy_data.ndim == 2 and self.numpy_data.shape[0] == 1:
-            # add 1 channel
-            return self.numpy_data.reshape(1,
+            # add transpose data to (features, channel = 1 , sample = 1)
+            return self.numpy_data.reshape(self.numpy_data.shape[1],
                                            1,
-                                           self.numpy_data.shape[1])
+                                           self.numpy_data.shape[0])
 
         elif self.numpy_data.ndim > 3:
             return self.numpy_data.squeeze()
@@ -405,25 +338,23 @@
     def __init__(self, train_data, operation_implementation, mode):
         self.train_data = train_data
         self.operation_implementation = operation_implementation
-        self.operation_example = operation_implementation[0] if isinstance(
-            operation_implementation, list) else operation_implementation
         self.mode = mode
 
     @property
     def have_transform_method(self):
-        return 'transform' in dir(self.operation_example)
+        return 'transform' in dir(self.operation_implementation)
 
     @property
     def have_fit_method(self):
-        return 'fit' in dir(self.operation_example)
+        return 'fit' in dir(self.operation_implementation)
 
     @property
     def have_predict_method(self):
-        return 'predict' in dir(self.operation_example)
+        return 'predict' in dir(self.operation_implementation)
 
     @property
     def have_predict_for_fit_method(self):
-        return 'predict_for_fit' in dir(self.operation_example)
+        return 'predict_for_fit' in dir(self.operation_implementation)
 
     @property
     def is_one_dim_operation(self):
@@ -447,70 +378,39 @@
 
     @property
     def have_predict_atr(self):
-        return 'predict' in vars(
-            self.operation_example) if self.is_operation_is_list_container else False
+        return 'predict' in vars(self.operation_implementation[0]) if self.is_operation_is_list_container else False
 
     @property
     def is_fit_input_fedot(self):
-        return str(
-            list(
-                signature(
-                    self.operation_example.fit).parameters.keys())[0]) == 'input_data'
+        return str(list(signature(self.operation_implementation.fit).parameters.keys())[0]) == 'input_data'
 
     @property
     def is_transform_input_fedot(self):
-        return str(
-            list(
-                signature(
-                    self.operation_example.transform).parameters.keys())[0]) == 'input_data'
+        return str(list(signature(self.operation_implementation.transform).parameters.keys())[0]) == 'input_data'
 
     @property
     def is_predict_input_fedot(self):
-        return str(
-            list(
-                signature(
-                    self.operation_example.predict).parameters.keys())[0]) == 'input_data'
+        return str(list(signature(self.operation_implementation.predict).parameters.keys())[0]) == 'input_data'
 
     @property
     def is_regression_of_forecasting_task(self):
-        return self.train_data.task.task_type.value in [
-            'regression', 'ts_forecasting']
+        return self.train_data.task.task_type.value in ['regression', 'ts_forecasting']
 
     @property
     def is_multi_output_target(self):
-        return isinstance(self.operation_example.classes_, list)
-
-    @property
-    def solver_is_fedot_class(self):
-        return isinstance(self.operation_example, Fedot)
-
-    @property
-    def solver_is_none(self):
-        return self.operation_example is None
+        return isinstance(self.operation_implementation.classes_, list)
 
     def output_mode_converter(self, output_mode, n_classes):
-<<<<<<< HEAD
-        if output_mode == 'labels':
-            return self.operation_example.predict(
-                self.train_data.features).reshape(-1, 1)
-        else:
-            return self.probs_prediction_converter(output_mode, n_classes)
-=======
         return self.operation_implementation.predict(self.train_data.features).reshape(-1, 1) if output_mode == 'labels' \
             else self.probs_prediction_converter(output_mode, n_classes)
->>>>>>> 36d413d4
 
     def probs_prediction_converter(self, output_mode, n_classes):
-        try:
-            prediction = self.operation_example.predict_proba(
-                self.train_data.features)
-        except Exception:
-            prediction = self.operation_example.predict_proba(
-                self.train_data.features.T)
+        prediction = self.operation_implementation.predict_proba(
+            self.train_data.features)
         if n_classes < 2:
             raise ValueError(
                 'Data set contain only 1 target class. Please reformat your data.')
-        elif n_classes == 2 and output_mode != 'probs':
+        elif n_classes == 2 and output_mode != 'full_probs':
             if self.is_multi_output_target:
                 prediction = np.stack([pred[:, 1]
                                        for pred in prediction]).T
@@ -519,47 +419,6 @@
         return prediction
 
 
-class ApiConverter:
-
-    @staticmethod
-    def solver_is_fedot_class(operation_implementation):
-        return isinstance(operation_implementation, Fedot)
-
-    @staticmethod
-    def solver_is_none(operation_implementation):
-        return operation_implementation is None
-
-    @staticmethod
-    def solver_is_pipeline_class(operation_implementation):
-        return isinstance(operation_implementation, Pipeline)
-
-    @staticmethod
-    def solver_is_dict(operation_implementation):
-        return isinstance(operation_implementation, dict)
-
-    @staticmethod
-    def tuning_params_is_none(tuning_params):
-        return {} if tuning_params is None else tuning_params
-
-    @staticmethod
-    def ensemble_mode(predict_mode):
-        return predict_mode == 'RAF_ensemble'
-
-    @staticmethod
-    def solver_have_target_encoder(encoder):
-        return encoder is not None
-
-    @staticmethod
-    def input_data_is_fedot_type(input_data):
-        return isinstance(input_data, (InputData, MultiModalData))
-
-    def is_multiclf_with_labeling_problem(self, problem, target, predict):
-        clf_problem = problem == 'classification'
-        uncorrect_labels = target.min() - predict.min() != 0
-        multiclass = len(np.unique(predict).shape) != 1
-        return clf_problem and uncorrect_labels and multiclass
-
-
 class DataConverter(TensorConverter, NumpyConverter):
     def __init__(self, data):
         super().__init__(data)
@@ -595,13 +454,6 @@
         return isinstance(self.data, tuple)
 
     @property
-    def is_torchvision_dataset(self):
-        if self.is_tuple:
-            return self.data[1] == 'torchvision_dataset'
-        else:
-            return False
-
-    @property
     def is_none(self):
         return self.data is None
 
@@ -627,16 +479,9 @@
         else:
             try:
                 return list(self.data)
-<<<<<<< HEAD
-            except Exception:
-                print(
-                    f'passed object needs to be of type L, list, np.ndarray or torch.Tensor but is {type(self.data)}',
-                    Warning)
-=======
             except:
                 print(f'passed object needs to be of type L, list, np.ndarray or torch.Tensor but is {type(self.data)}',
                       Warning)
->>>>>>> 36d413d4
 
     def convert_data_to_1d(self):
         if self.data.ndim == 1:
