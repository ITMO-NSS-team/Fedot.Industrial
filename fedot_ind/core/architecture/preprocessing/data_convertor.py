from functools import partial
from inspect import signature

import pandas as pd
import torch
import torch.nn as nn
from fedot.core.data.data import InputData, OutputData
from fedot.core.repository.dataset_types import DataTypesEnum
from fedot.core.repository.tasks import Task, TaskTypesEnum
from pymonad.list import ListMonad
from sklearn.preprocessing import LabelEncoder

from fedot_ind.api.utils.data import check_multivariate_data
from fedot_ind.core.architecture.settings.computational import backend_methods as np
from fedot_ind.core.architecture.settings.computational import default_device
from fedot_ind.core.repository.constanst_repository import MATRIX, MULTI_ARRAY


class CustomDatasetTS:
    def __init__(self, ts):
        self.x = torch.from_numpy(DataConverter(
            data=ts.features).convert_to_torch_format()).float()
        self.y = torch.from_numpy(DataConverter(
            data=ts.target).convert_to_torch_format()).float()

    def __getitem__(self, index):
        pass

    def __len__(self):
        pass


class CustomDatasetCLF:
    def __init__(self, ts):
        self.x = torch.from_numpy(ts.features).to(default_device()).float()
        if ts.task.task_type.value == 'classification':
            label_1 = max(ts.class_labels)
            label_0 = min(ts.class_labels)
            self.classes = ts.num_classes
            if self.classes == 2 and label_1 != 1:
                ts.target[ts.target == label_0] = 0
                ts.target[ts.target == label_1] = 1
            elif self.classes == 2 and label_0 != 0:
                ts.target[ts.target == label_0] = 0
                ts.target[ts.target == label_1] = 1
            elif self.classes > 2 and label_0 == 1:
                ts.target = ts.target - 1
            if type(min(ts.target)[0]) is np.str_:
                self.label_encoder = LabelEncoder()
                ts.target = self.label_encoder.fit_transform(ts.target)
            else:
                self.label_encoder = None

            try:
                self.y = torch.nn.functional.one_hot(torch.from_numpy(ts.target).long(),
                                                     num_classes=self.classes).to(default_device()).squeeze(1)
            except Exception:
                self.y = torch.nn.functional.one_hot(torch.from_numpy(
                    ts.target).long()).to(default_device()).squeeze(1)
                self.classes = self.y.shape[1]
        else:
            self.y = torch.from_numpy(ts.target).to(default_device()).float()
            self.classes = 1
            self.label_encoder = None

        self.n_samples = ts.features.shape[0]
        self.supplementary_data = ts.supplementary_data

    def __getitem__(self, index):
        return self.x[index], self.y[index]

    def __len__(self):
        return self.n_samples


class FedotConverter:
    def __init__(self, data):
        self.input_data = self.convert_to_input_data(data)

    def convert_to_input_data(self, data):
        if isinstance(data, InputData):
            return data
        elif isinstance(data, OutputData):
            return data
        elif isinstance(data[0], (np.ndarray, pd.DataFrame)):
            return self.__init_input_data(features=data[0], target=data[1])
        elif isinstance(data, list):
            return data[0]
        else:
            try:
                return torch.tensor(data)
            except Exception as e:
                print(f"Can't convert {type(data)} to InputData", Warning)

    def __init_input_data(self, features: pd.DataFrame,
                          target: np.ndarray,
                          task: str = 'classification') -> InputData:
        if type(features) is np.ndarray:
            features = pd.DataFrame(features)
        is_multivariate_data = check_multivariate_data(features)
        task_dict = {'classification': Task(TaskTypesEnum.classification),
                     'regression': Task(TaskTypesEnum.regression)}
        if is_multivariate_data:
            input_data = InputData(idx=np.arange(len(features)),
                                   features=np.array(
                                       features.values.tolist()).astype(float),
                                   target=target.astype(
                                       float).reshape(-1, 1),
                                   task=task_dict[task],
                                   data_type=MULTI_ARRAY)
        else:
            input_data = InputData(idx=np.arange(len(features)),
                                   features=features.values,
                                   target=np.ravel(target).reshape(-1, 1),
                                   task=task_dict[task],
                                   data_type=MATRIX)
        return input_data

    def convert_to_output_data(self,
                               prediction,
                               predict_data,
                               output_data_type):
        if type(prediction) is OutputData:
            output_data = prediction
        elif type(prediction) is list:
            output_data = prediction[0]
            target = NumpyConverter(
                data=np.concatenate([p.target for p in prediction], axis=0)).convert_to_torch_format()
            predict = NumpyConverter(
                data=np.concatenate([p.predict for p in prediction], axis=0)).convert_to_torch_format()
            output_data = OutputData(idx=predict_data.idx,
                                     features=predict_data.features,
                                     predict=predict,
                                     task=predict_data.task,
                                     target=target,
                                     data_type=output_data_type,
                                     supplementary_data=predict_data.supplementary_data)
        else:
            output_data = OutputData(idx=predict_data.idx,
                                     features=predict_data.features,
                                     predict=prediction,
                                     task=predict_data.task,
                                     target=predict_data.target,
                                     data_type=output_data_type,
                                     supplementary_data=predict_data.supplementary_data)
        return output_data

    def unwrap_list_to_output(self):
        data_type = self.input_data.data_type
        predict_data_copy = self.input_data
        return data_type, predict_data_copy

    def convert_input_to_output(self):
        return OutputData(idx=self.input_data.idx,
                          features=self.input_data.features,
                          task=self.input_data.task,
                          data_type=self.input_data.data_type,
                          target=self.input_data.target,
                          predict=self.input_data.features)

    def convert_to_industrial_composing_format(self, mode):
        if mode == 'one_dimensional':
            new_features, new_target = [
                array.reshape(array.shape[0], array.shape[1] * array.shape[2])
                if array is not None and len(array.shape) > 2 else array
                for array in [self.input_data.features, self.input_data.target]]
            input_data = InputData(idx=self.input_data.idx,
                                   features=new_features,
                                   target=new_target,
                                   task=self.input_data.task,
                                   data_type=self.input_data.data_type,
                                   supplementary_data=self.input_data.supplementary_data)
        elif mode == 'channel_independent':
            if len(self.input_data.features.shape) == 1:
                self.input_data.features = self.input_data.features.reshape(1, -1)
            flat_input = self.input_data.features.shape[0] == 1
            feats = self.input_data.features if flat_input else self.input_data.features.swapaxes(1, 0)
            input_data = [InputData(idx=self.input_data.idx,
                                    features=features,
                                    target=self.input_data.target,
                                    task=self.input_data.task,
                                    data_type=self.input_data.data_type,
                                    supplementary_data=self.input_data.supplementary_data) for features in
                          feats]
        elif mode == 'multi_dimensional':
            features = NumpyConverter(
                data=self.input_data.features).convert_to_torch_format()
            input_data = InputData(idx=self.input_data.idx,
                                   features=features,
                                   target=self.input_data.target,
                                   task=self.input_data.task,
                                   data_type=DataTypesEnum.image,
                                   supplementary_data=self.input_data.supplementary_data)

        return input_data


class TensorConverter:
    def __init__(self, data):
        self.tensor_data = self.convert_to_tensor(data)

    def convert_to_tensor(self, data):
        if isinstance(data, torch.Tensor):
            return data
        elif isinstance(data, np.ndarray):
            return torch.from_numpy(data)
        elif isinstance(data, pd.DataFrame):
            return torch.from_numpy(data.values)
        elif isinstance(data, InputData):
            return torch.from_numpy(data.features)
        else:
            print(f"Can't convert {type(data)} to torch.Tensor", Warning)

    def convert_to_1d_tensor(self):
        if self.tensor_data.ndim == 1:
            return self.tensor_data
        elif self.tensor_data.ndim == 3:
            return self.tensor_data[0, 0]
        if self.tensor_data.ndim == 2:
            return self.tensor_data[0]
        assert False, f'Please, review input dimensions {self.tensor_data.ndim}'

    def convert_to_2d_tensor(self):
        if self.tensor_data.ndim == 2:
            return self.tensor_data
        elif self.tensor_data.ndim == 1:
            return self.tensor_data[None]
        elif self.tensor_data.ndim == 3:
            return self.tensor_data[0]
        assert False, f'Please, review input dimensions {self.tensor_data.ndim}'

    def convert_to_3d_tensor(self):
        if self.tensor_data.ndim == 3:
            return self.tensor_data
        elif self.tensor_data.ndim == 1:
            return self.tensor_data[None, None]
        elif self.tensor_data.ndim == 2:
            return self.tensor_data[:, None]
        assert False, f'Please, review input dimensions {self.tensor_data.ndim}'


class NumpyConverter:
    def __init__(self, data):
        self.numpy_data = self.convert_to_array(data)
        self.numpy_data = np.where(
            np.isnan(self.numpy_data), 0, self.numpy_data)
        self.numpy_data = np.where(
            np.isinf(self.numpy_data), 0, self.numpy_data)

    def convert_to_array(self, data):
        if isinstance(data, np.ndarray):
            return data
        elif isinstance(data, torch.Tensor):
            return data.detach().numpy()
        elif isinstance(data, pd.DataFrame):
            return data.values
        elif isinstance(data, InputData):
            return data.features
        elif isinstance(data, CustomDatasetTS):
            return data.x
        elif isinstance(data, CustomDatasetCLF):
            return data.x
        else:
            try:
                return np.asarray(data)
            except Exception as e:
                print(f"Can't convert {type(data)} to np.array", Warning)

    def convert_to_1d_array(self):
        if self.numpy_data.ndim == 1:
            return self.numpy_data
        elif self.numpy_data.ndim > 2:
            return np.squeeze(self.numpy_data)
        elif self.numpy_data.ndim == 2:
            return self.numpy_data.flatten()
        assert False, print(
            f'Please, review input dimensions {self.numpy_data.ndim}')

    def convert_to_2d_array(self):
        if self.numpy_data.ndim == 2:
            return self.numpy_data
        elif self.numpy_data.ndim == 1:
            return self.numpy_data.reshape(1, -1)
        elif self.numpy_data.ndim == 3:
            return self.numpy_data[0]
        assert False, print(
            f'Please, review input dimensions {self.numpy_data.ndim}')

    def convert_to_3d_array(self):
        if self.numpy_data.ndim == 3:
            return self.numpy_data
        elif self.numpy_data.ndim == 1:
            return self.numpy_data[None, None]
        elif self.numpy_data.ndim == 2:
            return self.numpy_data[:, None]
        assert False, print(
            f'Please, review input dimensions {self.numpy_data.ndim}')

    def convert_to_4d_torch_format(self):
        if self.numpy_data.ndim == 4:
<<<<<<< HEAD
            if self.numpy_data.shape[1] in range(1, 5):
                # because image.shape[1] could be maximum RGB(a) channels
                return self.numpy_data
            else:
                return self.numpy_data.swapaxes(1, 3)
=======
            return self.numpy_data
>>>>>>> ba098701
        return self.numpy_data.reshape(self.numpy_data.shape[0],
                                       1,
                                       self.numpy_data.shape[1],
                                       self.numpy_data.shape[2])

    def convert_to_torch_format(self):
        if self.numpy_data.ndim == 3:
            return self.numpy_data
        elif self.numpy_data.ndim == 1:
            return self.numpy_data.reshape(self.numpy_data.shape[0],
                                           1,
                                           1)
        elif self.numpy_data.ndim == 2 and self.numpy_data.shape[0] != 1:
            # add 1 channel
            return self.numpy_data.reshape(self.numpy_data.shape[0],
                                           1,
                                           self.numpy_data.shape[1])
        elif self.numpy_data.ndim == 2 and self.numpy_data.shape[0] == 1:
            # add transpose data to (features, channel = 1 , sample = 1)
            return self.numpy_data.reshape(self.numpy_data.shape[1],
                                           1,
                                           self.numpy_data.shape[0])

        elif self.numpy_data.ndim > 3:
            return self.numpy_data.squeeze()
        assert False, print(
            f'Please, review input dimensions {self.numpy_data.ndim}')

    def convert_to_ts_format(self):
        if self.numpy_data.ndim > 1:
            return self.numpy_data.squeeze()
        else:
            return self.numpy_data


class ConditionConverter:
    def __init__(self, train_data, operation_implementation, mode):
        self.train_data = train_data
        self.operation_implementation = operation_implementation
        self.mode = mode

    @property
    def have_transform_method(self):
        return 'transform' in dir(self.operation_implementation)

    @property
    def have_fit_method(self):
        return 'fit' in dir(self.operation_implementation)

    @property
    def have_predict_method(self):
        return 'predict' in dir(self.operation_implementation)

    @property
    def have_predict_for_fit_method(self):
        return 'predict_for_fit' in dir(self.operation_implementation)

    @property
    def is_one_dim_operation(self):
        return self.mode == 'one_dimensional'

    @property
    def is_channel_independent_operation(self):
        return self.mode == 'channel_independent'

    @property
    def is_multi_dimensional_operation(self):
        return self.mode == 'multi_dimensional'

    @property
    def is_list_container(self):
        return type(self.train_data) is list

    @property
    def is_operation_is_list_container(self):
        return type(self.operation_implementation) is list

    @property
    def have_predict_atr(self):
        return 'predict' in vars(self.operation_implementation[0]) if self.is_operation_is_list_container else False

    @property
    def is_fit_input_fedot(self):
        return str(list(signature(self.operation_implementation.fit).parameters.keys())[0]) == 'input_data'

    @property
    def is_transform_input_fedot(self):
        return str(list(signature(self.operation_implementation.transform).parameters.keys())[0]) == 'input_data'

    @property
    def is_predict_input_fedot(self):
        return str(list(signature(self.operation_implementation.predict).parameters.keys())[0]) == 'input_data'

    @property
    def is_regression_of_forecasting_task(self):
        return self.train_data.task.task_type.value in ['regression', 'ts_forecasting']

    @property
    def is_multi_output_target(self):
        return isinstance(self.operation_implementation.classes_, list)

    def output_mode_converter(self, output_mode, n_classes):
        if output_mode == 'labels':
            return self.operation_implementation.predict(self.train_data.features).reshape(-1, 1)
        else:
            return self.probs_prediction_converter(output_mode, n_classes)

    def probs_prediction_converter(self, output_mode, n_classes):
        prediction = self.operation_implementation.predict_proba(
            self.train_data.features)
        if n_classes < 2:
            raise ValueError(
                'Data set contain only 1 target class. Please reformat your data.')
        elif n_classes == 2 and output_mode != 'full_probs':
            if self.is_multi_output_target:
                prediction = np.stack([pred[:, 1]
                                       for pred in prediction]).T
            else:
                prediction = prediction[:, 1]
        return prediction


class DataConverter(TensorConverter, NumpyConverter):
    def __init__(self, data):
        super().__init__(data)
        self.data = data
        self.numpy_data = self.convert_to_array(data)

    @property
    def is_nparray(self):
        return isinstance(self.data, np.ndarray)

    @property
    def is_tensor(self):
        return isinstance(self.data, torch.Tensor)

    @property
    def is_zarr(self):
        return hasattr(self.data, 'oindex')

    @property
    def is_dask(self):
        return hasattr(self.data, 'compute')

    @property
    def is_memmap(self):
        return isinstance(self.data, np.memmap)

    @property
    def is_slice(self):
        return isinstance(self.data, slice)

    @property
    def is_tuple(self):
        return isinstance(self.data, tuple)

    @property
    def is_none(self):
        return self.data is None

    @property
    def is_fedot_data(self):
        return isinstance(self.data, InputData)

    @property
    def is_exist(self):
        return self.data is not None

    def convert_to_data_type(self):
        if isinstance(self.data, torch.Tensor):
            self.data = self.data.to(dtype=torch.Tensor)
        elif isinstance(self.data, np.ndarray):
            self.data = self.data.astype(np.ndarray)

    def convert_to_list(self):
        if isinstance(self.data, list):
            return self.data
        elif isinstance(self.data, (np.ndarray, torch.Tensor)):
            return self.data.tolist()
        else:
            try:
                return list(self.data)
            except Exception as e:
                print(f'passed object needs to be of type L, list, np.ndarray or torch.Tensor but is {type(self.data)}',
                      Warning)

    def convert_data_to_1d(self):
        if self.data.ndim == 1:
            return self.data
        if isinstance(self.data, np.ndarray):
            return self.convert_to_1d_array()
        if isinstance(self.data, torch.Tensor):
            return self.convert_to_1d_tensor()

    def convert_data_to_2d(self):
        if self.data.ndim == 2:
            return self.data
        if isinstance(self.data, np.ndarray):
            return self.convert_to_2d_array()
        if isinstance(self.data, torch.Tensor):
            return self.convert_to_2d_tensor()

    def convert_data_to_3d(self):
        if self.data.ndim == 3:
            return self.data
        if isinstance(self.data, (np.ndarray, pd.self.dataFrame)):
            return self.convert_to_3d_array()
        if isinstance(self.data, torch.Tensor):
            return self.convert_to_3d_tensor()

    def convert_to_monad_data(self):
        if self.is_fedot_data:
            features = np.array(ListMonad(*self.data.features.tolist()).value)
        else:
            features = np.array(ListMonad(*self.data.tolist()).value)

        if len(features.shape) == 2 and features.shape[1] == 1:
            features = features.reshape(1, -1)
        elif len(features.shape) == 1:
            features = features.reshape(1, 1, -1)
        elif len(features.shape) == 3 and features.shape[1] == 1:
            features = features.squeeze()
        return features

    def convert_to_eigen_basis(self):
        if self.is_fedot_data:
            features = self.data.features
        else:
            features = np.array(ListMonad(*self.data.values.tolist()).value)
            features = np.array([series[~np.isnan(series)]
                                 for series in features])
        return features


class NeuralNetworkConverter:
    def __init__(self, layer):
        self.layer = layer

    @property
    def is_layer(self, *args):
        def _is_layer(cond=args):
            return isinstance(self.layer, cond)

        return partial(_is_layer, cond=args)

    @property
    def is_linear(self):
        return isinstance(self.layer, nn.Linear)

    @property
    def is_batch_norm(self):
        types = (nn.BatchNorm1d, nn.BatchNorm2d, nn.BatchNorm3d)
        return isinstance(self.layer, types)

    @property
    def is_convolutional_linear(self):
        types = (nn.Conv1d, nn.Conv2d, nn.Conv3d, nn.Linear)
        return isinstance(self.layer, types)

    @property
    def is_affine(self):
        return self.has_bias or self.has_weight

    @property
    def is_convolutional(self):
        types = (nn.Conv1d, nn.Conv2d, nn.Conv3d)
        return isinstance(self.layer, types)

    @property
    def has_bias(self):
        return hasattr(self.layer, 'bias') and self.layer.bias is not None

    @property
    def has_weight(self):
        return hasattr(self.layer, 'weight')

    @property
    def has_weight_or_bias(self):
        return any((self.has_weight, self.has_bias))<|MERGE_RESOLUTION|>--- conflicted
+++ resolved
@@ -33,7 +33,7 @@
 class CustomDatasetCLF:
     def __init__(self, ts):
         self.x = torch.from_numpy(ts.features).to(default_device()).float()
-        if ts.task.task_type.value == 'classification':
+        if ts.task.task_type == 'classification':
             label_1 = max(ts.class_labels)
             label_0 = min(ts.class_labels)
             self.classes = ts.num_classes
@@ -89,7 +89,7 @@
         else:
             try:
                 return torch.tensor(data)
-            except Exception as e:
+            except:
                 print(f"Can't convert {type(data)} to InputData", Warning)
 
     def __init_input_data(self, features: pd.DataFrame,
@@ -171,10 +171,10 @@
                                    data_type=self.input_data.data_type,
                                    supplementary_data=self.input_data.supplementary_data)
         elif mode == 'channel_independent':
-            if len(self.input_data.features.shape) == 1:
-                self.input_data.features = self.input_data.features.reshape(1, -1)
-            flat_input = self.input_data.features.shape[0] == 1
-            feats = self.input_data.features if flat_input else self.input_data.features.swapaxes(1, 0)
+            flat_input = self.input_data.features.shape[0] == 1 or len(
+                self.input_data.features.shape) == 1
+            feats = self.input_data.features if flat_input else \
+                self.input_data.features.swapaxes(1, 0)
             input_data = [InputData(idx=self.input_data.idx,
                                     features=features,
                                     target=self.input_data.target,
@@ -263,7 +263,7 @@
         else:
             try:
                 return np.asarray(data)
-            except Exception as e:
+            except:
                 print(f"Can't convert {type(data)} to np.array", Warning)
 
     def convert_to_1d_array(self):
@@ -298,15 +298,7 @@
 
     def convert_to_4d_torch_format(self):
         if self.numpy_data.ndim == 4:
-<<<<<<< HEAD
-            if self.numpy_data.shape[1] in range(1, 5):
-                # because image.shape[1] could be maximum RGB(a) channels
-                return self.numpy_data
-            else:
-                return self.numpy_data.swapaxes(1, 3)
-=======
             return self.numpy_data
->>>>>>> ba098701
         return self.numpy_data.reshape(self.numpy_data.shape[0],
                                        1,
                                        self.numpy_data.shape[1],
@@ -409,10 +401,8 @@
         return isinstance(self.operation_implementation.classes_, list)
 
     def output_mode_converter(self, output_mode, n_classes):
-        if output_mode == 'labels':
-            return self.operation_implementation.predict(self.train_data.features).reshape(-1, 1)
-        else:
-            return self.probs_prediction_converter(output_mode, n_classes)
+        return self.operation_implementation.predict(self.train_data.features).reshape(-1, 1) if output_mode == 'labels' \
+            else self.probs_prediction_converter(output_mode, n_classes)
 
     def probs_prediction_converter(self, output_mode, n_classes):
         prediction = self.operation_implementation.predict_proba(
@@ -489,7 +479,7 @@
         else:
             try:
                 return list(self.data)
-            except Exception as e:
+            except:
                 print(f'passed object needs to be of type L, list, np.ndarray or torch.Tensor but is {type(self.data)}',
                       Warning)
 
@@ -525,8 +515,6 @@
 
         if len(features.shape) == 2 and features.shape[1] == 1:
             features = features.reshape(1, -1)
-        elif len(features.shape) == 1:
-            features = features.reshape(1, 1, -1)
         elif len(features.shape) == 3 and features.shape[1] == 1:
             features = features.squeeze()
         return features
