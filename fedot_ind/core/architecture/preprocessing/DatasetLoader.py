import logging
import os
import shutil
import urllib.request as request
import zipfile
from pathlib import Path

import chardet
import numpy as np
import pandas as pd
from scipy.io.arff import loadarff
from sktime.datasets._data_io import load_from_tsfile_to_dataframe
from tqdm import tqdm

from fedot_ind.api.utils.path_lib import PROJECT_PATH


class DataLoader:
    """Class for reading data from ``tsv`` files and downloading from UCR archive if not found locally.
    At the moment supports only ``.txt`` and ``.arff`` formats, but not relational ``.arff`` or ``.ts`` files.

    Args:
        dataset_name: name of dataset

    Examples:
        >>> data_loader = DataLoader('ItalyPowerDemand')
        >>> train_data, test_data = data_loader.load_data()
    """

    def __init__(self, dataset_name: str, folder: str = None):
        self.logger = logging.getLogger('DataLoader')
        self.dataset_name = dataset_name
        self.folder = folder

    def load_data(self) -> tuple:
        """Load data for classification experiment locally or externally from UCR archive.

        Returns:
            tuple: train and test data
        """
        dataset_name = self.dataset_name

        data_path = os.path.join(PROJECT_PATH, 'data') if self.folder is None else self.folder

        _, train_data, test_data = self.read_train_test_files(dataset_name=dataset_name,
                                                              data_path=data_path)

        if train_data is None:
            self.logger.info(f'Downloading...')

            # Create temporary folder for downloaded data
            cache_path = os.path.join(PROJECT_PATH, 'temp_cache/')
            download_path = cache_path + 'downloads/'
            temp_data_path = cache_path + 'temp_data/'
            filename = 'temp_data_{}'.format(dataset_name)
            for _ in (download_path, temp_data_path):
                os.makedirs(_, exist_ok=True)

            url = f"http://www.timeseriesclassification.com/ClassificationDownloads/{dataset_name}.zip"
            request.urlretrieve(url, download_path + filename)
            try:
                zipfile.ZipFile(download_path + filename).extractall(temp_data_path + dataset_name)
            except zipfile.BadZipFile:
                self.logger.error(f'Cannot extract data: {dataset_name} dataset not found in UCR archive')
                return None, None

            self.logger.info(f'{dataset_name} data downloaded. Unpacking...')
            train_data, test_data = self.extract_data(dataset_name, temp_data_path)

            shutil.rmtree(cache_path)
            return train_data, test_data
        self.logger.info(f'Data readed successfully from local folder')
        return train_data, test_data

    def read_train_test_files(self, data_path, dataset_name):
        # If data unpacked as .tsv file
        if os.path.isfile(data_path + '/' + dataset_name + f'/{dataset_name}_TRAIN.tsv'):
            self.logger.info(f'Reading data from {data_path + "/" + dataset_name}')
            x_train, y_train, x_test, y_test = self.read_tsv(dataset_name, data_path)
            is_multi = False

        # If data unpacked as .txt file
        elif os.path.isfile(data_path + '/' + dataset_name + f'/{dataset_name}_TRAIN.txt'):
            self.logger.info(f'Reading data from {data_path + "/" + dataset_name}')
            x_train, y_train, x_test, y_test = self.read_txt_files(dataset_name, data_path)
            is_multi = False

        # If data unpacked as .ts file
        elif os.path.isfile(data_path + '/' + dataset_name + f'/{dataset_name}_TRAIN.ts'):
            self.logger.info(f'Reading data from {data_path + "/" + dataset_name}')
            x_train, y_train, x_test, y_test = self.read_ts_files(dataset_name, data_path)
            is_multi = True

        # If data unpacked as .arff file
        elif os.path.isfile(data_path + '/' + dataset_name + f'/{dataset_name}_TRAIN.arff'):
            self.logger.info(f'Reading data from {data_path + "/" + dataset_name}')
            x_train, y_train, x_test, y_test = self.read_arff_files(dataset_name, data_path)
            is_multi = True

        else:
            self.logger.error(f'Data not found in {data_path + "/" + dataset_name}')
            return None, None, None
        return is_multi, (x_train, y_train), (x_test, y_test)

<<<<<<< HEAD
    def _load_from_tsfile_to_dataframe(self,
                                       full_file_path_and_name,
                                       return_separate_X_and_y=True,
                                       replace_missing_vals_with='NaN',
                                       encoding: str = 'utf-8'):
        """Loads data from a .ts file into a Pandas DataFrame.

        Parameters
        ----------
        full_file_path_and_name: str
            The full pathname of the .ts file to read.
        return_separate_X_and_y: bool
            true if X and Y values should be returned as separate Data Frames (X) and a numpy array (y), false otherwise.
            This is only relevant for data that
        replace_missing_vals_with: str
           The value that missing values in the text file should be replaced with prior to parsing.

        Returns
        -------
        DataFrame, ndarray
            If return_separate_X_and_y then a tuple containing a DataFrame and a numpy array containing the relevant time-series and corresponding class values.
        DataFrame
            If not return_separate_X_and_y then a single DataFrame containing all time-series and (if relevant) a column "class_vals" the associated class values.
=======
    def predict_encoding(self, file_path: Path, n_lines: int = 20) -> str:
        with Path(file_path).open('rb') as f:
            rawdata = b''.join([f.readline() for _ in range(n_lines)])
        return chardet.detect(rawdata)['encoding']

    def _load_from_tsfile_to_dataframe(self, full_file_path_and_name, return_separate_X_and_y=True,
                                       replace_missing_vals_with='NaN'):
        """Loads data from a .ts file into a Pandas DataFrame.
        Taken from https://github.com/ChangWeiTan/TS-Extrinsic-Regression/blob/master/utils/data_loader.py

        Args: full_file_path_and_name: The full pathname of the .ts file to read. return_separate_X_and_y: true if X
              and Y values should be returned as separate Data Frames (X) and a numpy array (y), false otherwise.
              replace_missing_vals_with: The value that missing values in the text file should be replaced with prior to
              parsing.

        Returns: DataFrame, ndarray: If return_separate_X_and_y then a tuple containing a DataFrame and a numpy array
                 containing the relevant time-series and corresponding class values.
                 DataFrame: If not return_separate_X_and_y then a single DataFrame containing all time-series and
                 (if relevant) a column "class_vals" the associated class values.

>>>>>>> 9dd7e697
        """

        # Initialize flags and variables used when parsing the file
        metadata_started = False
        data_started = False

        has_problem_name_tag = False
        has_timestamps_tag = False
        has_univariate_tag = False
        has_class_labels_tag = False
        has_target_labels_tag = False
        has_data_tag = False

        previous_timestamp_was_float = None
        previous_timestamp_was_int = None
        previous_timestamp_was_timestamp = None
        num_dimensions = None
        is_first_case = True
        instance_list = []
        class_val_list = []
        line_num = 0
        TsFileParseException = Exception
<<<<<<< HEAD
        # Parse the file
        # print(full_file_path_and_name)
=======

        encoding = self.predict_encoding(full_file_path_and_name)

>>>>>>> 9dd7e697
        with open(full_file_path_and_name, 'r', encoding=encoding) as file:
            dataset_name = os.path.basename(full_file_path_and_name)
            for line in tqdm(file.readlines(), desc='Loading data', leave=False, postfix=dataset_name, unit='lines'):
                # print(".", end='')
                # Strip white space from start/end of line and change to lowercase for use below
                line = line.strip().lower()
                # Empty lines are valid at any point in a file
                if line:
                    # Check if this line contains metadata
                    # Please note that even though metadata is stored in this function it is not currently published externally
                    if line.startswith("@problemname"):
                        # Check that the data has not started
                        if data_started:
                            raise TsFileParseException("metadata must come before data")
                        # Check that the associated value is valid
                        tokens = line.split(' ')
                        token_len = len(tokens)

                        if token_len == 1:
                            raise TsFileParseException("problemname tag requires an associated value")

                        problem_name = line[len("@problemname") + 1:]
                        has_problem_name_tag = True
                        metadata_started = True
                    elif line.startswith("@timestamps"):
                        # Check that the data has not started
                        if data_started:
                            raise TsFileParseException("metadata must come before data")

                        # Check that the associated value is valid
                        tokens = line.split(' ')
                        token_len = len(tokens)

                        if token_len != 2:
                            raise TsFileParseException("timestamps tag requires an associated Boolean value")
                        elif tokens[1] == "true":
                            timestamps = True
                        elif tokens[1] == "false":
                            timestamps = False
                        else:
                            raise TsFileParseException("invalid timestamps value")
                        has_timestamps_tag = True
                        metadata_started = True
                    elif line.startswith("@univariate"):
                        # Check that the data has not started
                        if data_started:
                            raise TsFileParseException("metadata must come before data")

                        # Check that the associated value is valid
                        tokens = line.split(' ')
                        token_len = len(tokens)
                        if token_len != 2:
                            raise TsFileParseException("univariate tag requires an associated Boolean value")
                        elif tokens[1] == "true":
                            univariate = True
                        elif tokens[1] == "false":
                            univariate = False
                        else:
                            raise TsFileParseException("invalid univariate value")

                        has_univariate_tag = True
                        metadata_started = True
                    elif line.startswith("@classlabel"):
                        # Check that the data has not started
                        if data_started:
                            raise TsFileParseException("metadata must come before data")

                        # Check that the associated value is valid
                        tokens = line.split(' ')
                        token_len = len(tokens)

                        if token_len == 1:
                            raise TsFileParseException("classlabel tag requires an associated Boolean value")

                        if tokens[1] == "true":
                            class_labels = True
                        elif tokens[1] == "false":
                            class_labels = False
                        else:
                            raise TsFileParseException("invalid classLabel value")

                        # Check if we have any associated class values
                        if token_len == 2 and class_labels:
                            raise TsFileParseException(
                                "if the classlabel tag is true then class values must be supplied")

                        has_class_labels_tag = True
                        class_label_list = [token.strip() for token in tokens[2:]]
                        metadata_started = True
                    elif line.startswith("@targetlabel"):
                        # Check that the data has not started
                        if data_started:
                            raise TsFileParseException("metadata must come before data")

                        # Check that the associated value is valid
                        tokens = line.split(' ')
                        token_len = len(tokens)

                        if token_len == 1:
                            raise TsFileParseException("targetlabel tag requires an associated Boolean value")

                        if tokens[1] == "true":
                            target_labels = True
                        elif tokens[1] == "false":
                            target_labels = False
                        else:
                            raise TsFileParseException("invalid targetLabel value")

                        has_target_labels_tag = True
                        class_val_list = []
                        metadata_started = True
                    # Check if this line contains the start of data
                    elif line.startswith("@data"):
                        if line != "@data":
                            raise TsFileParseException("data tag should not have an associated value")

                        if data_started and not metadata_started:
                            raise TsFileParseException("metadata must come before data")
                        else:
                            has_data_tag = True
                            data_started = True
                    # If the 'data tag has been found then metadata has been parsed and data can be loaded
                    elif data_started:
                        # Check that a full set of metadata has been provided
                        incomplete_regression_meta_data = not has_problem_name_tag or not has_timestamps_tag or not has_univariate_tag or not has_target_labels_tag or not has_data_tag
                        incomplete_classification_meta_data = not has_problem_name_tag or not has_timestamps_tag or not has_univariate_tag or not has_class_labels_tag or not has_data_tag
                        if incomplete_regression_meta_data and incomplete_classification_meta_data:
                            raise TsFileParseException("a full set of metadata has not been provided before the data")

                        # Replace any missing values with the value specified
                        line = line.replace("?", replace_missing_vals_with)

                        # Check if we dealing with data that has timestamps
                        if timestamps:
                            # We're dealing with timestamps so cannot just split line on ':' as timestamps may contain one
                            has_another_value = False
                            has_another_dimension = False

                            timestamps_for_dimension = []
                            values_for_dimension = []

                            this_line_num_dimensions = 0
                            line_len = len(line)
                            char_num = 0

                            while char_num < line_len:
                                # Move through any spaces
                                while char_num < line_len and str.isspace(line[char_num]):
                                    char_num += 1

                                # See if there is any more data to read in or if we should validate that read thus far

                                if char_num < line_len:

                                    # See if we have an empty dimension (i.e. no values)
                                    if line[char_num] == ":":
                                        if len(instance_list) < (this_line_num_dimensions + 1):
                                            instance_list.append([])

                                        instance_list[this_line_num_dimensions].append(pd.Series())
                                        this_line_num_dimensions += 1

                                        has_another_value = False
                                        has_another_dimension = True

                                        timestamps_for_dimension = []
                                        values_for_dimension = []

                                        char_num += 1
                                    else:
                                        # Check if we have reached a class label
                                        if line[char_num] != "(" and target_labels:
                                            class_val = line[char_num:].strip()

                                            # if class_val not in class_val_list:
                                            #     raise TsFileParseException(
                                            #         "the class value '" + class_val + "' on line " + str(
                                            #             line_num + 1) + " is not valid")

                                            class_val_list.append(float(class_val))
                                            char_num = line_len

                                            has_another_value = False
                                            has_another_dimension = False

                                            timestamps_for_dimension = []
                                            values_for_dimension = []

                                        else:

                                            # Read in the data contained within the next tuple

                                            if line[char_num] != "(" and not target_labels:
                                                raise TsFileParseException(
                                                    "dimension " + str(
                                                        this_line_num_dimensions + 1) + " on line " + str(
                                                        line_num + 1) + " does not start with a '('")

                                            char_num += 1
                                            tuple_data = ""

                                            while char_num < line_len and line[char_num] != ")":
                                                tuple_data += line[char_num]
                                                char_num += 1

                                            if char_num >= line_len or line[char_num] != ")":
                                                raise TsFileParseException(
                                                    "dimension " + str(
                                                        this_line_num_dimensions + 1) + " on line " + str(
                                                        line_num + 1) + " does not end with a ')'")

                                            # Read in any spaces immediately after the current tuple

                                            char_num += 1

                                            while char_num < line_len and str.isspace(line[char_num]):
                                                char_num += 1

                                            # Check if there is another value or dimension to process after this tuple

                                            if char_num >= line_len:
                                                has_another_value = False
                                                has_another_dimension = False

                                            elif line[char_num] == ",":
                                                has_another_value = True
                                                has_another_dimension = False

                                            elif line[char_num] == ":":
                                                has_another_value = False
                                                has_another_dimension = True

                                            char_num += 1

                                            # Get the numeric value for the tuple by reading from the end of the tuple data backwards to the last comma

                                            last_comma_index = tuple_data.rfind(',')

                                            if last_comma_index == -1:
                                                raise TsFileParseException(
                                                    "dimension " + str(
                                                        this_line_num_dimensions + 1) + " on line " + str(
                                                        line_num + 1) + " contains a tuple that has no comma inside of it")

                                            try:
                                                value = tuple_data[last_comma_index + 1:]
                                                value = float(value)

                                            except ValueError:
                                                raise TsFileParseException(
                                                    "dimension " + str(
                                                        this_line_num_dimensions + 1) + " on line " + str(
                                                        line_num + 1) + " contains a tuple that does not have a valid numeric value")

                                            # Check the type of timestamp that we have

                                            timestamp = tuple_data[0: last_comma_index]

                                            try:
                                                timestamp = int(timestamp)
                                                timestamp_is_int = True
                                                timestamp_is_timestamp = False
                                            except ValueError:
                                                timestamp_is_int = False

                                            if not timestamp_is_int:
                                                try:
                                                    timestamp = float(timestamp)
                                                    timestamp_is_float = True
                                                    timestamp_is_timestamp = False
                                                except ValueError:
                                                    timestamp_is_float = False

                                            if not timestamp_is_int and not timestamp_is_float:
                                                try:
                                                    timestamp = timestamp.strip()
                                                    timestamp_is_timestamp = True
                                                except ValueError:
                                                    timestamp_is_timestamp = False

                                            # Make sure that the timestamps in the file (not just this dimension or case) are consistent

                                            if not timestamp_is_timestamp and not timestamp_is_int and not timestamp_is_float:
                                                raise TsFileParseException(
                                                    "dimension " + str(
                                                        this_line_num_dimensions + 1) + " on line " + str(
                                                        line_num + 1) + " contains a tuple that has an invalid timestamp '" + timestamp + "'")

                                            if previous_timestamp_was_float is not None and previous_timestamp_was_float and not timestamp_is_float:
                                                raise TsFileParseException(
                                                    "dimension " + str(
                                                        this_line_num_dimensions + 1) + " on line " + str(
                                                        line_num + 1) + " contains tuples where the timestamp format is inconsistent")

                                            if previous_timestamp_was_int is not None and previous_timestamp_was_int and not timestamp_is_int:
                                                raise TsFileParseException(
                                                    "dimension " + str(
                                                        this_line_num_dimensions + 1) + " on line " + str(
                                                        line_num + 1) + " contains tuples where the timestamp format is inconsistent")

                                            if previous_timestamp_was_timestamp is not None and previous_timestamp_was_timestamp and not timestamp_is_timestamp:
                                                raise TsFileParseException(
                                                    "dimension " + str(
                                                        this_line_num_dimensions + 1) + " on line " + str(
                                                        line_num + 1) + " contains tuples where the timestamp format is inconsistent")

                                            # Store the values

                                            timestamps_for_dimension += [timestamp]
                                            values_for_dimension += [value]

                                            #  If this was our first tuple then we store the type of timestamp we had

                                            if previous_timestamp_was_timestamp is None and timestamp_is_timestamp:
                                                previous_timestamp_was_timestamp = True
                                                previous_timestamp_was_int = False
                                                previous_timestamp_was_float = False

                                            if previous_timestamp_was_int is None and timestamp_is_int:
                                                previous_timestamp_was_timestamp = False
                                                previous_timestamp_was_int = True
                                                previous_timestamp_was_float = False

                                            if previous_timestamp_was_float is None and timestamp_is_float:
                                                previous_timestamp_was_timestamp = False
                                                previous_timestamp_was_int = False
                                                previous_timestamp_was_float = True

                                            # See if we should add the data for this dimension

                                            if not has_another_value:
                                                if len(instance_list) < (this_line_num_dimensions + 1):
                                                    instance_list.append([])

                                                if timestamp_is_timestamp:
                                                    timestamps_for_dimension = pd.DatetimeIndex(
                                                        timestamps_for_dimension)

                                                instance_list[this_line_num_dimensions].append(
                                                    pd.Series(index=timestamps_for_dimension,
                                                              data=values_for_dimension))
                                                this_line_num_dimensions += 1

                                                timestamps_for_dimension = []
                                                values_for_dimension = []

                                elif has_another_value:
                                    raise TsFileParseException(
                                        "dimension " + str(this_line_num_dimensions + 1) + " on line " + str(
                                            line_num + 1) + " ends with a ',' that is not followed by another tuple")

                                elif has_another_dimension and target_labels:
                                    raise TsFileParseException(
                                        "dimension " + str(this_line_num_dimensions + 1) + " on line " + str(
                                            line_num + 1) + " ends with a ':' while it should list a class value")

                                elif has_another_dimension and not target_labels:
                                    if len(instance_list) < (this_line_num_dimensions + 1):
                                        instance_list.append([])

                                    instance_list[this_line_num_dimensions].append(pd.Series(dtype=np.float32))
                                    this_line_num_dimensions += 1
                                    num_dimensions = this_line_num_dimensions

                                # If this is the 1st line of data we have seen then note the dimensions

                                if not has_another_value and not has_another_dimension:
                                    if num_dimensions is None:
                                        num_dimensions = this_line_num_dimensions

                                    if num_dimensions != this_line_num_dimensions:
                                        raise TsFileParseException("line " + str(
                                            line_num + 1) + " does not have the same number of dimensions as the previous line of data")

                            # Check that we are not expecting some more data, and if not, store that processed above

                            if has_another_value:
                                raise TsFileParseException(
                                    "dimension " + str(this_line_num_dimensions + 1) + " on line " + str(
                                        line_num + 1) + " ends with a ',' that is not followed by another tuple")

                            elif has_another_dimension and target_labels:
                                raise TsFileParseException(
                                    "dimension " + str(this_line_num_dimensions + 1) + " on line " + str(
                                        line_num + 1) + " ends with a ':' while it should list a class value")

                            elif has_another_dimension and not target_labels:
                                if len(instance_list) < (this_line_num_dimensions + 1):
                                    instance_list.append([])

                                instance_list[this_line_num_dimensions].append(pd.Series())
                                this_line_num_dimensions += 1
                                num_dimensions = this_line_num_dimensions

                            # If this is the 1st line of data we have seen then note the dimensions

                            if not has_another_value and num_dimensions != this_line_num_dimensions:
                                raise TsFileParseException("line " + str(
                                    line_num + 1) + " does not have the same number of dimensions as the previous line of data")

                            # Check if we should have class values, and if so that they are contained in those listed in the metadata

                            if target_labels and len(class_val_list) == 0:
                                raise TsFileParseException("the cases have no associated class values")
                        else:
                            dimensions = line.split(":")
                            # If first row then note the number of dimensions (that must be the same for all cases)
                            if is_first_case:
                                num_dimensions = len(dimensions)

                                if target_labels:
                                    num_dimensions -= 1

                                for dim in range(0, num_dimensions):
                                    instance_list.append([])
                                is_first_case = False

                            # See how many dimensions that the case whose data in represented in this line has
                            this_line_num_dimensions = len(dimensions)

                            if target_labels:
                                this_line_num_dimensions -= 1

                            # All dimensions should be included for all series, even if they are empty
                            if this_line_num_dimensions != num_dimensions:
                                raise TsFileParseException("inconsistent number of dimensions. Expecting " + str(
                                    num_dimensions) + " but have read " + str(this_line_num_dimensions))

                            # Process the data for each dimension
                            for dim in range(0, num_dimensions):
                                dimension = dimensions[dim].strip()

                                if dimension:
                                    data_series = dimension.split(",")
                                    data_series = [float(i) for i in data_series]
                                    instance_list[dim].append(pd.Series(data_series))
                                else:
                                    instance_list[dim].append(pd.Series())

                            if target_labels:
                                class_val_list.append(float(dimensions[num_dimensions].strip()))

                line_num += 1

        # Check that the file was not empty
        if line_num:
            # Check that the file contained both metadata and data
            complete_regression_meta_data = has_problem_name_tag and has_timestamps_tag and has_univariate_tag and has_target_labels_tag and has_data_tag
            complete_classification_meta_data = has_problem_name_tag and has_timestamps_tag and has_univariate_tag and has_class_labels_tag and has_data_tag

            if metadata_started and not complete_regression_meta_data and not complete_classification_meta_data:
                raise TsFileParseException("metadata incomplete")
            elif metadata_started and not data_started:
                raise TsFileParseException("file contained metadata but no data")
            elif metadata_started and data_started and len(instance_list) == 0:
                raise TsFileParseException("file contained metadata but no data")

            # Create a DataFrame from the data parsed above
            data = pd.DataFrame(dtype=np.float32)

            for dim in range(0, num_dimensions):
                data['dim_' + str(dim)] = instance_list[dim]

            # Check if we should return any associated class labels separately

            if target_labels:
                if return_separate_X_and_y:
                    return data, np.asarray(class_val_list)
                else:
                    data['class_vals'] = pd.Series(class_val_list)
                    return data
            else:
                return data
        else:
            raise TsFileParseException("empty file")

    def read_tsv(self, dataset_name: str, data_path: str) -> tuple:
        """Read ``tsv`` file that contains data for classification experiment. Data must be placed
        in ``data`` folder with ``.tsv`` extension.

        Args:
            dataset_name: name of dataset
            data_path: path to temporary folder with downloaded data
        Returns:
            tuple: (x_train, x_test) and (y_train, y_test)

        """
        df_train = pd.read_csv(os.path.join(data_path, dataset_name, f'{dataset_name}_TRAIN.tsv'),
                               sep='\t',
                               header=None)

        x_train = df_train.iloc[:, 1:]
        y_train = df_train[0].values

        df_test = pd.read_csv(os.path.join(data_path, dataset_name, f'{dataset_name}_TEST.tsv'),
                              sep='\t',
                              header=None)

        x_test = df_test.iloc[:, 1:]
        y_test = df_test[0].values
        try:
            y_train, y_test = y_train.astype(int), y_test.astype(int)
        except ValueError:
            y_train, y_test = y_train.astype(str), y_test.astype(str)

        return x_train, y_train, x_test, y_test

    @staticmethod
    def read_txt_files(dataset_name: str, temp_data_path: str):
        """
        Reads data from ``.txt`` file.

        Args:
            dataset_name: name of dataset
            temp_data_path: path to temporary folder with downloaded data

        Returns:
            train and test data tuple
        """
        data_train = np.genfromtxt(temp_data_path + '/' + dataset_name + f'/{dataset_name}_TRAIN.txt')
        data_test = np.genfromtxt(temp_data_path + '/' + dataset_name + f'/{dataset_name}_TEST.txt')
        x_train, y_train = data_train[:, 1:], data_train[:, 0]
        x_test, y_test = data_test[:, 1:], data_test[:, 0]
        return x_train, y_train, x_test, y_test

    def read_ts_files(self, dataset_name, data_path):
        try:
            x_test, y_test = load_from_tsfile_to_dataframe(data_path + '/' + dataset_name + f'/{dataset_name}_TEST.ts',
                                                           return_separate_X_and_y=True)
            x_train, y_train = load_from_tsfile_to_dataframe(
                data_path + '/' + dataset_name + f'/{dataset_name}_TRAIN.ts',
                return_separate_X_and_y=True)
            return x_train, y_train, x_test, y_test
        except Exception:
<<<<<<< HEAD
            try:
                x_test, y_test = self._load_from_tsfile_to_dataframe(
                    data_path + '/' + dataset_name + f'/{dataset_name}_TEST.ts',
                    return_separate_X_and_y=True)
                x_train, y_train = self._load_from_tsfile_to_dataframe(
                    data_path + '/' + dataset_name + f'/{dataset_name}_TRAIN.ts',
                    return_separate_X_and_y=True)
            except Exception:
                x_test, y_test = self._load_from_tsfile_to_dataframe(
                    data_path + '/' + dataset_name + f'/{dataset_name}_TEST.ts',
                    return_separate_X_and_y=True,encoding='ISO-8859-1')
                x_train, y_train = self._load_from_tsfile_to_dataframe(
                    data_path + '/' + dataset_name + f'/{dataset_name}_TRAIN.ts',
                    return_separate_X_and_y=True,encoding='ISO-8859-1')
=======
            x_test, y_test = self._load_from_tsfile_to_dataframe(
                data_path + '/' + dataset_name + f'/{dataset_name}_TEST.ts',
                return_separate_X_and_y=True)
            x_train, y_train = self._load_from_tsfile_to_dataframe(
                data_path + '/' + dataset_name + f'/{dataset_name}_TRAIN.ts',
                return_separate_X_and_y=True)
>>>>>>> 9dd7e697
            return x_train, y_train, x_test, y_test

    def read_arff_files(self, dataset_name, temp_data_path):
        """Reads data from ``.arff`` file.

        """
        train = loadarff(temp_data_path + dataset_name + f'/{dataset_name}_TRAIN.arff')
        test = loadarff(temp_data_path + dataset_name + f'/{dataset_name}_TEST.arff')

        data_train = np.asarray([train[0][name] for name in train[1].names()])
        x_train = data_train[:-1].T.astype('float64')
        y_train = data_train[-1]

        data_test = np.asarray([test[0][name] for name in test[1].names()])
        x_test = data_test[:-1].T.astype('float64')
        y_test = data_test[-1]
        return x_train, y_train, x_test, y_test

    def extract_data(self, dataset_name: str, data_path: str):
        """Unpacks data from downloaded file and saves it into Data folder with ``.tsv`` extension.

        Args:
            dataset_name: name of dataset
            data_path: path to folder downloaded data

        Returns:
            tuple: train and test data

        """
        try:
            is_multi, (x_train, y_train), (x_test, y_test) = self.read_train_test_files(data_path, dataset_name)

        except Exception as e:
            self.logger.error(f'Error while unpacking data: {e}')
            return None, None

        # Conversion of target values to int or str
        try:
            y_train = y_train.astype('int64')
            y_test = y_test.astype('int64')
        except ValueError:
            y_train = y_train.astype(str)
            y_test = y_test.astype(str)

        # Save data to tsv files
        new_path = os.path.join(PROJECT_PATH, 'data', dataset_name)
        os.makedirs(new_path, exist_ok=True)

        self.logger.info(f'Saving {dataset_name} data files')
        for subset in ('TRAIN', 'TEST'):
            if not is_multi:
                df = pd.DataFrame(x_train if subset == 'TRAIN' else x_test)
                df.insert(0, 'class', y_train if subset == 'TRAIN' else y_test)
                df.to_csv(os.path.join(new_path, f'{dataset_name}_{subset}.tsv'), sep='\t', index=False, header=False)
                del df

            else:
                old_path = os.path.join(data_path, dataset_name, f'{dataset_name}_{subset}.ts')
                shutil.move(old_path, new_path)

        if is_multi:
            return (x_train, y_train), (x_test, y_test)
        else:
            return (pd.DataFrame(x_train), y_train), (pd.DataFrame(x_test), y_test)


if __name__ == '__main__':
    data_loader = DataLoader('Car')
    _train_data, _test_data = data_loader.load_data()<|MERGE_RESOLUTION|>--- conflicted
+++ resolved
@@ -102,31 +102,6 @@
             return None, None, None
         return is_multi, (x_train, y_train), (x_test, y_test)
 
-<<<<<<< HEAD
-    def _load_from_tsfile_to_dataframe(self,
-                                       full_file_path_and_name,
-                                       return_separate_X_and_y=True,
-                                       replace_missing_vals_with='NaN',
-                                       encoding: str = 'utf-8'):
-        """Loads data from a .ts file into a Pandas DataFrame.
-
-        Parameters
-        ----------
-        full_file_path_and_name: str
-            The full pathname of the .ts file to read.
-        return_separate_X_and_y: bool
-            true if X and Y values should be returned as separate Data Frames (X) and a numpy array (y), false otherwise.
-            This is only relevant for data that
-        replace_missing_vals_with: str
-           The value that missing values in the text file should be replaced with prior to parsing.
-
-        Returns
-        -------
-        DataFrame, ndarray
-            If return_separate_X_and_y then a tuple containing a DataFrame and a numpy array containing the relevant time-series and corresponding class values.
-        DataFrame
-            If not return_separate_X_and_y then a single DataFrame containing all time-series and (if relevant) a column "class_vals" the associated class values.
-=======
     def predict_encoding(self, file_path: Path, n_lines: int = 20) -> str:
         with Path(file_path).open('rb') as f:
             rawdata = b''.join([f.readline() for _ in range(n_lines)])
@@ -147,7 +122,6 @@
                  DataFrame: If not return_separate_X_and_y then a single DataFrame containing all time-series and
                  (if relevant) a column "class_vals" the associated class values.
 
->>>>>>> 9dd7e697
         """
 
         # Initialize flags and variables used when parsing the file
@@ -170,14 +144,9 @@
         class_val_list = []
         line_num = 0
         TsFileParseException = Exception
-<<<<<<< HEAD
-        # Parse the file
-        # print(full_file_path_and_name)
-=======
 
         encoding = self.predict_encoding(full_file_path_and_name)
 
->>>>>>> 9dd7e697
         with open(full_file_path_and_name, 'r', encoding=encoding) as file:
             dataset_name = os.path.basename(full_file_path_and_name)
             for line in tqdm(file.readlines(), desc='Loading data', leave=False, postfix=dataset_name, unit='lines'):
@@ -712,29 +681,12 @@
                 return_separate_X_and_y=True)
             return x_train, y_train, x_test, y_test
         except Exception:
-<<<<<<< HEAD
-            try:
-                x_test, y_test = self._load_from_tsfile_to_dataframe(
-                    data_path + '/' + dataset_name + f'/{dataset_name}_TEST.ts',
-                    return_separate_X_and_y=True)
-                x_train, y_train = self._load_from_tsfile_to_dataframe(
-                    data_path + '/' + dataset_name + f'/{dataset_name}_TRAIN.ts',
-                    return_separate_X_and_y=True)
-            except Exception:
-                x_test, y_test = self._load_from_tsfile_to_dataframe(
-                    data_path + '/' + dataset_name + f'/{dataset_name}_TEST.ts',
-                    return_separate_X_and_y=True,encoding='ISO-8859-1')
-                x_train, y_train = self._load_from_tsfile_to_dataframe(
-                    data_path + '/' + dataset_name + f'/{dataset_name}_TRAIN.ts',
-                    return_separate_X_and_y=True,encoding='ISO-8859-1')
-=======
             x_test, y_test = self._load_from_tsfile_to_dataframe(
                 data_path + '/' + dataset_name + f'/{dataset_name}_TEST.ts',
                 return_separate_X_and_y=True)
             x_train, y_train = self._load_from_tsfile_to_dataframe(
                 data_path + '/' + dataset_name + f'/{dataset_name}_TRAIN.ts',
                 return_separate_X_and_y=True)
->>>>>>> 9dd7e697
             return x_train, y_train, x_test, y_test
 
     def read_arff_files(self, dataset_name, temp_data_path):
