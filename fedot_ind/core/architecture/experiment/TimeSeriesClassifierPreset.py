--- conflicted
+++ resolved
@@ -226,24 +226,9 @@
             target: numpy array with target values
 
         """
-<<<<<<< HEAD
 
         test_data = self._init_input_data(features, target)
         test_data_preprocessed = self.preprocessing_pipeline.root_node.predict(test_data)
-
-        if test_data.features.shape[0] == 1:
-            test_data_preprocessed.predict = np.squeeze(test_data_preprocessed.predict).reshape(1, -1)
-        else:
-            test_data_preprocessed.predict = np.squeeze(test_data_preprocessed.predict)
-        self.test_data_preprocessed = InputData(idx=test_data_preprocessed.idx,
-                                                features=test_data_preprocessed.predict,
-                                                target=test_data_preprocessed.target,
-                                                data_type=test_data_preprocessed.data_type,
-                                                task=test_data_preprocessed.task)
-
-        self.prediction_label_baseline = self.baseline_model.predict(self.test_data_preprocessed).predict
-        self.prediction_label = self.predictor.predict(self.test_data_preprocessed)
-=======
         data_cacher = DataCacher()
         # get unique hash of input data
         test_predict_hash = data_cacher.hash_info(data=features)
@@ -252,24 +237,31 @@
             test_data = self._init_input_data(features, target)
             test_data_preprocessed = self.preprocessing_pipeline.root_node.predict(test_data)
 
-            if test_data.features.shape[0] == 1:
-                test_data_preprocessed.predict = np.squeeze(test_data_preprocessed.predict).reshape(1, -1)
-            else:
-                test_data_preprocessed.predict = np.squeeze(test_data_preprocessed.predict)
-            self.test_data_preprocessed = InputData(idx=test_data_preprocessed.idx,
-                                                    features=test_data_preprocessed.predict,
-                                                    target=test_data_preprocessed.target,
-                                                    data_type=test_data_preprocessed.data_type,
-                                                    task=test_data_preprocessed.task)
-
-            # self.prediction_label_baseline = self.baseline_model.predict(self.test_data_preprocessed).predict
-            self.prediction_label = self.predictor.predict(self.test_data_preprocessed)
-            self.test_predict_hash = test_predict_hash
->>>>>>> 36f74c7f
+        if test_data.features.shape[0] == 1:
+            test_data_preprocessed.predict = np.squeeze(test_data_preprocessed.predict).reshape(1, -1)
+        else:
+            test_data_preprocessed.predict = np.squeeze(test_data_preprocessed.predict)
+        self.test_data_preprocessed = InputData(idx=test_data_preprocessed.idx,
+                                                features=test_data_preprocessed.predict,
+                                                target=test_data_preprocessed.target,
+                                                data_type=test_data_preprocessed.data_type,
+                                                task=test_data_preprocessed.task)
+
+        self.prediction_label_baseline = self.baseline_model.predict(self.test_data_preprocessed).predict
+        self.prediction_label = self.predictor.predict(self.test_data_preprocessed)
 
         return self.prediction_label
 
+        # else:
+        #     return self.prediction_label
+
     def predict_proba(self, features, target) -> dict:
+        # data_cacher = DataCacher()
+        # # get unique hash of input data
+        # test_predict_hash = data_cacher.hash_info(data=features,
+        #                                           obj_info_dict=self.__dict__)
+        # # compare it to existed hash
+        # if self.test_predict_hash != test_predict_hash:
         test_data = self._init_input_data(features, target)
         test_data_preprocessed = self.preprocessing_pipeline.root_node.predict(test_data)
         self.test_data_preprocessed.predict = np.squeeze(test_data_preprocessed.predict)
