from itertools import chain

import torch
from fastcore.basics import defaults


<<<<<<< HEAD
=======

>>>>>>> 3774f401
class BackendMethods:
    def __init__(self, device_type: str = 'cpu'):
        self.backend = self.define_backend(device_type)

    def define_backend(self, device_type: str = 'cpu'):
        if device_type == 'CUDA':
            import cupy
            import cupyx.scipy.linalg
            return cupy, cupyx.scipy.linalg
        else:
            import numpy
            import scipy.linalg
            return numpy, scipy.linalg


def _has_mps():
    """Check if MPS is available - modified from fastai"""
    return False


backend_methods, backend_scipy = BackendMethods().backend


def global_imports(object_name: str,
                   short_name: str = None,
                   context_module_name: str = None):
    """import from local function as global import

    Use this statement to import inside a function,
    but effective as import at the top of the module.

    Args:
        object_name: the object name want to import,
                     could be module or function
        short_name: the short name for the import
        context_module_name: the context module name in the import

    example usage:
        easy::
            import os -> global_imports("os")
            from fedot_ind.core.architecture.settings.computational
            import backend_methods as np -> global_imports("numpy", "np")
            from collections import Counter ->
                global_imports("Counter", None, "collections")
            from google.cloud import storage ->
                global_imports("storage", None, "google.cloud")

    """

    if not short_name:
        short_name = object_name
    if not context_module_name:
        globals()[short_name] = __import__(object_name)
    else:
        context_module = __import__(context_module_name,
                                    fromlist=[object_name])
        globals()[short_name] = getattr(context_module, object_name)


def default_device(device_type: str = 'CUDA'):
    """Return or set default device; `use_cuda`: -1 - CUDA/mps if available;
    True - error if not available; False - CPU
    """
    if device_type == 'CUDA':
        device_type = defaults.use_cuda
    else:
        defaults.use_cuda = False
    if device_type is None:
        if torch.cuda.is_available() or _has_mps():
            device_type = True
    if device_type:
        if torch.cuda.is_available():
            return torch.device(torch.cuda.current_device())
        if _has_mps():
            return torch.device("mps")
    return torch.device("cpu")<|MERGE_RESOLUTION|>--- conflicted
+++ resolved
@@ -4,28 +4,24 @@
 from fastcore.basics import defaults
 
 
-<<<<<<< HEAD
-=======
 
->>>>>>> 3774f401
 class BackendMethods:
     def __init__(self, device_type: str = 'cpu'):
         self.backend = self.define_backend(device_type)
 
     def define_backend(self, device_type: str = 'cpu'):
         if device_type == 'CUDA':
-            import cupy
-            import cupyx.scipy.linalg
+            import cupy, cupyx.scipy.linalg
             return cupy, cupyx.scipy.linalg
         else:
-            import numpy
-            import scipy.linalg
+            import numpy, scipy.linalg
             return numpy, scipy.linalg
 
 
 def _has_mps():
-    """Check if MPS is available - modified from fastai"""
+    "Check if MPS is available - modified from fastai"
     return False
+    # return nested_attr(torch, "backends.mps.is_available", noop)()
 
 
 backend_methods, backend_scipy = BackendMethods().backend
@@ -46,14 +42,12 @@
         context_module_name: the context module name in the import
 
     example usage:
-        easy::
-            import os -> global_imports("os")
-            from fedot_ind.core.architecture.settings.computational
-            import backend_methods as np -> global_imports("numpy", "np")
-            from collections import Counter ->
-                global_imports("Counter", None, "collections")
-            from google.cloud import storage ->
-                global_imports("storage", None, "google.cloud")
+    import os -> global_imports("os")
+    from fedot_ind.core.architecture.settings.computational import backend_methods as np -> global_imports("numpy", "np")
+    from collections import Counter ->
+        global_imports("Counter", None, "collections")
+    from google.cloud import storage ->
+        global_imports("storage", None, "google.cloud")
 
     """
 
@@ -68,9 +62,7 @@
 
 
 def default_device(device_type: str = 'CUDA'):
-    """Return or set default device; `use_cuda`: -1 - CUDA/mps if available;
-    True - error if not available; False - CPU
-    """
+    "Return or set default device; `use_cuda`: -1 - CUDA/mps if available; True - error if not available; False - CPU"
     if device_type == 'CUDA':
         device_type = defaults.use_cuda
     else:
