from typing import Union

import pandas as pd
from sklearn.metrics import (accuracy_score, f1_score,
                             log_loss, mean_absolute_error,
                             mean_absolute_percentage_error,
                             mean_squared_error, mean_squared_log_error,
                             precision_score, r2_score, roc_auc_score)
from sklearn.metrics import d2_absolute_error_score, explained_variance_score, max_error, median_absolute_error

from fedot_ind.core.architecture.settings.computational import backend_methods as np


class ParetoMetrics:
    def pareto_metric_list(self, costs: Union[list, np.ndarray], maximise: bool = True) -> np.ndarray:
        """ Calculates the pareto front for a list of costs.

        Args:
            costs: list of costs. An (n_points, n_costs) array.
            maximise: flag for maximisation or minimisation.

        Returns:
            A (n_points, ) boolean array, indicating whether each point is Pareto efficient

        """
        is_efficient = np.ones(costs.shape[0], dtype=bool)
        for i, c in enumerate(costs):
            if is_efficient[i]:
                if maximise:
                    is_efficient[is_efficient] = np.any(
                        costs[is_efficient] >= c, axis=1)  # Remove dominated points
                else:
                    is_efficient[is_efficient] = np.any(
                        costs[is_efficient] <= c, axis=1)  # Remove dominated points
        return is_efficient


class QualityMetric:
    def __init__(self, target,
                 predicted_labels,
                 predicted_probs=None,
<<<<<<< HEAD
                 metric_list: list = ('f1', 'roc_auc', 'accuracy', 'logloss', 'precision'),
=======
                 metric_list: list = (
                         'f1', 'roc_auc', 'accuracy', 'logloss', 'precision'),
>>>>>>> cf58b356
                 default_value: float = 0.0):
        self.predicted_probs = predicted_probs
        if len(predicted_labels.shape) >= 2:
            self.predicted_labels = np.argmax(predicted_labels, axis=1)
        else:
            self.predicted_labels = np.array(predicted_labels).flatten()
        self.target = np.array(target).flatten()
        self.metric_list = metric_list
        self.default_value = default_value

    def metric(self) -> float:
        pass

    @staticmethod
    def _get_least_frequent_val(array: np.ndarray):
        """ Returns the least frequent value in a flattened numpy array. """
        unique_vals, count = np.unique(np.ravel(array), return_counts=True)
        least_frequent_idx = np.argmin(count)
        least_frequent_val = unique_vals[least_frequent_idx]
        return least_frequent_val


class RMSE(QualityMetric):
    def metric(self) -> float:
        return mean_squared_error(y_true=self.target, y_pred=self.predicted_labels, squared=False)


class SMAPE(QualityMetric):
    def metric(self):
        return 1 / len(self.predicted_labels) * \
               np.sum(2 * np.abs(self.target - self.predicted_labels) / (np.abs(self.predicted_labels)
                                                                         + np.abs(self.target)) * 100)


class MSE(QualityMetric):
    def metric(self) -> float:
        return mean_squared_error(y_true=self.target, y_pred=self.predicted_labels, squared=True)


class MSLE(QualityMetric):
    def metric(self) -> float:
        return mean_squared_log_error(y_true=self.target, y_pred=self.predicted_labels)


class MAPE(QualityMetric):
    def metric(self) -> float:
        return mean_absolute_percentage_error(y_true=self.target, y_pred=self.predicted_labels)


class F1(QualityMetric):
    output_mode = 'labels'

    def metric(self) -> float:
        n_classes = len(np.unique(self.target))
        n_classes_pred = len(np.unique(self.predicted_labels))

        try:
            if n_classes > 2 or n_classes_pred > 2:
                return f1_score(y_true=self.target, y_pred=self.predicted_labels, average='weighted')
            else:
                pos_label = QualityMetric._get_least_frequent_val(self.target)
                return f1_score(y_true=self.target, y_pred=self.predicted_labels, average='binary', pos_label=pos_label)
        except ValueError:
            return self.default_value


class MAE(QualityMetric):
    def metric(self) -> float:
        return mean_absolute_error(y_true=self.target, y_pred=self.predicted_labels)


class R2(QualityMetric):
    def metric(self) -> float:
        return r2_score(y_true=self.target, y_pred=self.predicted_labels)


class ROCAUC(QualityMetric):
    def metric(self) -> float:
        n_classes = len(np.unique(self.target))

        if n_classes > 2:
            target = pd.get_dummies(self.target)
            additional_params = {'multi_class': 'ovr', 'average': 'macro'}
            if self.predicted_probs is None:
                prediction = pd.get_dummies(self.predicted_labels)
            else:
                prediction = self.predicted_probs
        else:
            target = self.target
            additional_params = {}
            prediction = self.predicted_probs

        score = roc_auc_score(y_score=prediction,
                              y_true=target, labels=np.unique(target), **additional_params)
        score = round(score, 3)

        return score


class Precision(QualityMetric):
    output_mode = 'labels'

    def metric(self) -> float:
        n_classes = np.unique(self.target)
        if n_classes.shape[0] >= 2:
            additional_params = {'average': 'macro'}
        else:
            additional_params = {}

        score = precision_score(
            y_pred=self.predicted_labels, y_true=self.target, **additional_params)
        score = round(score, 3)
        return score


class Logloss(QualityMetric):
    def metric(self) -> float:
        return log_loss(y_true=self.target, y_pred=self.predicted_probs)


class Accuracy(QualityMetric):
    output_mode = 'labels'

    def metric(self) -> float:
        return accuracy_score(y_true=self.target, y_pred=self.predicted_labels)


def calculate_regression_metric(target,
                                labels,
                                rounding_order=3,
                                metric_names=('r2', 'rmse', 'mae'),
                                **kwargs):
    target = target.astype(float)

    def rmse(y_true, y_pred):
        return np.sqrt(mean_squared_error(y_true, y_pred))

    metric_dict = {'r2': r2_score,
                   'mse': mean_squared_error,
                   'rmse': rmse,
                   'mae': mean_absolute_error,
                   'msle': mean_squared_log_error,
                   'mape': mean_absolute_percentage_error,
                   'median_absolute_error': median_absolute_error,
                   'explained_variance_score': explained_variance_score,
                   'max_error': max_error,
                   'd2_absolute_error_score': d2_absolute_error_score}

    df = pd.DataFrame({name: func(target, labels) for name, func in metric_dict.items()
                       if name in metric_names},
                      index=[0])
    return df.round(rounding_order)


def calculate_classification_metric(target,
                                    labels,
                                    probs,
                                    rounding_order=3,
                                    metric_names=('f1', 'roc_auc', 'accuracy')):
    metric_dict = {'accuracy': Accuracy,
                   'f1': F1,
                   'roc_auc': ROCAUC,
                   'precision': Precision,
                   'logloss': Logloss}

    df = pd.DataFrame({name: func(target, labels, probs).metric() for name, func in metric_dict.items()
                       if name in metric_names},
                      index=[0])
    return df.round(rounding_order)


def kl_divergence(solution: pd.DataFrame,
                  submission: pd.DataFrame,
                  epsilon: float = 0.001,
                  micro_average: bool = False,
                  sample_weights: pd.Series = None):
    # Overwrite solution for convenience
    for col in solution.columns:
        # Prevent issue with populating int columns with floats
        if not pd.api.types.is_float_dtype(solution[col]):
            solution[col] = solution[col].astype(float)

        # Clip both the min and max following Kaggle conventions for related metrics like log loss
        # Clipping the max avoids cases where the loss would be infinite or undefined, clipping the min
        # prevents users from playing games with the 20th decimal place of predictions.
        submission[col] = np.clip(submission[col], epsilon, 1 - epsilon)

        y_nonzero_indices = solution[col] != 0
        solution[col] = solution[col].astype(float)
        solution.loc[y_nonzero_indices, col] = solution.loc[y_nonzero_indices, col] * np.log(
            solution.loc[y_nonzero_indices, col] / submission.loc[y_nonzero_indices, col])
        # Set the loss equal to zero where y_true equals zero following the scipy convention:
        # https://docs.scipy.org/doc/scipy/reference/generated/scipy.special.rel_entr.html#scipy.special.rel_entr
        solution.loc[~y_nonzero_indices, col] = 0

    if micro_average:
        return np.average(solution.sum(axis=1), weights=sample_weights)
    else:
        return np.average(solution.mean())<|MERGE_RESOLUTION|>--- conflicted
+++ resolved
@@ -39,12 +39,8 @@
     def __init__(self, target,
                  predicted_labels,
                  predicted_probs=None,
-<<<<<<< HEAD
-                 metric_list: list = ('f1', 'roc_auc', 'accuracy', 'logloss', 'precision'),
-=======
                  metric_list: list = (
                          'f1', 'roc_auc', 'accuracy', 'logloss', 'precision'),
->>>>>>> cf58b356
                  default_value: float = 0.0):
         self.predicted_probs = predicted_probs
         if len(predicted_labels.shape) >= 2:
