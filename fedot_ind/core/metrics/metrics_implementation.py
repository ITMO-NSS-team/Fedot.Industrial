--- conflicted
+++ resolved
@@ -39,12 +39,8 @@
     def __init__(self, target,
                  predicted_labels,
                  predicted_probs=None,
-<<<<<<< HEAD
-                 metric_list: list = ('f1', 'roc_auc', 'accuracy', 'logloss', 'precision'),
-=======
                  metric_list: list = (
                          'f1', 'roc_auc', 'accuracy', 'logloss', 'precision'),
->>>>>>> 73ed2917
                  default_value: float = 0.0):
         self.predicted_probs = predicted_probs
         if len(predicted_labels.shape) >= 2:
@@ -75,13 +71,8 @@
 class SMAPE(QualityMetric):
     def metric(self):
         return 1 / len(self.predicted_labels) * \
-<<<<<<< HEAD
-            np.sum(2 * np.abs(self.target - self.predicted_labels) / (np.abs(self.predicted_labels)
-                                                                      + np.abs(self.target)) * 100)
-=======
                np.sum(2 * np.abs(self.target - self.predicted_labels) / (np.abs(self.predicted_labels)
                                                                          + np.abs(self.target)) * 100)
->>>>>>> 73ed2917
 
 
 class MSE(QualityMetric):
