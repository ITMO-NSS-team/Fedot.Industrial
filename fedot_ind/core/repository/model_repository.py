--- conflicted
+++ resolved
@@ -47,6 +47,7 @@
 from fedot_ind.core.models.manifold.riemann_embeding import RiemannExtractor
 from fedot_ind.core.models.nn.network_impl.dummy_nn import DummyOverComplicatedNeuralNetwork
 from fedot_ind.core.models.nn.network_impl.explainable_convolution_model import XCModel
+from fedot_ind.core.models.nn.network_impl.deep_tcn import TCNModel
 from fedot_ind.core.models.nn.network_impl.deep_tcn import TCNModel
 from fedot_ind.core.models.nn.network_impl.inception import InceptionTimeModel
 from fedot_ind.core.models.nn.network_impl.lora_nn import LoraModel
@@ -102,11 +103,8 @@
                            'knn': FedotKnnClassImplementation
                            },
     'NEURAL_MODELS': {
-<<<<<<< HEAD
                       'resnet_model': ResNetModel,
                       'nbeats_model': NBeatsModel,
-=======
->>>>>>> 0ad95e1b
                       'omniscale_model': OmniScaleModel,
                       'tcn_model': TCNModel,
                       # transformer models
@@ -210,10 +208,7 @@
         'inception_model': InceptionTimeModel,
         'omniscale_model': OmniScaleModel,
         'resnet_model': ResNetModel,
-<<<<<<< HEAD
         'nbeats_model': NBeatsModel,
-=======
->>>>>>> 0ad95e1b
         'tcn_model': TCNModel,
         # transformer models
         'tst_model': TSTModel,
