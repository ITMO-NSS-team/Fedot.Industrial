from enum import Enum
from itertools import chain

from fedot.core.operations.evaluation.operation_implementations.data_operations.categorical_encoders import \
    LabelEncodingImplementation, OneHotEncodingImplementation
from fedot.core.operations.evaluation.operation_implementations.data_operations.decompose import \
    DecomposerClassImplementation
from fedot.core.operations.evaluation.operation_implementations.data_operations.sklearn_filters import \
    IsolationForestClassImplementation, IsolationForestRegImplementation
from fedot.core.operations.evaluation.operation_implementations.data_operations.sklearn_imbalanced_class import \
    ResampleImplementation
from fedot.core.operations.evaluation.operation_implementations.data_operations.sklearn_selectors import \
    LinearClassFSImplementation, NonLinearClassFSImplementation
from fedot.core.operations.evaluation.operation_implementations.data_operations.sklearn_transformations import *

from fedot.core.operations.evaluation.operation_implementations.data_operations.topological.fast_topological_extractor import \
    TopologicalFeaturesImplementation
from fedot.core.operations.evaluation.operation_implementations.data_operations.ts_transformations import \
    ExogDataTransformationImplementation, GaussianFilterImplementation, LaggedTransformationImplementation, \
    SparseLaggedTransformationImplementation, TsSmoothingImplementation
from fedot.core.operations.evaluation.operation_implementations.models.knn import FedotKnnClassImplementation, \
    FedotKnnRegImplementation
from fedot.core.operations.evaluation.operation_implementations.models.ts_implementations.arima import \
    STLForecastARIMAImplementation
from fedot.core.operations.evaluation.operation_implementations.models.ts_implementations.cgru import \
    CGRUImplementation
from fedot.core.operations.evaluation.operation_implementations.models.ts_implementations.statsmodels import \
    AutoRegImplementation, ExpSmoothingImplementation
from sklearn.ensemble import AdaBoostRegressor, ExtraTreesRegressor, GradientBoostingRegressor, \
    GradientBoostingClassifier, \
    RandomForestClassifier, RandomForestRegressor
from sklearn.linear_model import (
    Lasso as SklearnLassoReg,
    LinearRegression as SklearnLinReg,
    LogisticRegression as SklearnLogReg,
    Ridge as SklearnRidgeReg,
    SGDRegressor as SklearnSGD
)
from fedot.core.operations.evaluation.operation_implementations.models.boostings_implementations import \
    FedotCatBoostRegressionImplementation
from lightgbm.sklearn import LGBMClassifier, LGBMRegressor
from sklearn.naive_bayes import BernoulliNB as SklearnBernoulliNB, MultinomialNB as SklearnMultinomialNB
from sklearn.neural_network import MLPClassifier
from sklearn.tree import DecisionTreeClassifier, DecisionTreeRegressor
from xgboost import XGBRegressor

from fedot_ind.core.models.manifold.riemann_embeding import RiemannExtractor
from fedot_ind.core.models.nn.network_impl.dummy_nn import DummyOverComplicatedNeuralNetwork
from fedot_ind.core.models.nn.network_impl.explainable_convolution_model import XCModel
from fedot_ind.core.models.nn.network_impl.inception import InceptionTimeModel
from fedot_ind.core.models.nn.network_impl.lora_nn import LoraModel
from fedot_ind.core.models.nn.network_impl.mini_rocket import MiniRocketExtractor
from fedot_ind.core.models.nn.network_impl.nbeats import NBeatsModel
from fedot_ind.core.models.nn.network_impl.omni_scale import OmniScaleModel
from fedot_ind.core.models.nn.network_impl.resnet import ResNetModel
from fedot_ind.core.models.nn.network_impl.tst import TSTModel
from fedot_ind.core.models.quantile.quantile_extractor import QuantileExtractor
from fedot_ind.core.models.recurrence.reccurence_extractor import RecurrenceExtractor
from fedot_ind.core.models.ts_forecasting.glm import GLMIndustrial
from fedot_ind.core.operation.dummy.dummy_operation import DummyOperation
from fedot_ind.core.operation.filtration.channel_filtration import ChannelCentroidFilter
from fedot_ind.core.operation.filtration.feature_filtration import FeatureFilter
from fedot_ind.core.operation.transformation.basis.eigen_basis import EigenBasisImplementation
from fedot_ind.core.operation.transformation.basis.fourier import FourierBasisImplementation
from fedot_ind.core.operation.transformation.basis.wavelet import WaveletBasisImplementation
from fedot_ind.core.repository.constanst_repository import EXCLUDED_OPERATION_MUTATION

TEMPORARY_EXCLUDED = {
    'INDUSTRIAL_CLF_PREPROC_MODEL': {
        'rfe_lin_class': LinearClassFSImplementation,
        'rfe_non_lin_class': NonLinearClassFSImplementation,
    },
    'FEDOT_PREPROC_MODEL': {'pca': PCAImplementation,
                            'fast_ica': FastICAImplementation,
                            'poly_features': PolyFeaturesImplementation,
                            'exog_ts': ExogDataTransformationImplementation,
                            # categorical encoding
                            'one_hot_encoding': OneHotEncodingImplementation,
                            'label_encoding': LabelEncodingImplementation
                            },
    'FORECASTING_PREPROC': {'exog_ts': ExogDataTransformationImplementation},
    'INDUSTRIAL_PREPROC_MODEL': {
        'cat_features': DummyOperation,
        'dimension_reduction': FeatureFilter,
        # 'signal_extractor': SignalExtractor,
        # isolation_forest forest
        'isolation_forest_class': IsolationForestClassImplementation,
        'isolation_forest_reg': IsolationForestRegImplementation,
        # 'chronos_extractor': ChronosExtractor,
        'riemann_extractor': RiemannExtractor,
    },
    'SKLEARN_REG_MODELS': {
        'gbr': GradientBoostingRegressor,
        'rfr': RandomForestRegressor,
        'adareg': AdaBoostRegressor,
        'linear': SklearnLinReg,
        'knnreg': FedotKnnRegImplementation,
    },
    'SKLEARN_CLF_MODELS': {'bernb': SklearnBernoulliNB,
                           'multinb': SklearnMultinomialNB,
                           'knn': FedotKnnClassImplementation
                           },
    'NEURAL_MODELS': {'resnet_model': ResNetModel,
                      "nbeats_model": NBeatsModel,
                      'omniscale_model': OmniScaleModel,
                      # transformer models
                      'tst_model': TSTModel,
                      # explainable models
                      'xcm_model': XCModel
                      }
}


class AtomizedModel(Enum):
    INDUSTRIAL_CLF_PREPROC_MODEL = {
        # for decomposed tasks
        'class_decompose': DecomposerClassImplementation,
        # for imbalanced data
        'resample': ResampleImplementation,

    }
    SKLEARN_CLF_MODELS = {
        # boosting models (bid datasets)
        'xgboost': GradientBoostingClassifier,
        # solo linear models
        'logit': SklearnLogReg,
        # solo tree models
        'dt': DecisionTreeClassifier,
        # ensemble tree models
        'rf': RandomForestClassifier,
        # solo nn models
        'mlp': MLPClassifier,
        # external models
        'lgbm': LGBMClassifier
    }
    FEDOT_PREPROC_MODEL = {
        # data standartization
        'scaling': ScalingImplementation,
        'normalization': NormalizationImplementation,
        # missing data
        'simple_imputation': ImputationImplementation,
        # dimension reduction
        'kernel_pca': KernelPCAImplementation,
        # feature generation
        'topological_extractor': TopologicalFeaturesImplementation
    }
    INDUSTRIAL_PREPROC_MODEL = {
        # data filtration
        'channel_filtration': ChannelCentroidFilter,
        # data projection onto different basis
        'eigen_basis': EigenBasisImplementation,
        'wavelet_basis': WaveletBasisImplementation,
        'fourier_basis': FourierBasisImplementation,
        # feature extraction algorithm
        'recurrence_extractor': RecurrenceExtractor,
        'quantile_extractor': QuantileExtractor,
        'riemann_extractor': RiemannExtractor,
        # feature generation
        'topological_extractor': TopologicalFeaturesImplementation,
        # nn feature extraction algorithm
        'minirocket_extractor': MiniRocketExtractor,
        # 'chronos_extractor': ChronosExtractor,
        # isolation_forest forest
        'isolation_forest_class': IsolationForestClassImplementation,
        'isolation_forest_reg': IsolationForestRegImplementation,
    }

    SKLEARN_REG_MODELS = {
        # boosting models (bid datasets)
        'xgbreg': XGBRegressor,
        'sgdr': SklearnSGD,
        # ensemble tree models (big datasets)
        'treg': ExtraTreesRegressor,
        # solo linear models with regularization
        'ridge': SklearnRidgeReg,
        'lasso': SklearnLassoReg,
        # solo tree models (small datasets)
        'dtreg': DecisionTreeRegressor,
        # external models
        'lgbmreg': LGBMRegressor,
        "catboostreg": FedotCatBoostRegressionImplementation
    }

    FORECASTING_MODELS = {
        # boosting models (bid datasets)
        'ar': AutoRegImplementation,
        'stl_arima': STLForecastARIMAImplementation,
        'ets': ExpSmoothingImplementation,
        'cgru': CGRUImplementation,
        'glm': GLMIndustrial
    }

    FORECASTING_PREPROC = {
        'lagged': LaggedTransformationImplementation,
        'sparse_lagged': SparseLaggedTransformationImplementation,
        'smoothing': TsSmoothingImplementation,
        'gaussian_filter': GaussianFilterImplementation,
        'exog_ts': ExogDataTransformationImplementation,
    }

    NEURAL_MODEL = {
        # fundamental models
        'inception_model': InceptionTimeModel,
        'omniscale_model': OmniScaleModel,
        'resnet_model': ResNetModel,
        'nbeats_model': NBeatsModel,
        # transformer models
        'tst_model': TSTModel,
        # explainable models
        'xcm_model': XCModel,
        # linear_dummy_model
        'dummy': DummyOverComplicatedNeuralNetwork,
        # linear_dummy_model
        'lora_model': LoraModel
    }


def default_industrial_availiable_operation(problem: str = 'regression'):
    operation_dict = {'regression': SKLEARN_REG_MODELS.keys(),
                      'ts_forecasting': FORECASTING_MODELS.keys(),
                      'classification': SKLEARN_CLF_MODELS.keys()}

    if problem == 'ts_forecasting':
        available_operations = [operation_dict[problem],
                                FORECASTING_PREPROC.keys(),
                                SKLEARN_REG_MODELS.keys(),
                                INDUSTRIAL_PREPROC_MODEL.keys(),
                                ]
    else:
        available_operations = [operation_dict[problem],
                                NEURAL_MODEL.keys(),
                                INDUSTRIAL_PREPROC_MODEL.keys(),
                                FEDOT_PREPROC_MODEL.keys()]

    available_operations = list(
        chain(*[list(x) for x in available_operations]))
<<<<<<< HEAD
    excluded_operations = list(
        chain(*[list(TEMPORARY_EXCLUDED[x]) for x in TEMPORARY_EXCLUDED.keys()]))
    available_operations = [x for x in available_operations
                            if x not in EXCLUDED_OPERATION_MUTATION[problem] and x not in excluded_operations]
=======
    excluded_operation = {'regression': ['one_hot_encoding',
                                         'label_encoding',
                                         'isolation_forest_class',
                                         'tst_model',
                                         'xcm_model',
                                         'resnet_model',
                                         'signal_extractor',
                                         'recurrence_extractor'
                                         ],
                          'ts_forecasting': [
                              'one_hot_encoding',
                              'label_encoding',
                              'isolation_forest_class'
                              'xgbreg',
                              'sgdr',
                              'treg',
                              'knnreg',
                              'dtreg'
    ],
        'classification': [
                              'isolation_forest_reg',
                              'tst_model',
                              'resnet_model',
                              'xcm_model',
                              'one_hot_encoding',
                              'label_encoding',
                              'isolation_forest_class',
                              'signal_extractor',
                               'knnreg',
                              'recurrence_extractor'
    ]}
    available_operations = [
        x for x in available_operations if x not in excluded_operation[problem]]
>>>>>>> 36d413d4
    return available_operations


INDUSTRIAL_PREPROC_MODEL = AtomizedModel.INDUSTRIAL_PREPROC_MODEL.value
INDUSTRIAL_CLF_PREPROC_MODEL = AtomizedModel.INDUSTRIAL_CLF_PREPROC_MODEL.value
FEDOT_PREPROC_MODEL = AtomizedModel.FEDOT_PREPROC_MODEL.value
SKLEARN_CLF_MODELS = AtomizedModel.SKLEARN_CLF_MODELS.value
SKLEARN_REG_MODELS = AtomizedModel.SKLEARN_REG_MODELS.value
NEURAL_MODEL = AtomizedModel.NEURAL_MODEL.value
FORECASTING_MODELS = AtomizedModel.FORECASTING_MODELS.value
FORECASTING_PREPROC = AtomizedModel.FORECASTING_PREPROC.value<|MERGE_RESOLUTION|>--- conflicted
+++ resolved
@@ -11,10 +11,11 @@
     ResampleImplementation
 from fedot.core.operations.evaluation.operation_implementations.data_operations.sklearn_selectors import \
     LinearClassFSImplementation, NonLinearClassFSImplementation
-from fedot.core.operations.evaluation.operation_implementations.data_operations.sklearn_transformations import *
-
-from fedot.core.operations.evaluation.operation_implementations.data_operations.topological.fast_topological_extractor import \
-    TopologicalFeaturesImplementation
+from fedot.core.operations.evaluation.operation_implementations.data_operations.sklearn_transformations import \
+    *
+from fedot.core.operations.evaluation.operation_implementations. \
+    data_operations.topological.fast_topological_extractor import \
+    FastTopologicalFeaturesImplementation
 from fedot.core.operations.evaluation.operation_implementations.data_operations.ts_transformations import \
     ExogDataTransformationImplementation, GaussianFilterImplementation, LaggedTransformationImplementation, \
     SparseLaggedTransformationImplementation, TsSmoothingImplementation
@@ -24,10 +25,11 @@
     STLForecastARIMAImplementation
 from fedot.core.operations.evaluation.operation_implementations.models.ts_implementations.cgru import \
     CGRUImplementation
+from fedot.core.operations.evaluation.operation_implementations.models.ts_implementations.naive import \
+    RepeatLastValueImplementation
 from fedot.core.operations.evaluation.operation_implementations.models.ts_implementations.statsmodels import \
-    AutoRegImplementation, ExpSmoothingImplementation
+    AutoRegImplementation, ExpSmoothingImplementation, GLMImplementation
 from sklearn.ensemble import AdaBoostRegressor, ExtraTreesRegressor, GradientBoostingRegressor, \
-    GradientBoostingClassifier, \
     RandomForestClassifier, RandomForestRegressor
 from sklearn.linear_model import (
     Lasso as SklearnLassoReg,
@@ -36,34 +38,26 @@
     Ridge as SklearnRidgeReg,
     SGDRegressor as SklearnSGD
 )
-from fedot.core.operations.evaluation.operation_implementations.models.boostings_implementations import \
-    FedotCatBoostRegressionImplementation
-from lightgbm.sklearn import LGBMClassifier, LGBMRegressor
 from sklearn.naive_bayes import BernoulliNB as SklearnBernoulliNB, MultinomialNB as SklearnMultinomialNB
 from sklearn.neural_network import MLPClassifier
 from sklearn.tree import DecisionTreeClassifier, DecisionTreeRegressor
-from xgboost import XGBRegressor
-
-from fedot_ind.core.models.manifold.riemann_embeding import RiemannExtractor
-from fedot_ind.core.models.nn.network_impl.dummy_nn import DummyOverComplicatedNeuralNetwork
+from xgboost import XGBClassifier, XGBRegressor
+
 from fedot_ind.core.models.nn.network_impl.explainable_convolution_model import XCModel
 from fedot_ind.core.models.nn.network_impl.inception import InceptionTimeModel
-from fedot_ind.core.models.nn.network_impl.lora_nn import LoraModel
 from fedot_ind.core.models.nn.network_impl.mini_rocket import MiniRocketExtractor
-from fedot_ind.core.models.nn.network_impl.nbeats import NBeatsModel
 from fedot_ind.core.models.nn.network_impl.omni_scale import OmniScaleModel
 from fedot_ind.core.models.nn.network_impl.resnet import ResNetModel
 from fedot_ind.core.models.nn.network_impl.tst import TSTModel
 from fedot_ind.core.models.quantile.quantile_extractor import QuantileExtractor
 from fedot_ind.core.models.recurrence.reccurence_extractor import RecurrenceExtractor
-from fedot_ind.core.models.ts_forecasting.glm import GLMIndustrial
+from fedot_ind.core.models.topological.topological_extractor import TopologicalExtractor
+from fedot_ind.core.models.ts_forecasting.ssa_forecaster import SSAForecasterImplementation
 from fedot_ind.core.operation.dummy.dummy_operation import DummyOperation
-from fedot_ind.core.operation.filtration.channel_filtration import ChannelCentroidFilter
 from fedot_ind.core.operation.filtration.feature_filtration import FeatureFilter
 from fedot_ind.core.operation.transformation.basis.eigen_basis import EigenBasisImplementation
 from fedot_ind.core.operation.transformation.basis.fourier import FourierBasisImplementation
 from fedot_ind.core.operation.transformation.basis.wavelet import WaveletBasisImplementation
-from fedot_ind.core.repository.constanst_repository import EXCLUDED_OPERATION_MUTATION
 
 TEMPORARY_EXCLUDED = {
     'INDUSTRIAL_CLF_PREPROC_MODEL': {
@@ -73,22 +67,19 @@
     'FEDOT_PREPROC_MODEL': {'pca': PCAImplementation,
                             'fast_ica': FastICAImplementation,
                             'poly_features': PolyFeaturesImplementation,
+                            'topological_extractor': TopologicalExtractor,
                             'exog_ts': ExogDataTransformationImplementation,
                             # categorical encoding
                             'one_hot_encoding': OneHotEncodingImplementation,
                             'label_encoding': LabelEncodingImplementation
                             },
-    'FORECASTING_PREPROC': {'exog_ts': ExogDataTransformationImplementation},
-    'INDUSTRIAL_PREPROC_MODEL': {
-        'cat_features': DummyOperation,
-        'dimension_reduction': FeatureFilter,
-        # 'signal_extractor': SignalExtractor,
-        # isolation_forest forest
-        'isolation_forest_class': IsolationForestClassImplementation,
-        'isolation_forest_reg': IsolationForestRegImplementation,
-        # 'chronos_extractor': ChronosExtractor,
-        'riemann_extractor': RiemannExtractor,
-    },
+    'INDUSTRIAL_PREPROC_MODEL': {'cat_features': DummyOperation,
+                                 'dimension_reduction': FeatureFilter,
+                                 # 'signal_extractor': SignalExtractor,
+                                 # isolation_forest forest
+                                 'isolation_forest_class': IsolationForestClassImplementation,
+                                 'isolation_forest_reg': IsolationForestRegImplementation,
+                                 },
     'SKLEARN_REG_MODELS': {
         'gbr': GradientBoostingRegressor,
         'rfr': RandomForestRegressor,
@@ -101,8 +92,6 @@
                            'knn': FedotKnnClassImplementation
                            },
     'NEURAL_MODELS': {'resnet_model': ResNetModel,
-                      "nbeats_model": NBeatsModel,
-                      'omniscale_model': OmniScaleModel,
                       # transformer models
                       'tst_model': TSTModel,
                       # explainable models
@@ -121,7 +110,7 @@
     }
     SKLEARN_CLF_MODELS = {
         # boosting models (bid datasets)
-        'xgboost': GradientBoostingClassifier,
+        'xgboost': XGBClassifier,
         # solo linear models
         'logit': SklearnLogReg,
         # solo tree models
@@ -129,9 +118,7 @@
         # ensemble tree models
         'rf': RandomForestClassifier,
         # solo nn models
-        'mlp': MLPClassifier,
-        # external models
-        'lgbm': LGBMClassifier
+        'mlp': MLPClassifier
     }
     FEDOT_PREPROC_MODEL = {
         # data standartization
@@ -142,11 +129,10 @@
         # dimension reduction
         'kernel_pca': KernelPCAImplementation,
         # feature generation
-        'topological_extractor': TopologicalFeaturesImplementation
+        'topological_features': FastTopologicalFeaturesImplementation,
+
     }
     INDUSTRIAL_PREPROC_MODEL = {
-        # data filtration
-        'channel_filtration': ChannelCentroidFilter,
         # data projection onto different basis
         'eigen_basis': EigenBasisImplementation,
         'wavelet_basis': WaveletBasisImplementation,
@@ -154,12 +140,8 @@
         # feature extraction algorithm
         'recurrence_extractor': RecurrenceExtractor,
         'quantile_extractor': QuantileExtractor,
-        'riemann_extractor': RiemannExtractor,
-        # feature generation
-        'topological_extractor': TopologicalFeaturesImplementation,
         # nn feature extraction algorithm
         'minirocket_extractor': MiniRocketExtractor,
-        # 'chronos_extractor': ChronosExtractor,
         # isolation_forest forest
         'isolation_forest_class': IsolationForestClassImplementation,
         'isolation_forest_reg': IsolationForestRegImplementation,
@@ -175,10 +157,7 @@
         'ridge': SklearnRidgeReg,
         'lasso': SklearnLassoReg,
         # solo tree models (small datasets)
-        'dtreg': DecisionTreeRegressor,
-        # external models
-        'lgbmreg': LGBMRegressor,
-        "catboostreg": FedotCatBoostRegressionImplementation
+        'dtreg': DecisionTreeRegressor
     }
 
     FORECASTING_MODELS = {
@@ -187,15 +166,16 @@
         'stl_arima': STLForecastARIMAImplementation,
         'ets': ExpSmoothingImplementation,
         'cgru': CGRUImplementation,
-        'glm': GLMIndustrial
+        'glm': GLMImplementation,
+        'locf': RepeatLastValueImplementation,
+        'ssa_forecaster': SSAForecasterImplementation
     }
 
     FORECASTING_PREPROC = {
         'lagged': LaggedTransformationImplementation,
         'sparse_lagged': SparseLaggedTransformationImplementation,
         'smoothing': TsSmoothingImplementation,
-        'gaussian_filter': GaussianFilterImplementation,
-        'exog_ts': ExogDataTransformationImplementation,
+        'gaussian_filter': GaussianFilterImplementation
     }
 
     NEURAL_MODEL = {
@@ -203,15 +183,10 @@
         'inception_model': InceptionTimeModel,
         'omniscale_model': OmniScaleModel,
         'resnet_model': ResNetModel,
-        'nbeats_model': NBeatsModel,
         # transformer models
         'tst_model': TSTModel,
         # explainable models
-        'xcm_model': XCModel,
-        # linear_dummy_model
-        'dummy': DummyOverComplicatedNeuralNetwork,
-        # linear_dummy_model
-        'lora_model': LoraModel
+        'xcm_model': XCModel
     }
 
 
@@ -223,8 +198,7 @@
     if problem == 'ts_forecasting':
         available_operations = [operation_dict[problem],
                                 FORECASTING_PREPROC.keys(),
-                                SKLEARN_REG_MODELS.keys(),
-                                INDUSTRIAL_PREPROC_MODEL.keys(),
+                                SKLEARN_REG_MODELS.keys()
                                 ]
     else:
         available_operations = [operation_dict[problem],
@@ -234,12 +208,6 @@
 
     available_operations = list(
         chain(*[list(x) for x in available_operations]))
-<<<<<<< HEAD
-    excluded_operations = list(
-        chain(*[list(TEMPORARY_EXCLUDED[x]) for x in TEMPORARY_EXCLUDED.keys()]))
-    available_operations = [x for x in available_operations
-                            if x not in EXCLUDED_OPERATION_MUTATION[problem] and x not in excluded_operations]
-=======
     excluded_operation = {'regression': ['one_hot_encoding',
                                          'label_encoding',
                                          'isolation_forest_class',
@@ -273,7 +241,6 @@
     ]}
     available_operations = [
         x for x in available_operations if x not in excluded_operation[problem]]
->>>>>>> 36d413d4
     return available_operations
 
 
