from enum import Enum
from itertools import chain

from fedot.core.operations.evaluation.operation_implementations.data_operations.categorical_encoders import \
    LabelEncodingImplementation, OneHotEncodingImplementation
from fedot.core.operations.evaluation.operation_implementations.data_operations.decompose import \
    DecomposerClassImplementation
from fedot.core.operations.evaluation.operation_implementations.data_operations.sklearn_filters import \
    IsolationForestClassImplementation, IsolationForestRegImplementation
from fedot.core.operations.evaluation.operation_implementations.data_operations.sklearn_imbalanced_class import \
    ResampleImplementation
from fedot.core.operations.evaluation.operation_implementations.data_operations.sklearn_selectors import \
    LinearClassFSImplementation, NonLinearClassFSImplementation
from fedot.core.operations.evaluation.operation_implementations.data_operations.sklearn_transformations import \
    *

from fedot.core.operations.evaluation.operation_implementations.data_operations.topological.fast_topological_extractor import \
    TopologicalFeaturesImplementation
from fedot.core.operations.evaluation.operation_implementations.data_operations.ts_transformations import \
    ExogDataTransformationImplementation, GaussianFilterImplementation, LaggedTransformationImplementation, \
    SparseLaggedTransformationImplementation, TsSmoothingImplementation
from fedot.core.operations.evaluation.operation_implementations.models.knn import FedotKnnClassImplementation, \
    FedotKnnRegImplementation
from fedot.core.operations.evaluation.operation_implementations.models.ts_implementations.arima import \
    STLForecastARIMAImplementation
from fedot.core.operations.evaluation.operation_implementations.models.ts_implementations.cgru import \
    CGRUImplementation
from fedot.core.operations.evaluation.operation_implementations.models.ts_implementations.statsmodels import \
    AutoRegImplementation, ExpSmoothingImplementation, GLMImplementation
from sklearn.ensemble import AdaBoostRegressor, ExtraTreesRegressor, GradientBoostingRegressor, GradientBoostingClassifier, \
    RandomForestClassifier, RandomForestRegressor
from sklearn.linear_model import (
    Lasso as SklearnLassoReg,
    LinearRegression as SklearnLinReg,
    LogisticRegression as SklearnLogReg,
    Ridge as SklearnRidgeReg,
    SGDRegressor as SklearnSGD
)

from sklearn.naive_bayes import BernoulliNB as SklearnBernoulliNB, MultinomialNB as SklearnMultinomialNB
from sklearn.neural_network import MLPClassifier
from sklearn.tree import DecisionTreeClassifier, DecisionTreeRegressor
from xgboost import XGBClassifier, XGBRegressor

from fedot_ind.core.models.manifold.riemann_embeding import RiemannExtractor
from fedot_ind.core.models.nn.network_impl.chronos_tst import ChronosExtractor
from fedot_ind.core.models.nn.network_impl.explainable_convolution_model import XCModel
<<<<<<< HEAD
from fedot_ind.core.models.nn.network_impl.deep_tcn import TCNModel
=======
from fedot_ind.core.models.nn.network_impl.temporal_convolution_model import TCNModel
>>>>>>> 708e6c9d
from fedot_ind.core.models.nn.network_impl.inception import InceptionTimeModel
from fedot_ind.core.models.nn.network_impl.mini_rocket import MiniRocketExtractor
from fedot_ind.core.models.nn.network_impl.omni_scale import OmniScaleModel
from fedot_ind.core.models.nn.network_impl.resnet import ResNetModel
from fedot_ind.core.models.nn.network_impl.tst import TSTModel
from fedot_ind.core.models.quantile.quantile_extractor import QuantileExtractor
from fedot_ind.core.models.recurrence.reccurence_extractor import RecurrenceExtractor
from fedot_ind.core.models.ts_forecasting.glm import GLMIndustrial
from fedot_ind.core.operation.dummy.dummy_operation import DummyOperation
from fedot_ind.core.operation.filtration.channel_filtration import ChannelCentroidFilter
from fedot_ind.core.operation.filtration.feature_filtration import FeatureFilter
from fedot_ind.core.operation.transformation.basis.eigen_basis import EigenBasisImplementation
from fedot_ind.core.operation.transformation.basis.fourier import FourierBasisImplementation
from fedot_ind.core.operation.transformation.basis.wavelet import WaveletBasisImplementation
from fedot_ind.core.repository.constanst_repository import EXCLUDED_OPERATION_MUTATION

TEMPORARY_EXCLUDED = {
    'INDUSTRIAL_CLF_PREPROC_MODEL': {
        'rfe_lin_class': LinearClassFSImplementation,
        'rfe_non_lin_class': NonLinearClassFSImplementation,
    },
    'FEDOT_PREPROC_MODEL': {'pca': PCAImplementation,
                            'fast_ica': FastICAImplementation,
                            'poly_features': PolyFeaturesImplementation,
                            'exog_ts': ExogDataTransformationImplementation,
                            # categorical encoding
                            'one_hot_encoding': OneHotEncodingImplementation,
                            'label_encoding': LabelEncodingImplementation
                            },
    'FORECASTING_PREPROC': {'exog_ts': ExogDataTransformationImplementation},
    'INDUSTRIAL_PREPROC_MODEL': {
        'cat_features': DummyOperation,
        'dimension_reduction': FeatureFilter,
        # 'signal_extractor': SignalExtractor,
        # isolation_forest forest
        'isolation_forest_class': IsolationForestClassImplementation,
        'isolation_forest_reg': IsolationForestRegImplementation,
        # 'chronos_extractor': ChronosExtractor,
        'riemann_extractor': RiemannExtractor,
    },
    'SKLEARN_REG_MODELS': {
        'gbr': GradientBoostingRegressor,
        'rfr': RandomForestRegressor,
        'adareg': AdaBoostRegressor,
        'linear': SklearnLinReg,
        'knnreg': FedotKnnRegImplementation,
    },
    'SKLEARN_CLF_MODELS': {'bernb': SklearnBernoulliNB,
                           'multinb': SklearnMultinomialNB,
                           'knn': FedotKnnClassImplementation
                           },
    'NEURAL_MODELS': {
<<<<<<< HEAD
                      'omniscale_model': OmniScaleModel,
=======
                      #'omniscale_model': OmniScaleModel,
>>>>>>> 708e6c9d
                      'tcn_model': TCNModel,
                      # transformer models
                      #'tst_model': TSTModel,
                      # explainable models
                      #'xcm_model': XCModel
                      }
}


class AtomizedModel(Enum):
    INDUSTRIAL_CLF_PREPROC_MODEL = {
        # for decomposed tasks
        'class_decompose': DecomposerClassImplementation,
        # for imbalanced data
        'resample': ResampleImplementation,

    }
    SKLEARN_CLF_MODELS = {
        # boosting models (bid datasets)
        'xgboost': GradientBoostingClassifier,
        # solo linear models
        'logit': SklearnLogReg,
        # solo tree models
        'dt': DecisionTreeClassifier,
        # ensemble tree models
        'rf': RandomForestClassifier,
        # solo nn models
        'mlp': MLPClassifier
    }
    FEDOT_PREPROC_MODEL = {
        # data standartization
        'scaling': ScalingImplementation,
        'normalization': NormalizationImplementation,
        # missing data
        'simple_imputation': ImputationImplementation,
        # dimension reduction
        'kernel_pca': KernelPCAImplementation,
        # feature generation
        'topological_extractor': TopologicalFeaturesImplementation
    }
    INDUSTRIAL_PREPROC_MODEL = {
        # data filtration
        'channel_filtration': ChannelCentroidFilter,
        # data projection onto different basis
        'eigen_basis': EigenBasisImplementation,
        'wavelet_basis': WaveletBasisImplementation,
        'fourier_basis': FourierBasisImplementation,
        # feature extraction algorithm
        'recurrence_extractor': RecurrenceExtractor,
        'quantile_extractor': QuantileExtractor,
        'riemann_extractor': RiemannExtractor,
        # feature generation
        'topological_extractor': TopologicalFeaturesImplementation,
        # nn feature extraction algorithm
        'minirocket_extractor': MiniRocketExtractor,
        # 'chronos_extractor': ChronosExtractor,
        # isolation_forest forest
        'isolation_forest_class': IsolationForestClassImplementation,
        'isolation_forest_reg': IsolationForestRegImplementation,
    }

    SKLEARN_REG_MODELS = {
        # boosting models (bid datasets)
        'xgbreg': XGBRegressor,
        'sgdr': SklearnSGD,
        # ensemble tree models (big datasets)
        'treg': ExtraTreesRegressor,
        # solo linear models with regularization
        'ridge': SklearnRidgeReg,
        'lasso': SklearnLassoReg,
        # solo tree models (small datasets)
        'dtreg': DecisionTreeRegressor
    }

    FORECASTING_MODELS = {
        # boosting models (bid datasets)
        'ar': AutoRegImplementation,
        'stl_arima': STLForecastARIMAImplementation,
        'ets': ExpSmoothingImplementation,
        'cgru': CGRUImplementation,
        'glm': GLMIndustrial,
        'tcn_model': TCNModel
    }

    FORECASTING_PREPROC = {
        'lagged': LaggedTransformationImplementation,
        'sparse_lagged': SparseLaggedTransformationImplementation,
        'smoothing': TsSmoothingImplementation,
        'gaussian_filter': GaussianFilterImplementation,
        'exog_ts': ExogDataTransformationImplementation
    }

    NEURAL_MODEL = {
        # fundamental models
        'inception_model': InceptionTimeModel,
        'omniscale_model': OmniScaleModel,
        'resnet_model': ResNetModel,
        'tcn_model': TCNModel,
        # transformer models
        'tst_model': TSTModel,
        # explainable models
        'xcm_model': XCModel
    }


def default_industrial_availiable_operation(problem: str = 'regression'):
    operation_dict = {'regression': SKLEARN_REG_MODELS.keys(),
                      'ts_forecasting': FORECASTING_MODELS.keys(),
                      'classification': SKLEARN_CLF_MODELS.keys()}

    if problem == 'ts_forecasting':
        available_operations = [operation_dict[problem],
                                FORECASTING_PREPROC.keys(),
                                SKLEARN_REG_MODELS.keys(),
                                INDUSTRIAL_PREPROC_MODEL.keys(),
                                ]
    else:
        available_operations = [operation_dict[problem],
                                NEURAL_MODEL.keys(),
                                INDUSTRIAL_PREPROC_MODEL.keys(),
                                FEDOT_PREPROC_MODEL.keys()]

    available_operations = list(
        chain(*[list(x) for x in available_operations]))
    excluded_operations = list(
        chain(*[list(TEMPORARY_EXCLUDED[x]) for x in TEMPORARY_EXCLUDED.keys()]))
    available_operations = [x for x in available_operations
                            if x not in EXCLUDED_OPERATION_MUTATION[problem] and x not in excluded_operations]
    return available_operations


INDUSTRIAL_PREPROC_MODEL = AtomizedModel.INDUSTRIAL_PREPROC_MODEL.value
INDUSTRIAL_CLF_PREPROC_MODEL = AtomizedModel.INDUSTRIAL_CLF_PREPROC_MODEL.value
FEDOT_PREPROC_MODEL = AtomizedModel.FEDOT_PREPROC_MODEL.value
SKLEARN_CLF_MODELS = AtomizedModel.SKLEARN_CLF_MODELS.value
SKLEARN_REG_MODELS = AtomizedModel.SKLEARN_REG_MODELS.value
NEURAL_MODEL = AtomizedModel.NEURAL_MODEL.value
FORECASTING_MODELS = AtomizedModel.FORECASTING_MODELS.value
FORECASTING_PREPROC = AtomizedModel.FORECASTING_PREPROC.value<|MERGE_RESOLUTION|>--- conflicted
+++ resolved
@@ -45,11 +45,7 @@
 from fedot_ind.core.models.manifold.riemann_embeding import RiemannExtractor
 from fedot_ind.core.models.nn.network_impl.chronos_tst import ChronosExtractor
 from fedot_ind.core.models.nn.network_impl.explainable_convolution_model import XCModel
-<<<<<<< HEAD
 from fedot_ind.core.models.nn.network_impl.deep_tcn import TCNModel
-=======
-from fedot_ind.core.models.nn.network_impl.temporal_convolution_model import TCNModel
->>>>>>> 708e6c9d
 from fedot_ind.core.models.nn.network_impl.inception import InceptionTimeModel
 from fedot_ind.core.models.nn.network_impl.mini_rocket import MiniRocketExtractor
 from fedot_ind.core.models.nn.network_impl.omni_scale import OmniScaleModel
@@ -102,16 +98,12 @@
                            'knn': FedotKnnClassImplementation
                            },
     'NEURAL_MODELS': {
-<<<<<<< HEAD
                       'omniscale_model': OmniScaleModel,
-=======
-                      #'omniscale_model': OmniScaleModel,
->>>>>>> 708e6c9d
                       'tcn_model': TCNModel,
                       # transformer models
-                      #'tst_model': TSTModel,
+                      'tst_model': TSTModel,
                       # explainable models
-                      #'xcm_model': XCModel
+                      'xcm_model': XCModel
                       }
 }
 
@@ -205,6 +197,7 @@
         'omniscale_model': OmniScaleModel,
         'resnet_model': ResNetModel,
         'tcn_model': TCNModel,
+        'tcn_model': TCNModel,
         # transformer models
         'tst_model': TSTModel,
         # explainable models
