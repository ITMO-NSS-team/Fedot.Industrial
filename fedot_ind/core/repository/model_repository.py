--- conflicted
+++ resolved
@@ -60,15 +60,12 @@
 from fedot_ind.core.operation.transformation.basis.eigen_basis import EigenBasisImplementation
 from fedot_ind.core.operation.transformation.basis.fourier import FourierBasisImplementation
 from fedot_ind.core.operation.transformation.basis.wavelet import WaveletBasisImplementation
-<<<<<<< HEAD
 from fedot_ind.core.operation.transformation.representation.manifold.riemann_embeding import RiemannExtractor
 from fedot_ind.core.operation.transformation.representation.recurrence.reccurence_extractor import RecurrenceExtractor
 from fedot_ind.core.operation.transformation.representation.statistical.quantile_extractor import QuantileExtractor
 from fedot_ind.core.operation.transformation.representation.topological.topological_extractor import \
     TopologicalExtractor
-=======
 from fedot_ind.core.repository.dask_models import DaskLogisticRegression, DaskRidgeRegression
->>>>>>> 455204b8
 from fedot_ind.core.repository.excluded import EXCLUDED_OPERATION_MUTATION, TEMPORARY_EXCLUDED
 
 
@@ -146,13 +143,9 @@
         'dtreg': DecisionTreeRegressor,
         # external models
         'lgbmreg': LGBMRegressor,
-<<<<<<< HEAD
         "catboostreg": FedotCatBoostRegressionImplementation,
         # pairwise model
         'pdl_reg': PairwiseDifferenceRegressor
-=======
-        'catboostreg': FedotCatBoostRegressionImplementation
->>>>>>> 455204b8
     }
 
     FORECASTING_MODELS = {
