--- conflicted
+++ resolved
@@ -1,9 +1,39 @@
 from enum import Enum
 from itertools import chain
 
-<<<<<<< HEAD
+from fedot.core.operations.evaluation.operation_implementations.data_operations.topological.topological_extractor import \
+    TopologicalFeaturesImplementation
+from fedot.core.operations.evaluation.operation_implementations.models.knn import FedotKnnClassImplementation, \
+    FedotKnnRegImplementation
+
+from sklearn.naive_bayes import BernoulliNB as SklearnBernoulliNB, MultinomialNB as SklearnMultinomialNB
+from sklearn.ensemble import AdaBoostRegressor, RandomForestClassifier, GradientBoostingRegressor, ExtraTreesRegressor, \
+    RandomForestRegressor
+from sklearn.neural_network import MLPClassifier
+from sklearn.tree import DecisionTreeRegressor, DecisionTreeClassifier
+from xgboost import XGBRegressor, XGBClassifier
+from sklearn.linear_model import (
+    Lasso as SklearnLassoReg,
+    LinearRegression as SklearnLinReg,
+    LogisticRegression as SklearnLogReg,
+    Ridge as SklearnRidgeReg,
+    SGDRegressor as SklearnSGD
+)
+from fedot_ind.core.models.nn.network_impl.mini_rocket import MiniRocketExtractor
+from fedot_ind.core.models.recurrence.reccurence_extractor import RecurrenceExtractor
+from fedot_ind.core.models.signal.signal_extractor import SignalExtractor
+from fedot_ind.core.models.quantile.quantile_extractor import QuantileExtractor
+from fedot_ind.core.models.topological.topological_extractor import TopologicalExtractor
+from fedot_ind.core.operation.dummy.dummy_operation import DummyOperation
+from fedot_ind.core.operation.filtration.feature_filtration import FeatureFilter
+
+from fedot_ind.core.operation.transformation.basis.fourier import FourierBasisImplementation
+from fedot_ind.core.operation.transformation.basis.wavelet import WaveletBasisImplementation
+from fedot_ind.core.operation.transformation.basis.eigen_basis import EigenBasisImplementation
+from fedot.core.operations.evaluation.operation_implementations.data_operations.sklearn_transformations import \
+    *
 from fedot.core.operations.evaluation.operation_implementations.data_operations.categorical_encoders import \
-    LabelEncodingImplementation, OneHotEncodingImplementation
+    OneHotEncodingImplementation, LabelEncodingImplementation
 from fedot.core.operations.evaluation.operation_implementations.data_operations.decompose import \
     DecomposerClassImplementation
 from fedot.core.operations.evaluation.operation_implementations.data_operations.sklearn_filters import \
@@ -11,49 +41,12 @@
 from fedot.core.operations.evaluation.operation_implementations.data_operations.sklearn_imbalanced_class import \
     ResampleImplementation
 from fedot.core.operations.evaluation.operation_implementations.data_operations.sklearn_selectors import \
-    LinearClassFSImplementation, NonLinearClassFSImplementation
-from fedot.core.operations.evaluation.operation_implementations.data_operations.sklearn_transformations import \
-    *
-from fedot.core.operations.evaluation.operation_implementations.models.knn import FedotKnnClassImplementation, \
-    FedotKnnRegImplementation
-from sklearn.ensemble import AdaBoostRegressor, ExtraTreesRegressor, GradientBoostingRegressor, RandomForestClassifier, \
-=======
-from fedot.core.operations.evaluation.operation_implementations.data_operations.topological.topological_extractor import \
-    TopologicalFeaturesImplementation
-from fedot.core.operations.evaluation.operation_implementations.models.knn import FedotKnnClassImplementation, \
-    FedotKnnRegImplementation
-
-from sklearn.naive_bayes import BernoulliNB as SklearnBernoulliNB, MultinomialNB as SklearnMultinomialNB
-from sklearn.ensemble import AdaBoostRegressor, RandomForestClassifier, GradientBoostingRegressor, ExtraTreesRegressor, \
->>>>>>> 3774f401
-    RandomForestRegressor
-from sklearn.linear_model import (
-    Lasso as SklearnLassoReg,
-    LinearRegression as SklearnLinReg,
-    LogisticRegression as SklearnLogReg,
-    Ridge as SklearnRidgeReg,
-    SGDRegressor as SklearnSGD
-)
-from sklearn.naive_bayes import BernoulliNB as SklearnBernoulliNB, MultinomialNB as SklearnMultinomialNB
-from sklearn.neural_network import MLPClassifier
-from sklearn.tree import DecisionTreeClassifier, DecisionTreeRegressor
-from xgboost import XGBClassifier, XGBRegressor
-
+    NonLinearClassFSImplementation, LinearClassFSImplementation
 from fedot_ind.core.models.nn.network_impl.explainable_convolution_model import XCModel
 from fedot_ind.core.models.nn.network_impl.inception import InceptionTimeModel
-from fedot_ind.core.models.nn.network_impl.mini_rocket import MiniRocketExtractor
 from fedot_ind.core.models.nn.network_impl.omni_scale import OmniScaleModel
 from fedot_ind.core.models.nn.network_impl.resnet import ResNetModel
 from fedot_ind.core.models.nn.network_impl.tst import TSTModel
-from fedot_ind.core.models.quantile.quantile_extractor import QuantileExtractor
-from fedot_ind.core.models.recurrence.reccurence_extractor import RecurrenceExtractor
-from fedot_ind.core.models.signal.signal_extractor import SignalExtractor
-from fedot_ind.core.models.topological.topological_extractor import TopologicalExtractor
-from fedot_ind.core.operation.dummy.dummy_operation import DummyOperation
-from fedot_ind.core.operation.filtration.feature_filtration import FeatureFilter
-from fedot_ind.core.operation.transformation.basis.eigen_basis import EigenBasisImplementation
-from fedot_ind.core.operation.transformation.basis.fourier import FourierBasisImplementation
-from fedot_ind.core.operation.transformation.basis.wavelet import WaveletBasisImplementation
 
 TEMPORARY_EXCLUDED = {
     'INDUSTRIAL_CLF_PREPROC_MODEL': {
@@ -97,14 +90,8 @@
         'dt': DecisionTreeClassifier,
         # ensemble tree models
         'rf': RandomForestClassifier,
-<<<<<<< HEAD
-        'mlp': MLPClassifier,
-        # 'lgbm': LGBMClassifier
-
-=======
         # solo nn models
         'mlp': MLPClassifier
->>>>>>> 3774f401
     }
     FEDOT_PREPROC_MODEL = {
         # data standartization
@@ -147,15 +134,9 @@
         # solo linear models with regularization
         'ridge': SklearnRidgeReg,
         'lasso': SklearnLassoReg,
-<<<<<<< HEAD
-        'sgdr': SklearnSGD,
-        # 'lgbmreg': LGBMRegressor,
-        'knnreg': FedotKnnRegImplementation
-=======
         # solo tree models (small datasets)
         'knnreg': FedotKnnRegImplementation,
         'dtreg': DecisionTreeRegressor
->>>>>>> 3774f401
     }
     NEURAL_MODEL = {
         # fundamental models
