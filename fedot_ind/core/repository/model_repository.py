from enum import Enum
from itertools import chain

from fedot.core.operations.evaluation.operation_implementations.data_operations.decompose import \
    DecomposerClassImplementation
from fedot.core.operations.evaluation.operation_implementations.data_operations.sklearn_filters import \
    IsolationForestClassImplementation, IsolationForestRegImplementation
from fedot.core.operations.evaluation.operation_implementations.data_operations.sklearn_imbalanced_class import \
    ResampleImplementation
from fedot.core.operations.evaluation.operation_implementations.data_operations.sklearn_transformations import *
from fedot.core.operations.evaluation.operation_implementations.data_operations.topological.fast_topological_extractor import \
    TopologicalFeaturesImplementation
from fedot.core.operations.evaluation.operation_implementations.data_operations.ts_transformations import \
    ExogDataTransformationImplementation, GaussianFilterImplementation, LaggedTransformationImplementation, \
    SparseLaggedTransformationImplementation, TsSmoothingImplementation
from fedot.core.operations.evaluation.operation_implementations.models.boostings_implementations import \
    FedotCatBoostRegressionImplementation
from fedot.core.operations.evaluation.operation_implementations.models.ts_implementations.arima import \
    STLForecastARIMAImplementation
from fedot.core.operations.evaluation.operation_implementations.models.ts_implementations.cgru import \
    CGRUImplementation
from fedot.core.operations.evaluation.operation_implementations.models.ts_implementations.naive import \
    RepeatLastValueImplementation
from fedot.core.operations.evaluation.operation_implementations.models.ts_implementations.statsmodels import \
    AutoRegImplementation, ExpSmoothingImplementation
from lightgbm.sklearn import LGBMClassifier, LGBMRegressor
from sklearn.ensemble import ExtraTreesRegressor, GradientBoostingClassifier, \
    RandomForestClassifier
from sklearn.linear_model import (
    Lasso as SklearnLassoReg,
    LogisticRegression as SklearnLogReg,
    Ridge as SklearnRidgeReg,
    SGDRegressor as SklearnSGD
)
from sklearn.neural_network import MLPClassifier
from sklearn.svm import OneClassSVM
from sklearn.tree import DecisionTreeClassifier, DecisionTreeRegressor
from xgboost import XGBRegressor

<<<<<<< HEAD
from fedot_ind.core.models.detection.anomaly.algorithms.arima_fault_detector import ARIMAFaultDetector
from fedot_ind.core.models.detection.anomaly.algorithms.convolutional_autoencoder_detector import \
    ConvolutionalAutoEncoderDetector
from fedot_ind.core.models.detection.anomaly.algorithms.isolation_forest_detector import IsolationForestDetector
from fedot_ind.core.models.detection.anomaly.algorithms.lstm_autoencoder_detector import LSTMAutoEncoderDetector
from fedot_ind.core.models.detection.custom.stat_detector import StatisticalDetector
from fedot_ind.core.models.detection.probalistic.kalman import UnscentedKalmanFilter
from fedot_ind.core.models.detection.subspaces.sst import SingularSpectrumTransformation
=======
>>>>>>> 96c10091
from fedot_ind.core.models.early_tc.ecec import ECEC
from fedot_ind.core.models.early_tc.economy_k import EconomyK
from fedot_ind.core.models.early_tc.prob_threshold import ProbabilityThresholdClassifier
from fedot_ind.core.models.early_tc.teaser import TEASER
from fedot_ind.core.models.manifold.riemann_embeding import RiemannExtractor
from fedot_ind.core.models.nn.network_impl.dummy_nn import DummyOverComplicatedNeuralNetwork
from fedot_ind.core.models.nn.network_impl.deepar import DeepAR
from fedot_ind.core.models.nn.network_impl.explainable_convolution_model import XCModel
from fedot_ind.core.models.nn.network_impl.deep_tcn import TCNModel
from fedot_ind.core.models.nn.network_impl.inception import InceptionTimeModel
from fedot_ind.core.models.nn.network_impl.lora_nn import LoraModel
from fedot_ind.core.models.nn.network_impl.mini_rocket import MiniRocketExtractor
from fedot_ind.core.models.nn.network_impl.mlstm import MLSTM
from fedot_ind.core.models.nn.network_impl.nbeats import NBeatsModel
from fedot_ind.core.models.nn.network_impl.resnet import ResNetModel
from fedot_ind.core.models.nn.network_impl.tst import TSTModel
from fedot_ind.core.models.quantile.quantile_extractor import QuantileExtractor
from fedot_ind.core.models.recurrence.reccurence_extractor import RecurrenceExtractor
from fedot_ind.core.models.ts_forecasting.glm import GLMIndustrial
from fedot_ind.core.operation.filtration.channel_filtration import ChannelCentroidFilter
from fedot_ind.core.operation.transformation.basis.eigen_basis import EigenBasisImplementation
from fedot_ind.core.operation.transformation.basis.fourier import FourierBasisImplementation
from fedot_ind.core.operation.transformation.basis.wavelet import WaveletBasisImplementation
from fedot_ind.core.repository.excluded import EXCLUDED_OPERATION_MUTATION, TEMPORARY_EXCLUDED


class AtomizedModel(Enum):
    INDUSTRIAL_CLF_PREPROC_MODEL = {
        # for decomposed tasks
        'class_decompose': DecomposerClassImplementation,
        # for imbalanced data
        'resample': ResampleImplementation,

    }
    SKLEARN_CLF_MODELS = {
        # boosting models (bid datasets)
        'xgboost': GradientBoostingClassifier,
        # solo linear models
        'logit': SklearnLogReg,
        # solo tree models
        'dt': DecisionTreeClassifier,
        # ensemble tree models
        'rf': RandomForestClassifier,
        # solo nn models
        'mlp': MLPClassifier,
        # external models
        'lgbm': LGBMClassifier,
<<<<<<< HEAD
        # for detection
        'one_class_svm': OneClassSVM,
=======
>>>>>>> 96c10091
        # Early classification
        'ecec': ECEC,
        'economy_k': EconomyK,
        'proba_threshold_etc': ProbabilityThresholdClassifier,
        'teaser': TEASER,
    }
    FEDOT_PREPROC_MODEL = {
        # data standartization
        'scaling': ScalingImplementation,
        'normalization': NormalizationImplementation,
        # missing data
        'simple_imputation': ImputationImplementation,
        # dimension reduction
        'kernel_pca': KernelPCAImplementation,
        # feature generation
        'topological_extractor': TopologicalFeaturesImplementation
    }
    INDUSTRIAL_PREPROC_MODEL = {
        # data filtration
        'channel_filtration': ChannelCentroidFilter,
        # data projection onto different basis
        'eigen_basis': EigenBasisImplementation,
        'wavelet_basis': WaveletBasisImplementation,
        'fourier_basis': FourierBasisImplementation,
        # feature extraction algorithm
        'recurrence_extractor': RecurrenceExtractor,
        'quantile_extractor': QuantileExtractor,
        'riemann_extractor': RiemannExtractor,
        # feature generation
        'topological_extractor': TopologicalFeaturesImplementation,
        # nn feature extraction algorithm
        'minirocket_extractor': MiniRocketExtractor,
        # 'chronos_extractor': ChronosExtractor,
        # isolation_forest forest
        'isolation_forest_class': IsolationForestClassImplementation,
        'isolation_forest_reg': IsolationForestRegImplementation,
    }

    SKLEARN_REG_MODELS = {
        # boosting models (bid datasets)
        'xgbreg': XGBRegressor,
        'sgdr': SklearnSGD,
        # ensemble tree models (big datasets)
        'treg': ExtraTreesRegressor,
        # solo linear models with regularization
        'ridge': SklearnRidgeReg,
        'lasso': SklearnLassoReg,
        # solo tree models (small datasets)
        'dtreg': DecisionTreeRegressor,
        # external models
        'lgbmreg': LGBMRegressor,
        "catboostreg": FedotCatBoostRegressionImplementation
    }

    FORECASTING_MODELS = {
        # boosting models (bid datasets)
        'ar': AutoRegImplementation,
        'stl_arima': STLForecastARIMAImplementation,
        'ets': ExpSmoothingImplementation,
        'cgru': CGRUImplementation,
        'glm': GLMIndustrial,
        # variational
        'deepar_model': DeepAR,
<<<<<<< HEAD
        'tcn_model': TCNModel,
        'locf': RepeatLastValueImplementation
=======
>>>>>>> 96c10091
    }

    FORECASTING_PREPROC = {
        'lagged': LaggedTransformationImplementation,
        'sparse_lagged': SparseLaggedTransformationImplementation,
        'smoothing': TsSmoothingImplementation,
        'gaussian_filter': GaussianFilterImplementation,
        'exog_ts': ExogDataTransformationImplementation
    }

    ANOMALY_DETECTION_MODELS = {
        'sst': SingularSpectrumTransformation,
        'unscented_kalman_filter': UnscentedKalmanFilter,
        'stat_detector': StatisticalDetector,
        'arima_detector': ARIMAFaultDetector,
        'iforest_detector': IsolationForestDetector,
        'conv_ae_detector': ConvolutionalAutoEncoderDetector,
        'lstm_ae_detector': LSTMAutoEncoderDetector,
        'channel_filtration': ChannelCentroidFilter,
        'gaussian_filter': GaussianFilterImplementation,
        'smoothing': TsSmoothingImplementation,
        # 'topo_detector': UnscentedKalmanFilter
    }

    NEURAL_MODEL = {
        # fundamental models
        'inception_model': InceptionTimeModel,
        'resnet_model': ResNetModel,
        'nbeats_model': NBeatsModel,
        'tcn_model': TCNModel,
        # transformer models
        'tst_model': TSTModel,
        # explainable models
        'xcm_model': XCModel,
<<<<<<< HEAD
        # variational models
=======
        #variational models
>>>>>>> 96c10091
        'deepar_model': DeepAR,
        # linear_dummy_model
        'dummy': DummyOverComplicatedNeuralNetwork,
        # linear_dummy_model
        'lora_model': LoraModel,
        # early ts classification
        'mlstm_model': MLSTM
    }


def default_industrial_availiable_operation(problem: str = 'regression'):
    operation_dict = {'regression': SKLEARN_REG_MODELS.keys(),
                      'ts_forecasting': FORECASTING_MODELS.keys(),
                      'classification': SKLEARN_CLF_MODELS.keys(),
                      'anomaly_detection': ANOMALY_DETECTION_MODELS.keys()}

    if problem == 'ts_forecasting':
        available_operations = [operation_dict[problem],
                                FORECASTING_PREPROC.keys(),
                                SKLEARN_REG_MODELS.keys(),
                                INDUSTRIAL_PREPROC_MODEL.keys(),
                                ]
    elif problem == 'anomaly_detection':
        available_operations = [operation_dict[problem]]

    else:
        available_operations = [operation_dict[problem],
                                NEURAL_MODEL.keys(),
                                INDUSTRIAL_PREPROC_MODEL.keys(),
                                FEDOT_PREPROC_MODEL.keys()]

    available_operations = list(
        chain(*[list(x) for x in available_operations]))
    excluded_operations = list(
        chain(*[list(TEMPORARY_EXCLUDED[x]) for x in TEMPORARY_EXCLUDED.keys()]))
    available_operations = [x for x in available_operations
                            if x not in EXCLUDED_OPERATION_MUTATION[problem] and x not in excluded_operations]
    return available_operations


INDUSTRIAL_PREPROC_MODEL = AtomizedModel.INDUSTRIAL_PREPROC_MODEL.value
INDUSTRIAL_CLF_PREPROC_MODEL = AtomizedModel.INDUSTRIAL_CLF_PREPROC_MODEL.value
FEDOT_PREPROC_MODEL = AtomizedModel.FEDOT_PREPROC_MODEL.value
SKLEARN_CLF_MODELS = AtomizedModel.SKLEARN_CLF_MODELS.value
ANOMALY_DETECTION_MODELS = AtomizedModel.ANOMALY_DETECTION_MODELS.value
SKLEARN_REG_MODELS = AtomizedModel.SKLEARN_REG_MODELS.value
NEURAL_MODEL = AtomizedModel.NEURAL_MODEL.value
FORECASTING_MODELS = AtomizedModel.FORECASTING_MODELS.value
FORECASTING_PREPROC = AtomizedModel.FORECASTING_PREPROC.value<|MERGE_RESOLUTION|>--- conflicted
+++ resolved
@@ -37,7 +37,10 @@
 from sklearn.tree import DecisionTreeClassifier, DecisionTreeRegressor
 from xgboost import XGBRegressor
 
-<<<<<<< HEAD
+from fedot_ind.core.models.early_tc.ecec import ECEC
+from fedot_ind.core.models.early_tc.economy_k import EconomyK
+from fedot_ind.core.models.early_tc.prob_threshold import ProbabilityThresholdClassifier
+from fedot_ind.core.models.early_tc.teaser import TEASER
 from fedot_ind.core.models.detection.anomaly.algorithms.arima_fault_detector import ARIMAFaultDetector
 from fedot_ind.core.models.detection.anomaly.algorithms.convolutional_autoencoder_detector import \
     ConvolutionalAutoEncoderDetector
@@ -46,8 +49,6 @@
 from fedot_ind.core.models.detection.custom.stat_detector import StatisticalDetector
 from fedot_ind.core.models.detection.probalistic.kalman import UnscentedKalmanFilter
 from fedot_ind.core.models.detection.subspaces.sst import SingularSpectrumTransformation
-=======
->>>>>>> 96c10091
 from fedot_ind.core.models.early_tc.ecec import ECEC
 from fedot_ind.core.models.early_tc.economy_k import EconomyK
 from fedot_ind.core.models.early_tc.prob_threshold import ProbabilityThresholdClassifier
@@ -95,11 +96,8 @@
         'mlp': MLPClassifier,
         # external models
         'lgbm': LGBMClassifier,
-<<<<<<< HEAD
         # for detection
         'one_class_svm': OneClassSVM,
-=======
->>>>>>> 96c10091
         # Early classification
         'ecec': ECEC,
         'economy_k': EconomyK,
@@ -163,11 +161,8 @@
         'glm': GLMIndustrial,
         # variational
         'deepar_model': DeepAR,
-<<<<<<< HEAD
         'tcn_model': TCNModel,
         'locf': RepeatLastValueImplementation
-=======
->>>>>>> 96c10091
     }
 
     FORECASTING_PREPROC = {
@@ -202,11 +197,7 @@
         'tst_model': TSTModel,
         # explainable models
         'xcm_model': XCModel,
-<<<<<<< HEAD
         # variational models
-=======
-        #variational models
->>>>>>> 96c10091
         'deepar_model': DeepAR,
         # linear_dummy_model
         'dummy': DummyOverComplicatedNeuralNetwork,
