--- conflicted
+++ resolved
@@ -35,11 +35,6 @@
             b_pipeline.fitted_operation.current_pipeline.fit(train_data)
     pipeline_tuner.tune(model_to_tune)
     return pipeline_tuner, model_to_tune
-<<<<<<< HEAD
-
-
-=======
->>>>>>> 73ed2917
 def postprocess_predicts(self, merged_predicts: np.array) -> np.array:
     """ Post-process merged predictions (e.g. reshape). """
     return merged_predicts
