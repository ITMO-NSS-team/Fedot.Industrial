import math
from enum import Enum
from multiprocessing import cpu_count

import numpy as np
import pywt
from fedot.core.pipelines.pipeline_builder import PipelineBuilder
from fedot.core.repository.dataset_types import DataTypesEnum
from fedot.core.repository.metrics_repository import ClassificationMetricsEnum, RegressionMetricsEnum
from fedot.core.repository.tasks import Task, TaskTypesEnum
from torch import nn

from fedot_ind.core.metrics.metrics_implementation import calculate_classification_metric, calculate_regression_metric
from fedot_ind.core.models.nn.network_modules.losses import CenterLoss, CenterPlusLoss, ExpWeightedLoss, FocalLoss, \
    HuberLoss, LogCoshLoss, MaskedLossWrapper, RMSELoss, SMAPELoss, TweedieLoss
from fedot_ind.core.models.quantile.stat_features import autocorrelation, ben_corr, crest_factor, energy, \
    hjorth_complexity, hjorth_mobility, hurst_exponent, interquartile_range, kurtosis, mean_ema, mean_moving_median, \
    mean_ptp_distance, n_peaks, pfd, ptp_amp, q25, q5, q75, q95, shannon_entropy, skewness, slope, zero_crossing_rate
from fedot_ind.core.models.topological.topofeatures import *
from fedot_ind.core.models.topological.topofeatures import AverageHoleLifetimeFeature, \
    AveragePersistenceLandscapeFeature, BettiNumbersSumFeature, HolesNumberFeature, MaxHoleLifeTimeFeature, \
    PersistenceDiagramsExtractor, PersistenceEntropyFeature, RadiusAtMaxBNFeature, RelevantHolesNumber, \
    SimultaneousAliveHolesFeature, SumHoleLifetimeFeature
from fedot_ind.core.operation.transformation.data.hankel import HankelMatrix
from fedot.core.repository.tasks import Task, TaskTypesEnum, TsForecastingParams


def beta_thr(beta):
    return 0.56 * np.power(beta, 3) - 0.95 * np.power(beta, 2) + 1.82 * beta + 1.43


class ComputationalConstant(Enum):
    CPU_NUMBERS = math.ceil(cpu_count() * 0.7) if cpu_count() > 1 else 1
    GLOBAL_IMPORTS = {
        'numpy': 'np',
        'cupy': 'np',
        'torch': 'torch',
        'torch.nn': 'nn',
        'torch.nn.functional': 'F'
    }
    BATCH_SIZE_FOR_FEDOT_WORKER = 1000
    FEDOT_WORKER_NUM = 5
    FEDOT_WORKER_TIMEOUT_PARTITION = 2
    PATIENCE_FOR_EARLY_STOP = 15


class DataTypeConstant(Enum):
    MULTI_ARRAY = DataTypesEnum.image
    MATRIX = DataTypesEnum.table
    TRAJECTORY_MATRIX = HankelMatrix


class FeatureConstant(Enum):
    STAT_METHODS = {'mean_': np.mean,
                    'median_': np.median,
                    'std_': np.std,
                    'max_': np.max,
                    'min_': np.min,
                    'q5_': q5,
                    'q25_': q25,
                    'q75_': q75,
                    'q95_': q95,
                    # 'sum_': np.sum,
                    # 'dif_': diff
                    }

    STAT_METHODS_GLOBAL = {
        'skewness_': skewness,
        'kurtosis_': kurtosis,
        'n_peaks_': n_peaks,
        'slope_': slope,
        'ben_corr_': ben_corr,
        'interquartile_range_': interquartile_range,
        'energy_': energy,
        'cross_rate_': zero_crossing_rate,
        'autocorrelation_': autocorrelation,
        # 'base_entropy_': base_entropy,
        'shannon_entropy_': shannon_entropy,
        'ptp_amplitude_': ptp_amp,
        'mean_ptp_distance_': mean_ptp_distance,
        'crest_factor_': crest_factor,
        'mean_ema_': mean_ema,
        'mean_moving_median_': mean_moving_median,
        'hjorth_mobility_': hjorth_mobility,
        'hjorth_complexity_': hjorth_complexity,
        'hurst_exponent_': hurst_exponent,
        'petrosian_fractal_dimension_': pfd,
    }

    PERSISTENCE_DIAGRAM_FEATURES = {'HolesNumberFeature': HolesNumberFeature(),
                                    'MaxHoleLifeTimeFeature': MaxHoleLifeTimeFeature(),
                                    'RelevantHolesNumber': RelevantHolesNumber(),
                                    'AverageHoleLifetimeFeature': AverageHoleLifetimeFeature(),
                                    'SumHoleLifetimeFeature': SumHoleLifetimeFeature(),
                                    'PersistenceEntropyFeature': PersistenceEntropyFeature(),
                                    'SimultaneousAliveHolesFeature': SimultaneousAliveHolesFeature(),
                                    'AveragePersistenceLandscapeFeature': AveragePersistenceLandscapeFeature(),
                                    'BettiNumbersSumFeature': BettiNumbersSumFeature(),
                                    'RadiusAtMaxBNFeature': RadiusAtMaxBNFeature()}

    PERSISTENCE_DIAGRAM_EXTRACTOR = PersistenceDiagramsExtractor(takens_embedding_dim=1,
                                                                 takens_embedding_delay=2,
                                                                 homology_dimensions=(
                                                                     0, 1),
                                                                 parallel=False)
    DISCRETE_WAVELETS = pywt.wavelist(kind='discrete')
    CONTINUOUS_WAVELETS = pywt.wavelist(kind='continuous')
    WAVELET_SCALES = [2, 4, 10, 20]
    SINGULAR_VALUE_MEDIAN_THR = 2.58
    SINGULAR_VALUE_BETA_THR = beta_thr


class FedotOperationConstant(Enum):
    EXCLUDED_OPERATION = ['fast_ica']
    FEDOT_TASK = {'classification': Task(TaskTypesEnum.classification),
                  'regression': Task(TaskTypesEnum.regression),
                  'ts_forecasting': Task(TaskTypesEnum.ts_forecasting,
                                         TsForecastingParams(forecast_length=1))}
    FEDOT_API_PARAMS = default_param_values_dict = dict(problem=None,
                                                        task_params=None,
                                                        timeout=None,
                                                        n_jobs=-1,
                                                        logging_level=50,
                                                        seed=42,
                                                        parallelization_mode='populational',
                                                        show_progress=True,
                                                        max_depth=6,
                                                        max_arity=3,
                                                        pop_size=20,
                                                        num_of_generations=None,
                                                        keep_n_best=1,
                                                        available_operations=None,
                                                        metric=None,
                                                        cv_folds=2,
                                                        genetic_scheme=None,
                                                        early_stopping_iterations=None,
                                                        early_stopping_timeout=10,
                                                        optimizer=None,
                                                        collect_intermediate_metric=False,
                                                        max_pipeline_fit_time=None,
                                                        initial_assumption=None,
                                                        preset=None,
                                                        use_pipelines_cache=True,
                                                        use_preprocessing_cache=True,
                                                        use_input_preprocessing=True,
                                                        use_auto_preprocessing=False,
                                                        use_meta_rules=False,
                                                        cache_dir=None,
                                                        keep_history=True,
                                                        history_dir=None,
                                                        with_tuning=True
                                                        )
    FEDOT_GET_METRICS = {'regression': calculate_regression_metric,
                         'classification': calculate_classification_metric}
    FEDOT_TUNING_METRICS = {'classification': ClassificationMetricsEnum.accuracy,
                            'regression': RegressionMetricsEnum.RMSE}
    FEDOT_HEAD_ENSEMBLE = {'regression': 'fedot_regr',
                           'classification': 'fedot_cls'}
    FEDOT_ATOMIZE_OPERATION = {'regression': 'fedot_regr',
                               'classification': 'fedot_cls'}
    AVAILABLE_CLS_OPERATIONS = [
        'rf',
        'logit',
        'scaling',
        'normalization',
        'pca',
        'knn',
        'xgboost',
        'multinb',
        'dt',
        'mlp',
        # 'lgbm',
        'kernel_pca',
        'isolation_forest_class']

    AVAILABLE_REG_OPERATIONS = ['rfr',
                                'scaling',
                                'normalization',
                                'pca',
                                'xgbreg',
                                'dtreg',
                                'treg',
                                'knnreg',
                                'kernel_pca',
                                'isolation_forest_reg']

<<<<<<< HEAD
    FEDOT_ASSUMPTIONS = {'classification': PipelineBuilder().add_node('quantile_extractor').add_node('logit'),
                         'regression': PipelineBuilder().add_node('quantile_extractor').add_node('ridge'),
=======
    FEDOT_ASSUMPTIONS = {'classification': PipelineBuilder().add_node('quantile_extractor').add_node('rf'),
                         'regression': PipelineBuilder().add_node('quantile_extractor').add_node('treg'),
>>>>>>> 2138b643
                         'ts_forecasting': PipelineBuilder().add_node('lagged').add_node('ridge')}


class ModelCompressionConstant(Enum):
    ENERGY_THR = [0.9, 0.95, 0.99, 0.999]
    DECOMPOSE_MODE = 'channel'
    FORWARD_MODE = 'one_layer'
    HOER_LOSS = 0.1
    ORTOGONAL_LOSS = 10
    MODELS_FROM_LENGTH = {
        122: 'ResNet18',
        218: 'ResNet34',
        320: 'ResNet50',
        626: 'ResNet101',
        932: 'ResNet152',
    }


class TorchLossesConstant(Enum):
    CROSS_ENTROPY = nn.CrossEntropyLoss
    MULTI_CLASS_CROSS_ENTROPY = nn.BCEWithLogitsLoss
    MSE = nn.MSELoss
    RMSE = RMSELoss()
    SMAPE = SMAPELoss()
    TWEEDIE_LOSS = TweedieLoss()
    FOCAL_LOSS = FocalLoss()
    CENTER_PLUS_LOSS = CenterPlusLoss
    CENTER_LOSS = CenterLoss
    MASK_LOSS = MaskedLossWrapper
    LOG_COSH_LOSS = LogCoshLoss()
    HUBER_LOSS = HuberLoss()
    EXPONENTIAL_WEIGHTED_LOSS = ExpWeightedLoss


class BenchmarkDatasets(Enum):
    MULTI_REG_BENCH = [
        "AppliancesEnergy",
        "AustraliaRainfall",
        "BeijingPM10Quality",
        "BeijingPM25Quality",
        "BenzeneConcentration",
        "BIDMC32HR",
        "BIDMC32RR",
        "BIDMC32SpO2",
        "Covid3Month",
        "FloodModeling1",
        "FloodModeling2",
        "FloodModeling3",
        "HouseholdPowerConsumption1",
        "HouseholdPowerConsumption2",
        "IEEEPPG",
        "LiveFuelMoistureContent",
        "NewsHeadlineSentiment",
        "NewsTitleSentiment",
        "PPGDalia",
    ]
    UNI_CLF_BENCH = [
        "ACSF1",
        "Adiac",
        "ArrowHead",
        "Beef",
        "BeetleFly",
        "BirdChicken",
        "BME",
        "Car",
        "CBF",
        "Chinatown",
        "ChlorineConcentration",
        "CinCECGTorso",
        "Coffee",
        "Computers",
        "CricketX",
        "CricketY",
        "CricketZ",
        "Crop",
        "DiatomSizeReduction",
        "DistalPhalanxOutlineCorrect",
        "DistalPhalanxOutlineAgeGroup",
        "DistalPhalanxTW",
        "Earthquakes",
        "ECG200",
        "ECG5000",
        "ECGFiveDays",
        "ElectricDevices",
        "EOGHorizontalSignal",
        "EOGVerticalSignal",
        "EthanolLevel",
        "FaceAll",
        "FaceFour",
        "FacesUCR",
        "FiftyWords",
        "Fish",
        "FordA",
        "FordB",
        "FreezerRegularTrain",
        "FreezerSmallTrain",
        "Fungi",
        "GunPoint",
        "GunPointAgeSpan",
        "GunPointMaleVersusFemale",
        "GunPointOldVersusYoung",
        "Ham",
        "HandOutlines",
        "Haptics",
        "Herring",
        "HouseTwenty",
        "InlineSkate",
        "InsectEPGRegularTrain",
        "InsectEPGSmallTrain",
        "InsectWingbeatSound",
        "ItalyPowerDemand",
        "LargeKitchenAppliances",
        "Lightning2",
        "Lightning7",
        "Mallat",
        "Meat",
        "MedicalImages",
        "MiddlePhalanxOutlineCorrect",
        "MiddlePhalanxOutlineAgeGroup",
        "MiddlePhalanxTW",
        "MixedShapesRegularTrain",
        "MixedShapesSmallTrain",
        "MoteStrain",
        "NonInvasiveFetalECGThorax1",
        "NonInvasiveFetalECGThorax2",
        "OliveOil",
        "OSULeaf",
        "PhalangesOutlinesCorrect",
        "Phoneme",
        "PigAirwayPressure",
        "PigArtPressure",
        "PigCVP",
        "Plane",
        "PowerCons",
        "ProximalPhalanxOutlineCorrect",
        "ProximalPhalanxOutlineAgeGroup",
        "ProximalPhalanxTW",
        "RefrigerationDevices",
        "Rock",
        "ScreenType",
        "SemgHandGenderCh2",
        "SemgHandMovementCh2",
        "SemgHandSubjectCh2",
        "ShapeletSim",
        "ShapesAll",
        "SmallKitchenAppliances",
        "SmoothSubspace",
        "SonyAIBORobotSurface1",
        "SonyAIBORobotSurface2",
        "StarlightCurves",
        "Strawberry",
        "SwedishLeaf",
        "Symbols",
        "SyntheticControl",
        "ToeSegmentation1",
        "ToeSegmentation2",
        "Trace",
        "TwoLeadECG",
        "TwoPatterns",
        "UMD",
        "UWaveGestureLibraryAll",
        "UWaveGestureLibraryX",
        "UWaveGestureLibraryY",
        "UWaveGestureLibraryZ",
        "Wafer",
        "Wine",
        "WordSynonyms",
        "Worms",
        "WormsTwoClass",
        "Yoga",
    ]
    MULTI_CLF_BENCH = [
        "ArticularyWordRecognition",
        "AtrialFibrillation",
        "BasicMotions",
        "Cricket",
        "DuckDuckGeese",
        "EigenWorms",
        "Epilepsy",
        "EthanolConcentration",
        "ERing",
        "FaceDetection",
        "FingerMovements",
        "HandMovementDirection",
        "Handwriting",
        "Heartbeat",
        "Libras",
        "LSST",
        "MotorImagery",
        "NATOPS",
        "PenDigits",
        "PEMS-SF",
        "PhonemeSpectra",
        "RacketSports",
        "SelfRegulationSCP1",
        "SelfRegulationSCP2",
        "StandWalkJump",
        "UWaveGestureLibrary",
    ]


STAT_METHODS = FeatureConstant.STAT_METHODS.value
STAT_METHODS_GLOBAL = FeatureConstant.STAT_METHODS_GLOBAL.value
PERSISTENCE_DIAGRAM_FEATURES = FeatureConstant.PERSISTENCE_DIAGRAM_FEATURES.value
PERSISTENCE_DIAGRAM_EXTRACTOR = FeatureConstant.PERSISTENCE_DIAGRAM_EXTRACTOR.value
DISCRETE_WAVELETS = FeatureConstant.DISCRETE_WAVELETS.value
CONTINUOUS_WAVELETS = FeatureConstant.CONTINUOUS_WAVELETS.value
WAVELET_SCALES = FeatureConstant.WAVELET_SCALES.value
SINGULAR_VALUE_MEDIAN_THR = FeatureConstant.SINGULAR_VALUE_MEDIAN_THR.value
SINGULAR_VALUE_BETA_THR = FeatureConstant.SINGULAR_VALUE_BETA_THR

AVAILABLE_REG_OPERATIONS = FedotOperationConstant.AVAILABLE_REG_OPERATIONS.value
AVAILABLE_CLS_OPERATIONS = FedotOperationConstant.AVAILABLE_CLS_OPERATIONS.value
EXCLUDED_OPERATION = FedotOperationConstant.EXCLUDED_OPERATION.value
FEDOT_HEAD_ENSEMBLE = FedotOperationConstant.FEDOT_HEAD_ENSEMBLE.value
FEDOT_TASK = FedotOperationConstant.FEDOT_TASK.value
FEDOT_ATOMIZE_OPERATION = FedotOperationConstant.FEDOT_ATOMIZE_OPERATION.value
FEDOT_GET_METRICS = FedotOperationConstant.FEDOT_GET_METRICS.value
FEDOT_TUNING_METRICS = FedotOperationConstant.FEDOT_TUNING_METRICS.value
FEDOT_ASSUMPTIONS = FedotOperationConstant.FEDOT_ASSUMPTIONS.value
FEDOT_API_PARAMS = FedotOperationConstant.FEDOT_API_PARAMS.value

CPU_NUMBERS = ComputationalConstant.CPU_NUMBERS.value
BATCH_SIZE_FOR_FEDOT_WORKER = ComputationalConstant.BATCH_SIZE_FOR_FEDOT_WORKER.value
FEDOT_WORKER_NUM = ComputationalConstant.FEDOT_WORKER_NUM.value
FEDOT_WORKER_TIMEOUT_PARTITION = ComputationalConstant.FEDOT_WORKER_TIMEOUT_PARTITION.value
PATIENCE_FOR_EARLY_STOP = ComputationalConstant.PATIENCE_FOR_EARLY_STOP.value

MULTI_ARRAY = DataTypeConstant.MULTI_ARRAY.value
MATRIX = DataTypeConstant.MATRIX.value
TRAJECTORY_MATRIX = DataTypeConstant.TRAJECTORY_MATRIX.value

ENERGY_THR = ModelCompressionConstant.ENERGY_THR.value
DECOMPOSE_MODE = ModelCompressionConstant.DECOMPOSE_MODE.value
FORWARD_MODE = ModelCompressionConstant.FORWARD_MODE.value
HOER_LOSS = ModelCompressionConstant.HOER_LOSS.value
ORTOGONAL_LOSS = ModelCompressionConstant.ORTOGONAL_LOSS.value
MODELS_FROM_LENGTH = ModelCompressionConstant.MODELS_FROM_LENGTH.value

CROSS_ENTROPY = TorchLossesConstant.CROSS_ENTROPY.value
MULTI_CLASS_CROSS_ENTROPY = TorchLossesConstant.MULTI_CLASS_CROSS_ENTROPY.value
MSE = TorchLossesConstant.MSE.value
RMSE = TorchLossesConstant.RMSE.value
SMAPE = TorchLossesConstant.SMAPE.value
TWEEDIE_LOSS = TorchLossesConstant.TWEEDIE_LOSS.value
FOCAL_LOSS = TorchLossesConstant.FOCAL_LOSS.value
CENTER_PLUS_LOSS = TorchLossesConstant.CENTER_PLUS_LOSS.value
CENTER_LOSS = TorchLossesConstant.CENTER_LOSS.value
MASK_LOSS = TorchLossesConstant.MASK_LOSS.value
LOG_COSH_LOSS = TorchLossesConstant.LOG_COSH_LOSS.value
HUBER_LOSS = TorchLossesConstant.HUBER_LOSS.value
EXPONENTIAL_WEIGHTED_LOSS = TorchLossesConstant.EXPONENTIAL_WEIGHTED_LOSS.value

MULTI_REG_BENCH = BenchmarkDatasets.MULTI_REG_BENCH.value
UNI_CLF_BENCH = BenchmarkDatasets.UNI_CLF_BENCH.value
MULTI_CLF_BENCH = BenchmarkDatasets.MULTI_CLF_BENCH.value<|MERGE_RESOLUTION|>--- conflicted
+++ resolved
@@ -184,13 +184,8 @@
                                 'kernel_pca',
                                 'isolation_forest_reg']
 
-<<<<<<< HEAD
     FEDOT_ASSUMPTIONS = {'classification': PipelineBuilder().add_node('quantile_extractor').add_node('logit'),
-                         'regression': PipelineBuilder().add_node('quantile_extractor').add_node('ridge'),
-=======
-    FEDOT_ASSUMPTIONS = {'classification': PipelineBuilder().add_node('quantile_extractor').add_node('rf'),
                          'regression': PipelineBuilder().add_node('quantile_extractor').add_node('treg'),
->>>>>>> 2138b643
                          'ts_forecasting': PipelineBuilder().add_node('lagged').add_node('ridge')}
 
 
