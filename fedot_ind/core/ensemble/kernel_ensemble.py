--- conflicted
+++ resolved
@@ -24,10 +24,8 @@
         super().__init__(params)
         self.distance_metric = params.get('distance_metric', 'cosine')
         self.kernel_strategy = params.get('kernel_strategy ', 'one_step_cka')
-        self.feature_extractor = params.get('feature_extractor', list(
-            KERNEL_BASELINE_FEATURE_GENERATORS.keys()))
-        self._mapping_dict = {k: v for k,
-                              v in enumerate(self.feature_extractor)}
+        self.feature_extractor = params.get('feature_extractor', list(KERNEL_BASELINE_FEATURE_GENERATORS.keys()))
+        self._mapping_dict = {k: v for k, v in enumerate(self.feature_extractor)}
         self.lr = params.get('learning_rate', 0.1)
         self.patience = params.get('patience', 5)
         self.epoch = params.get('epoch', 500)
@@ -48,8 +46,7 @@
                 kernel_model.solution.weights.cpu().detach().numpy()))
         else:
             for n_class in self.n_classes:
-                kernels_weights_by_class.append(
-                    abs(kernel_model.solution[n_class].weights.cpu().detach().numpy()))
+                kernels_weights_by_class.append(abs(kernel_model.solution[n_class].weights.cpu().detach().numpy()))
         kernel_df = pd.DataFrame(kernels_weights_by_class)
         # kernel_df.columns = self.feature_extractor
         return kernel_df
@@ -68,8 +65,7 @@
         kernel_weight_matrix['best_generator_by_class'] = kernel_weight_matrix.apply(
             lambda row: self._mapping_dict[np.where(np.isclose(row.values,
                                                                max(row)))[0][0]], axis=1)
-        top_n_generators = kernel_weight_matrix['best_generator_by_class'].value_counts(
-        ).head(2).index.values.tolist()
+        top_n_generators = kernel_weight_matrix['best_generator_by_class'].value_counts().head(2).index.values.tolist()
 
         self.classes_described_by_generator = {gen: kernel_weight_matrix[kernel_weight_matrix['best_generator_by_class']
                                                                          == gen].index.values.tolist()
@@ -91,17 +87,11 @@
         kernel_data = {}
         for i, gen in enumerate(top_n_generators):
             train_fold = deepcopy(input_data)
-<<<<<<< HEAD
-            sample_idx, target = np.where(
-                train_fold.target == input_data_fold_target)
-            train_fold.target[sample_idx] = -1
-=======
             described_idx, _ = np.where(train_fold.target == classes_described_by_generator[gen])
             not_described_idx = [i for i in np.arange(0, train_fold.target.shape[0]) if i not in described_idx]
             mp = np.vectorize(self._map_target_for_generator)
             train_fold.target = mp(entry=train_fold.target, mapper_dict=self.mapper_dict[gen])
             train_fold.target[not_described_idx] = max(list(self.mapper_dict[gen].values()))+1
->>>>>>> b022445e
             basis, generator = KERNEL_BASELINE_NODE_LIST[gen]
             if basis is None:
                 kernel_ensemble.update(
@@ -119,15 +109,11 @@
         self.__multiclass_check(input_data.target)
         grammian_list = self.generate_grammian(input_data)
         if self.kernel_strategy.__contains__('one'):
-            kernel_weight_matrix = self.__one_stage_kernel(
-                grammian_list, input_data.target)
+            kernel_weight_matrix = self.__one_stage_kernel(grammian_list, input_data.target)
         else:
-            kernel_weight_matrix = self.__two_stage_kernel(
-                grammian_list, input_data.target)
-        top_n_generators, classes_described_by_generator = self._select_top_feature_generators(
-            kernel_weight_matrix)
-        self.predict = self._create_kernel_ensemble(
-            input_data, top_n_generators, classes_described_by_generator)
+            kernel_weight_matrix = self.__two_stage_kernel(grammian_list, input_data.target)
+        top_n_generators, classes_described_by_generator = self._select_top_feature_generators(kernel_weight_matrix)
+        self.predict = self._create_kernel_ensemble(input_data, top_n_generators, classes_described_by_generator)
         return self.predict
 
     def generate_grammian(self, input_data) -> list[Any]:
@@ -141,8 +127,7 @@
         return KLtr
 
     def __one_stage_kernel(self, grammian_list, target):
-        mkl = KERNEL_ALGO[self.kernel_strategy](
-            multiclass_strategy=self.multiclass_strategy).fit(grammian_list, target)
+        mkl = KERNEL_ALGO[self.kernel_strategy](multiclass_strategy=self.multiclass_strategy).fit(grammian_list, target)
         kernel_weight_matrix = self.__convert_weights(mkl)
         return kernel_weight_matrix
 
