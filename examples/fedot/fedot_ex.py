--- conflicted
+++ resolved
@@ -1,26 +1,22 @@
-<<<<<<< HEAD
 from fedot.core.pipelines.tuning.tuner_builder import TunerBuilder
 from fedot.core.repository.quality_metrics_repository import ClassificationMetricsEnum
 from golem.core.tuning.simultaneous import SimultaneousTuner
 from golem.core.tuning.sequential import SequentialTuner
 
-from core.optimizer.IndustrialEvoOptimizer import IndustrialEvoOptimizer
-=======
 from fedot_ind.core.optimizer import IndustrialEvoOptimizer
->>>>>>> 8a931a72
+import numpy as np
+from fedot.api.main import Fedot
+from fedot.core.composer.metrics import F1
+from fedot.core.data.data import InputData
+from fedot.core.pipelines.node import PipelineNode
+from fedot.core.pipelines.pipeline_builder import PipelineBuilder
+from fedot.core.repository.operation_types_repository import get_operations_for_task
+from fedot.core.repository.tasks import TaskTypesEnum, Task
+from tests.unit.repository.test_repo import initialize_uni_data
+from fedot_ind.core.repository.initializer_industrial_models import IndustrialModels
+
 
 if __name__ == '__main__':
-    import numpy as np
-    from fedot.api.main import Fedot
-    from fedot.core.composer.metrics import F1
-    from fedot.core.data.data import InputData
-    from fedot.core.pipelines.node import PipelineNode
-    from fedot.core.pipelines.pipeline_builder import PipelineBuilder
-    from fedot.core.repository.operation_types_repository import get_operations_for_task
-    from fedot.core.repository.tasks import TaskTypesEnum, Task
-    from fedot_ind.core.repository.initializer_industrial_models import IndustrialModels
-    from tests.unit.repository.test_repo import initialize_uni_data
-
     np.random.seed(0)
     mode = 'tuning'
     # initialize industrial repository
@@ -104,5 +100,4 @@
     metrics['after_fedot_composing'] = F1.metric(test_data, predict)
     metrics['after_fedot_composing_auto'] = model_fedot.get_metrics()['f1']
     pipeline.show()
-    print(metrics)
-    _ = 1+    print(metrics)